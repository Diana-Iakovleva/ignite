--- conflicted
+++ resolved
@@ -29,13 +29,7 @@
         <property name="peerClassLoadingEnabled" value="true"/>
 
         <property name="marshaller">
-<<<<<<< HEAD
             <bean class="org.apache.ignite.internal.binary.BinaryMarshaller" />
-=======
-            <bean class="org.apache.ignite.internal.marshaller.optimized.OptimizedMarshaller">
-                <property name="requireSerializable" value="false"/>
-            </bean>
->>>>>>> ecadf6a0
         </property>
 
 <!--
