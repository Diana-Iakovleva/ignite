--- conflicted
+++ resolved
@@ -606,11 +606,7 @@
                     FullPageId fullId,
                     PageMemoryEx pageMem
                 ) throws IgniteCheckedException {
-<<<<<<< HEAD
                     snapshotMgr.onChangeTrackerPage(page, fullId, pageMem);
-=======
-                  snapshotMgr.onChangeTrackerPage(page, fullId, pageMem);
->>>>>>> c6f6319e
                 }
             },
             this,
