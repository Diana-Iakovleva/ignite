--- conflicted
+++ resolved
@@ -38,6 +38,7 @@
             <groupId>mx4j</groupId>
             <artifactId>mx4j-tools</artifactId>
             <version>3.0.1</version>
+            <scope>test</scope>
         </dependency>
 
         <dependency>
@@ -102,16 +103,6 @@
             <version>0.9.1</version>
             <scope>test</scope>
         </dependency>
-<<<<<<< HEAD
-
-        <dependency>
-            <groupId>mx4j</groupId>
-            <artifactId>mx4j-tools</artifactId>
-            <version>3.0.1</version>
-            <scope>test</scope>
-        </dependency>
-=======
->>>>>>> bda03883
     </dependencies>
 
     <build>
