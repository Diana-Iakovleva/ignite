/*
 * Licensed to the Apache Software Foundation (ASF) under one or more
 * contributor license agreements.  See the NOTICE file distributed with
 * this work for additional information regarding copyright ownership.
 * The ASF licenses this file to You under the Apache License, Version 2.0
 * (the "License"); you may not use this file except in compliance with
 * the License.  You may obtain a copy of the License at
 *
 *      http://www.apache.org/licenses/LICENSE-2.0
 *
 * Unless required by applicable law or agreed to in writing, software
 * distributed under the License is distributed on an "AS IS" BASIS,
 * WITHOUT WARRANTIES OR CONDITIONS OF ANY KIND, either express or implied.
 * See the License for the specific language governing permissions and
 * limitations under the License.
 */

package org.apache.ignite.internal.processors.cache;

import java.io.Serializable;
import java.util.ArrayList;
import java.util.Arrays;
import java.util.Collection;
import java.util.Collections;
import java.util.HashMap;
import java.util.HashSet;
import java.util.Iterator;
import java.util.LinkedHashMap;
import java.util.LinkedHashSet;
import java.util.List;
import java.util.Map;
import java.util.Set;
import java.util.UUID;
import java.util.concurrent.Callable;
import java.util.concurrent.CountDownLatch;
import java.util.concurrent.atomic.AtomicInteger;
import java.util.concurrent.locks.Lock;
import javax.cache.Cache;
import javax.cache.CacheException;
import javax.cache.event.CacheEntryEvent;
import javax.cache.event.CacheEntryListenerException;
import javax.cache.event.CacheEntryUpdatedListener;
import javax.cache.expiry.Duration;
import javax.cache.expiry.ExpiryPolicy;
import javax.cache.expiry.TouchedExpiryPolicy;
import javax.cache.processor.EntryProcessor;
import javax.cache.processor.EntryProcessorException;
import javax.cache.processor.EntryProcessorResult;
import javax.cache.processor.MutableEntry;
import com.google.common.collect.ImmutableSet;
import com.google.common.collect.Sets;
import org.apache.ignite.Ignite;
import org.apache.ignite.IgniteCache;
import org.apache.ignite.IgniteCheckedException;
import org.apache.ignite.IgniteException;
import org.apache.ignite.IgniteTransactions;
import org.apache.ignite.cache.CacheEntry;
import org.apache.ignite.cache.CacheEntryEventSerializableFilter;
import org.apache.ignite.cache.CacheEntryProcessor;
import org.apache.ignite.cache.CachePeekMode;
import org.apache.ignite.cache.affinity.Affinity;
import org.apache.ignite.cache.query.ContinuousQuery;
import org.apache.ignite.cache.query.QueryCursor;
import org.apache.ignite.cache.query.ScanQuery;
import org.apache.ignite.cluster.ClusterNode;
import org.apache.ignite.configuration.CacheConfiguration;
import org.apache.ignite.configuration.IgniteConfiguration;
import org.apache.ignite.events.Event;
import org.apache.ignite.events.EventType;
import org.apache.ignite.internal.IgniteEx;
import org.apache.ignite.internal.IgniteKernal;
import org.apache.ignite.internal.processors.cache.query.GridCacheQueryManager;
import org.apache.ignite.internal.util.lang.GridAbsPredicate;
import org.apache.ignite.internal.util.lang.GridAbsPredicateX;
import org.apache.ignite.internal.util.lang.IgnitePair;
import org.apache.ignite.internal.util.typedef.CIX1;
import org.apache.ignite.internal.util.typedef.F;
import org.apache.ignite.internal.util.typedef.PA;
import org.apache.ignite.internal.util.typedef.internal.A;
import org.apache.ignite.internal.util.typedef.internal.CU;
import org.apache.ignite.internal.util.typedef.internal.U;
import org.apache.ignite.lang.IgniteBiPredicate;
import org.apache.ignite.lang.IgniteClosure;
import org.apache.ignite.lang.IgniteFuture;
import org.apache.ignite.lang.IgnitePredicate;
import org.apache.ignite.testframework.GridTestUtils;
import org.apache.ignite.testframework.junits.IgniteCacheConfigVariationsAbstractTest;
import org.apache.ignite.transactions.Transaction;
import org.apache.ignite.transactions.TransactionConcurrency;
import org.apache.ignite.transactions.TransactionIsolation;
import org.jetbrains.annotations.Nullable;
import org.junit.Ignore;
import org.junit.Test;

import static java.util.concurrent.TimeUnit.MILLISECONDS;
import static org.apache.ignite.cache.CacheAtomicityMode.ATOMIC;
import static org.apache.ignite.cache.CacheAtomicityMode.TRANSACTIONAL;
import static org.apache.ignite.cache.CacheMode.LOCAL;
import static org.apache.ignite.cache.CacheMode.PARTITIONED;
import static org.apache.ignite.cache.CacheMode.REPLICATED;
import static org.apache.ignite.cache.CachePeekMode.ALL;
import static org.apache.ignite.cache.CachePeekMode.OFFHEAP;
import static org.apache.ignite.cache.CachePeekMode.ONHEAP;
import static org.apache.ignite.cache.CachePeekMode.PRIMARY;
import static org.apache.ignite.events.EventType.EVT_CACHE_OBJECT_LOCKED;
import static org.apache.ignite.events.EventType.EVT_CACHE_OBJECT_UNLOCKED;
import static org.apache.ignite.testframework.GridTestUtils.assertThrows;
import static org.apache.ignite.testframework.GridTestUtils.waitForCondition;
import static org.apache.ignite.transactions.TransactionConcurrency.OPTIMISTIC;
import static org.apache.ignite.transactions.TransactionConcurrency.PESSIMISTIC;
import static org.apache.ignite.transactions.TransactionIsolation.READ_COMMITTED;
import static org.apache.ignite.transactions.TransactionIsolation.REPEATABLE_READ;
import static org.apache.ignite.transactions.TransactionIsolation.SERIALIZABLE;
import static org.apache.ignite.transactions.TransactionState.COMMITTED;

/**
 * Full API cache test.
 */
@SuppressWarnings({"unchecked"})
public class IgniteCacheConfigVariationsFullApiTest extends IgniteCacheConfigVariationsAbstractTest {
    /** Test timeout */
    private static final long TEST_TIMEOUT = 60 * 1000;

    /** */
    public static final CacheEntryProcessor<String, Integer, String> ERR_PROCESSOR =
        new CacheEntryProcessor<String, Integer, String>() {
            /** */
            private static final long serialVersionUID = 0L;

            @Override public String process(MutableEntry<String, Integer> e, Object... args) {
                throw new RuntimeException("Failed!");
            }
        };

    /** Increment processor for invoke operations. */
    public static final EntryProcessor<Object, Object, Object> INCR_PROCESSOR = new IncrementEntryProcessor();

    /** Increment processor for invoke operations with IgniteEntryProcessor. */
    public static final CacheEntryProcessor<Object, Object, Object> INCR_IGNITE_PROCESSOR =
        new CacheEntryProcessor<Object, Object, Object>() {
            /** */
            private static final long serialVersionUID = 0L;

            @Override public Object process(MutableEntry<Object, Object> e, Object... args) {
                return INCR_PROCESSOR.process(e, args);
            }
        };

    /** Increment processor for invoke operations. */
    public static final EntryProcessor<Object, Object, Object> RMV_PROCESSOR = new RemoveEntryProcessor();

    /** Increment processor for invoke operations with IgniteEntryProcessor. */
    public static final CacheEntryProcessor<Object, Object, Object> RMV_IGNITE_PROCESSOR =
        new CacheEntryProcessor<Object, Object, Object>() {
            /** */
            private static final long serialVersionUID = 0L;

            @Override public Object process(MutableEntry<Object, Object> e, Object... args) {
                return RMV_PROCESSOR.process(e, args);
            }
        };

    /** */
    public static final int CNT = 20;

    /** {@inheritDoc} */
    @Override protected IgniteConfiguration getConfiguration(String igniteInstanceName) throws Exception {
        return super.getConfiguration(igniteInstanceName).setIncludeEventTypes(EventType.EVTS_ALL);
    }

    /** {@inheritDoc} */
    @Override protected long getTestTimeout() {
        return TEST_TIMEOUT;
    }

    /**
     * @throws Exception In case of error.
     */
    @Test
    public void testSize() throws Exception {
        assert jcache().localSize() == 0;

        int size = 10;

        final Map<String, Integer> map = new HashMap<>();

        for (int i = 0; i < size; i++)
            map.put("key" + i, i);

        // Put in primary nodes to avoid near readers which will prevent entry from being cleared.
        Map<ClusterNode, Collection<String>> mapped = grid(0).<String>affinity(cacheName()).mapKeysToNodes(map.keySet());

        for (int i = 0; i < gridCount(); i++) {
            Collection<String> keys = mapped.get(grid(i).localNode());

            if (!F.isEmpty(keys)) {
                for (String key : keys)
                    jcache(i).put(key, map.get(key));
            }
        }

        map.remove("key0");

        mapped = grid(0).<String>affinity(cacheName()).mapKeysToNodes(map.keySet());

        for (int i = 0; i < gridCount(); i++) {
            // Will actually delete entry from map.
            CU.invalidate(jcache(i), "key0");

            assertNull("Failed check for grid: " + i, jcache(i).localPeek("key0", ONHEAP));

            Collection<String> keysCol = mapped.get(grid(i).localNode());

            assert jcache(i).localSize() != 0 || F.isEmpty(keysCol);
        }

        for (int i = 0; i < gridCount(); i++)
            executeOnLocalOrRemoteJvm(i, new CheckCacheSizeTask(map, cacheName()));

        for (int i = 0; i < gridCount(); i++) {
            Collection<String> keysCol = mapped.get(grid(i).localNode());

            assertEquals("Failed check for grid: " + i, !F.isEmpty(keysCol) ? keysCol.size() : 0,
                jcache(i).localSize(PRIMARY));
        }

        int globalPrimarySize = map.size();

        for (int i = 0; i < gridCount(); i++)
            assertEquals(globalPrimarySize, jcache(i).size(PRIMARY));

        for (int i = 0; i < gridCount(); i++)
            assertEquals(globalPrimarySize, jcache(i).sizeLong(PRIMARY));

        for (int i = 0; i < gridCount(); i++)
            assertEquals(globalPrimarySize, (int)jcache(i).sizeAsync(PRIMARY).get());

        for (int i = 0; i < gridCount(); i++)
            assertEquals((long)globalPrimarySize, (long)jcache(i).sizeLongAsync(PRIMARY).get());

        for (int i = 0; i < gridCount(); i++) {
            IgniteCacheProxy cache = (IgniteCacheProxy)jcache(i);

            long cacheSize = 0;

            int parts = cache.context().affinity().partitions();

            for (int part = 0; part < parts; ++part)
                cacheSize += jcache(i).sizeLong(part, PRIMARY);

            assertEquals((long)globalPrimarySize, cacheSize);
        }

        for (int i = 0; i < gridCount(); i++) {
            IgniteCacheProxy cache = (IgniteCacheProxy)jcache(i);

            long cacheSize = 0;

            int parts = cache.context().affinity().partitions();

            for (int part = 0; part < parts; ++part)
                cacheSize += jcache(i).sizeLongAsync(part, PRIMARY).get();

            assertEquals((long)globalPrimarySize, cacheSize);
        }

        int times = 1;

        if (cacheMode() == REPLICATED)
            times = gridCount() - clientsCount();
        else if (cacheMode() == PARTITIONED)
            times = Math.min(gridCount(), jcache().getConfiguration(CacheConfiguration.class).getBackups() + 1);

        int globalSize = globalPrimarySize * times;

        for (int i = 0; i < gridCount(); i++)
            assertEquals(globalSize, jcache(i).size(ALL));
    }

    /**
     * @throws Exception In case of error.
     */
    @Test
    public void testContainsKey() throws Exception {

        Map<String, Integer> vals = new HashMap<>();

        for (int i = 0; i < CNT; i++)
            vals.put("key" + i, i);

        jcache().putAll(vals);

        checkContainsKey(true, "key0");
        checkContainsKey(false, "testContainsKeyWrongKey");

        for (int i = 0; i < gridCount(); i++) {
            assertTrue(jcache(i).containsKeys(vals.keySet()));
            assertTrue(jcache(i).containsKeysAsync(vals.keySet()).get());
        }
    }

    /**
     * @throws Exception If failed.
     */
    @Test
    public void testContainsKeyTx() throws Exception {
        if (!txEnabled())
            return;

        IgniteCache<String, Integer> cache = jcache();

        IgniteTransactions txs = ignite(0).transactions();

        for (int i = 0; i < 10; i++) {
            String key = String.valueOf(i);

            try (Transaction tx = txs.txStart()) {
                assertNull(key, cache.get(key));

                assertFalse(cache.containsKey(key));

                tx.commit();
            }

            try (Transaction tx = txs.txStart()) {
                assertNull(key, cache.get(key));

                cache.put(key, i);

                assertTrue(cache.containsKey(key));

                tx.commit();
            }
        }
    }

    /**
     * @throws Exception If failed.
     */
    @Test
    public void testContainsKeysTx() throws Exception {
        if (!txEnabled())
            return;

        IgniteCache<String, Integer> cache = jcache();

        IgniteTransactions txs = ignite(0).transactions();

        Set<String> keys = new HashSet<>();

        for (int i = 0; i < 10; i++) {
            String key = String.valueOf(i);

            keys.add(key);
        }

        try (Transaction tx = txs.txStart()) {
            for (String key : keys)
                assertNull(key, cache.get(key));

            assertFalse(cache.containsKeys(keys));

            tx.commit();
        }

        try (Transaction tx = txs.txStart()) {
            for (String key : keys)
                assertNull(key, cache.get(key));

            for (String key : keys)
                cache.put(key, 0);

            assertTrue(cache.containsKeys(keys));

            tx.commit();
        }
    }

    /**
     * @throws Exception If failed.
     */
    @Test
    public void testRemoveInExplicitLocks() throws Exception {
        if (lockingEnabled()) {
            IgniteCache<String, Integer> cache = jcache();

            cache.put("a", 1);

            Lock lock = cache.lockAll(ImmutableSet.of("a", "b", "c", "d"));

            lock.lock();

            try {
                cache.remove("a");

                // Make sure single-key operation did not remove lock.
                cache.putAll(F.asMap("b", 2, "c", 3, "d", 4));
            }
            finally {
                lock.unlock();
            }
        }
    }

    /**
     * @throws Exception If failed.
     */
    @Test
    public void testRemoveAllSkipStore() throws Exception {
        if (!storeEnabled())
            return;

        IgniteCache<String, Integer> jcache = jcache();

        jcache.putAll(F.asMap("1", 1, "2", 2, "3", 3));

        jcache.withSkipStore().removeAll();

        assertEquals((Integer)1, jcache.get("1"));
        assertEquals((Integer)2, jcache.get("2"));
        assertEquals((Integer)3, jcache.get("3"));
    }

    /**
     * @throws IgniteCheckedException If failed.
     */
    @Test
    public void testAtomicOps() throws IgniteCheckedException {
        IgniteCache<String, Integer> c = jcache();

        final int cnt = 10;

        for (int i = 0; i < cnt; i++)
            assertNull(c.getAndPutIfAbsent("k" + i, i));

        for (int i = 0; i < cnt; i++) {
            boolean wrong = i % 2 == 0;

            String key = "k" + i;

            boolean res = c.replace(key, wrong ? i + 1 : i, -1);

            assertEquals(wrong, !res);
        }

        for (int i = 0; i < cnt; i++) {
            boolean success = i % 2 != 0;

            String key = "k" + i;

            boolean res = c.remove(key, -1);

            assertTrue(success == res);
        }
    }

    /**
     * @throws Exception In case of error.
     */
    @Test
    public void testGet() throws Exception {
        runInAllDataModes(new TestRunnable() {
            @Override public void run() {
                IgniteCache cache = jcache();

                cache.put(key(1), value(1));
                cache.put(key(2), value(2));

                assertEquals(value(1), cache.get(key(1)));
                assertEquals(value(2), cache.get(key(2)));
                // Wrong key.
                assertNull(cache.get(key(3)));
            }
        });
    }

    /**
     * @throws Exception In case of error.
     */
    @Test
    public void testGetAsyncOld() throws Exception {
        IgniteCache<String, Integer> cache = jcache();

        cache.put("key1", 1);
        cache.put("key2", 2);

        IgniteCache<String, Integer> cacheAsync = cache.withAsync();

        cacheAsync.get("key1");

        IgniteFuture<Integer> fut1 = cacheAsync.future();

        cacheAsync.get("key2");

        IgniteFuture<Integer> fut2 = cacheAsync.future();

        cacheAsync.get("wrongKey");

        IgniteFuture<Integer> fut3 = cacheAsync.future();

        assert fut1.get() == 1;
        assert fut2.get() == 2;
        assert fut3.get() == null;
    }

    /**
     * @throws Exception In case of error.
     */
    @Test
    public void testGetAsync() throws Exception {
        IgniteCache<String, Integer> cache = jcache();

        cache.put("key1", 1);
        cache.put("key2", 2);

        IgniteFuture<Integer> fut1 = cache.getAsync("key1");

        IgniteFuture<Integer> fut2 = cache.getAsync("key2");

        IgniteFuture<Integer> fut3 = cache.getAsync("wrongKey");

        assert fut1.get() == 1;
        assert fut2.get() == 2;
        assert fut3.get() == null;
    }

    /**
     * @throws Exception In case of error.
     */
    @Test
    public void testGetAll() throws Exception {
        runInAllDataModes(new TestRunnable() {
            @Override public void run() {
                final Object key1 = key(1);
                final Object key2 = key(2);
                final Object key9999 = key(9999);

                final Object val1 = value(1);
                final Object val2 = value(2);

                Transaction tx = txShouldBeUsed() ? transactions().txStart() : null;

                final IgniteCache<Object, Object> cache = jcache();

                try {
                    cache.put(key1, val1);
                    cache.put(key2, val2);

                    if (tx != null)
                        tx.commit();
                }
                finally {
                    if (tx != null)
                        tx.close();
                }

                GridTestUtils.assertThrows(log, new Callable<Void>() {
                    @Override public Void call() throws Exception {
                        cache.getAll(null).isEmpty();

                        return null;
                    }
                }, NullPointerException.class, null);

                assert cache.getAll(Collections.<Object>emptySet()).isEmpty();

                Map<Object, Object> map1 = cache.getAll(ImmutableSet.of(key1, key2, key9999));

                info("Retrieved map1: " + map1);

                assert 2 == map1.size() : "Invalid map: " + map1;

                assertEquals(val1, map1.get(key1));
                assertEquals(val2, map1.get(key2));
                assertNull(map1.get(key9999));

                Map<Object, Object> map2 = cache.getAll(ImmutableSet.of(key1, key2, key9999));

                info("Retrieved map2: " + map2);

                assert 2 == map2.size() : "Invalid map: " + map2;

                assertEquals(val1, map2.get(key1));
                assertEquals(val2, map2.get(key2));
                assertNull(map2.get(key9999));

                // Now do the same checks but within transaction.
                if (txShouldBeUsed()) {
                    try (Transaction tx0 = transactions().txStart()) {
                        assert cache.getAll(Collections.<Object>emptySet()).isEmpty();

                        map1 = cache.getAll(ImmutableSet.of(key1, key2, key9999));

                        info("Retrieved map1: " + map1);

                        assert 2 == map1.size() : "Invalid map: " + map1;

                        assertEquals(val1, map2.get(key1));
                        assertEquals(val2, map2.get(key2));
                        assertNull(map2.get(key9999));

                        map2 = cache.getAll(ImmutableSet.of(key1, key2, key9999));

                        info("Retrieved map2: " + map2);

                        assert 2 == map2.size() : "Invalid map: " + map2;

                        assertEquals(val1, map2.get(key1));
                        assertEquals(val2, map2.get(key2));
                        assertNull(map2.get(key9999));

                        tx0.commit();
                    }
                }
            }
        });
    }

    /**
     * @throws Exception In case of error.
     */
    @Test
    public void testGetAllWithNulls() throws Exception {
        final IgniteCache<String, Integer> cache = jcache();

        final Set<String> c = new HashSet<>();

        c.add("key1");
        c.add(null);

        GridTestUtils.assertThrows(log, new Callable<Void>() {
            @Override public Void call() throws Exception {
                cache.getAll(c);

                return null;
            }
        }, NullPointerException.class, null);
    }

    /**
     * @throws Exception If failed.
     */
    @Test
    public void testGetTxNonExistingKey() throws Exception {
        if (txShouldBeUsed()) {
            try (Transaction ignored = transactions().txStart()) {
                assert jcache().get("key999123") == null;
            }
        }
    }

    /**
     * @throws Exception In case of error.
     */
    @Test
    public void testGetAllAsyncOld() throws Exception {
        final IgniteCache<String, Integer> cache = jcache();

        final IgniteCache<String, Integer> cacheAsync = cache.withAsync();

        cache.put("key1", 1);
        cache.put("key2", 2);

        GridTestUtils.assertThrows(log, new Callable<Void>() {
            @Override public Void call() throws Exception {
                cacheAsync.getAll(null);

                return null;
            }
        }, NullPointerException.class, null);

        cacheAsync.getAll(Collections.<String>emptySet());
        IgniteFuture<Map<String, Integer>> fut2 = cacheAsync.future();

        cacheAsync.getAll(ImmutableSet.of("key1", "key2"));
        IgniteFuture<Map<String, Integer>> fut3 = cacheAsync.future();

        assert fut2.get().isEmpty();
        assert fut3.get().size() == 2 : "Invalid map: " + fut3.get();
        assert fut3.get().get("key1") == 1;
        assert fut3.get().get("key2") == 2;
    }

    /**
     * @throws Exception In case of error.
     */
    @Test
    public void testGetAllAsync() throws Exception {
        final IgniteCache<String, Integer> cache = jcache();

        cache.put("key1", 1);
        cache.put("key2", 2);

        GridTestUtils.assertThrows(log, new Callable<Void>() {
            @Override public Void call() throws Exception {
                cache.getAllAsync(null);

                return null;
            }
        }, NullPointerException.class, null);

        IgniteFuture<Map<String, Integer>> fut2 = cache.getAllAsync(Collections.<String>emptySet());

        IgniteFuture<Map<String, Integer>> fut3 = cache.getAllAsync(ImmutableSet.of("key1", "key2"));

        assert fut2.get().isEmpty();
        assert fut3.get().size() == 2 : "Invalid map: " + fut3.get();
        assert fut3.get().get("key1") == 1;
        assert fut3.get().get("key2") == 2;
    }

    /**
     * @throws Exception In case of error.
     */
    @Test
    public void testPut() throws Exception {
        runInAllDataModes(new TestRunnable() {
            @Override public void run() throws Exception {
                IgniteCache cache = jcache();

                final Object key1 = key(1);
                final Object val1 = value(1);
                final Object key2 = key(2);
                final Object val2 = value(2);

                assert cache.getAndPut(key1, val1) == null;
                assert cache.getAndPut(key2, val2) == null;

                // Check inside transaction.
                assertEquals(val1, cache.get(key1));
                assertEquals(val2, cache.get(key2));

                // Put again to check returned values.
                assertEquals(val1, cache.getAndPut(key1, val1));
                assertEquals(val2, cache.getAndPut(key2, val2));

                checkContainsKey(true, key1);
                checkContainsKey(true, key2);

                assert cache.get(key1) != null;
                assert cache.get(key2) != null;
                assert cache.get(key(100500)) == null;

                // Check outside transaction.
                checkContainsKey(true, key1);
                checkContainsKey(true, key2);

                assertEquals(val1, cache.get(key1));
                assertEquals(val2, cache.get(key2));
                assert cache.get(key(100500)) == null;

                assertEquals(val1, cache.getAndPut(key1, value(10)));
                assertEquals(val2, cache.getAndPut(key2, value(11)));
            }
        });
    }

    /**
     * @throws Exception In case of error.
     */
    @Test
    public void testPutTx() throws Exception {
        if (txShouldBeUsed()) {
            IgniteCache<String, Integer> cache = jcache();

            try (Transaction tx = transactions().txStart()) {
                assert cache.getAndPut("key1", 1) == null;
                assert cache.getAndPut("key2", 2) == null;

                // Check inside transaction.
                assert cache.get("key1") == 1;
                assert cache.get("key2") == 2;

                // Put again to check returned values.
                assert cache.getAndPut("key1", 1) == 1;
                assert cache.getAndPut("key2", 2) == 2;

                assert cache.get("key1") != null;
                assert cache.get("key2") != null;
                assert cache.get("wrong") == null;

                tx.commit();
            }

            // Check outside transaction.
            checkContainsKey(true, "key1");
            checkContainsKey(true, "key2");

            assert cache.get("key1") == 1;
            assert cache.get("key2") == 2;
            assert cache.get("wrong") == null;

            assertEquals((Integer)1, cache.getAndPut("key1", 10));
            assertEquals((Integer)2, cache.getAndPut("key2", 11));
        }
    }

    /**
     * @throws Exception If failed.
     */
    @Test
    public void testInvokeOptimisticReadCommitted() throws Exception {
        runInAllDataModes(new TestRunnable() {
            @Override public void run() throws Exception {
                checkInvoke(OPTIMISTIC, READ_COMMITTED);
            }
        });
    }

    /**
     * @throws Exception If failed.
     */
    @Test
    public void testInvokeOptimisticRepeatableRead() throws Exception {
        runInAllDataModes(new TestRunnable() {
            @Override public void run() throws Exception {
                checkInvoke(OPTIMISTIC, REPEATABLE_READ);
            }
        });
    }

    /**
     * @throws Exception If failed.
     */
    @Test
    public void testInvokePessimisticReadCommitted() throws Exception {
        runInAllDataModes(new TestRunnable() {
            @Override public void run() throws Exception {
                checkInvoke(PESSIMISTIC, READ_COMMITTED);
            }
        });
    }

    /**
     * @throws Exception If failed.
     */
    @Test
    public void testInvokePessimisticRepeatableRead() throws Exception {
        runInAllDataModes(new TestRunnable() {
            @Override public void run() throws Exception {
                checkInvoke(PESSIMISTIC, REPEATABLE_READ);
            }
        });
    }

    /**
     * @throws Exception If failed.
     */
    @Test
    public void testIgniteInvokeOptimisticReadCommitted1() throws Exception {
        runInAllDataModes(new TestRunnable() {
            @Override public void run() throws Exception {
                checkIgniteInvoke(OPTIMISTIC, READ_COMMITTED);
            }
        });
    }

    /**
     * @throws Exception If failed.
     */
    @Test
    public void testIgniteInvokeOptimisticRepeatableRead() throws Exception {
        runInAllDataModes(new TestRunnable() {
            @Override public void run() throws Exception {
                checkIgniteInvoke(OPTIMISTIC, REPEATABLE_READ);
            }
        });
    }

    /**
     * @throws Exception If failed.
     */
    @Test
    public void testIgniteInvokePessimisticReadCommitted() throws Exception {
        runInAllDataModes(new TestRunnable() {
            @Override public void run() throws Exception {
                checkIgniteInvoke(PESSIMISTIC, READ_COMMITTED);
            }
        });
    }

    /**
     * @throws Exception If failed.
     */
    @Test
    public void testIgniteInvokePessimisticRepeatableRead() throws Exception {
        runInAllDataModes(new TestRunnable() {
            @Override public void run() throws Exception {
                checkIgniteInvoke(PESSIMISTIC, REPEATABLE_READ);
            }
        });
    }

    /**
     * @param concurrency Concurrency.
     * @param isolation Isolation.
     * @throws Exception If failed.
     */
    private void checkIgniteInvoke(TransactionConcurrency concurrency, TransactionIsolation isolation)
        throws Exception {
        checkInvoke(concurrency, isolation, INCR_IGNITE_PROCESSOR, RMV_IGNITE_PROCESSOR);
    }

    /**
     * @param concurrency Transaction concurrency.
     * @param isolation Transaction isolation.
     * @param incrProcessor Increment processor.
     * @param rmvProseccor Remove processor.
     */
    private void checkInvoke(TransactionConcurrency concurrency, TransactionIsolation isolation,
        EntryProcessor<Object, Object, Object> incrProcessor,
        EntryProcessor<Object, Object, Object> rmvProseccor) {
        IgniteCache cache = jcache();

        final Object key1 = key(1);
        final Object key2 = key(2);
        final Object key3 = key(3);

        final Object val1 = value(1);
        final Object val2 = value(2);
        final Object val3 = value(3);

        cache.put(key2, val1);
        cache.put(key3, val3);

        Transaction tx = txShouldBeUsed() ? ignite(0).transactions().txStart(concurrency, isolation) : null;

        try {
            assertNull(cache.invoke(key1, incrProcessor, dataMode));
            assertEquals(val1, cache.invoke(key2, incrProcessor, dataMode));
            assertEquals(val3, cache.invoke(key3, rmvProseccor));

            if (tx != null)
                tx.commit();
        }
        catch (Exception e) {
            e.printStackTrace();

            throw e;
        }
        finally {
            if (tx != null)
                tx.close();
        }

        assertEquals(val1, cache.get(key1));
        assertEquals(val2, cache.get(key2));
        assertNull(cache.get(key3));

        for (int i = 0; i < gridCount(); i++)
            assertNull("Failed for cache: " + i, jcache(i).localPeek(key3, ONHEAP));

        cache.remove(key1);
        cache.put(key2, val1);
        cache.put(key3, val3);

        assertNull(cache.invoke(key1, incrProcessor, dataMode));
        assertEquals(val1, cache.invoke(key2, incrProcessor, dataMode));
        assertEquals(val3, cache.invoke(key3, rmvProseccor));

        assertEquals(val1, cache.get(key1));
        assertEquals(val2, cache.get(key2));
        assertNull(cache.get(key3));

        for (int i = 0; i < gridCount(); i++)
            assertNull(jcache(i).localPeek(key3, ONHEAP));
    }

    /**
     * @param concurrency Concurrency.
     * @param isolation Isolation.
     * @throws Exception If failed.
     */
    private void checkInvoke(TransactionConcurrency concurrency, TransactionIsolation isolation) throws Exception {
        checkInvoke(concurrency, isolation, INCR_PROCESSOR, RMV_PROCESSOR);
    }

    /**
     * @throws Exception If failed.
     */
    @Test
    public void testInvokeAllOptimisticReadCommitted() throws Exception {
        runInAllDataModes(new TestRunnable() {
            @Override public void run() throws Exception {
                checkInvokeAll(OPTIMISTIC, READ_COMMITTED);
            }
        });
    }

    /**
     * @throws Exception If failed.
     */
    @Test
    public void testInvokeAllOptimisticRepeatableRead() throws Exception {
        runInAllDataModes(new TestRunnable() {
            @Override public void run() throws Exception {
                checkInvokeAll(OPTIMISTIC, REPEATABLE_READ);
            }
        });
    }

    /**
     * @throws Exception If failed.
     */
    @Test
    public void testInvokeAllPessimisticReadCommitted() throws Exception {
        runInAllDataModes(new TestRunnable() {
            @Override public void run() throws Exception {
                checkInvokeAll(PESSIMISTIC, READ_COMMITTED);
            }
        });
    }

    /**
     * @throws Exception If failed.
     */
    @Test
    public void testInvokeAllPessimisticRepeatableRead() throws Exception {
        runInAllDataModes(new TestRunnable() {
            @Override public void run() throws Exception {
                checkInvokeAll(PESSIMISTIC, REPEATABLE_READ);
            }
        });
    }

    /**
     * @throws Exception If failed.
     */
    @Test
    public void testInvokeAllAsyncOptimisticReadCommitted() throws Exception {
        runInAllDataModes(new TestRunnable() {
            @Override public void run() throws Exception {
                checkInvokeAllAsync(OPTIMISTIC, READ_COMMITTED);
            }
        });
    }

    /**
     * @throws Exception If failed.
     */
    @Test
    public void testInvokeAllAsyncOptimisticRepeatableRead() throws Exception {
        runInAllDataModes(new TestRunnable() {
            @Override public void run() throws Exception {
                checkInvokeAllAsync(OPTIMISTIC, REPEATABLE_READ);
            }
        });
    }

    /**
     * @throws Exception If failed.
     */
    @Test
    public void testInvokeAllAsyncPessimisticReadCommitted() throws Exception {
        runInAllDataModes(new TestRunnable() {
            @Override public void run() throws Exception {
                checkInvokeAllAsync(PESSIMISTIC, READ_COMMITTED);
            }
        });
    }

    /**
     * @throws Exception If failed.
     */
    @Test
    public void testInvokeAllAsyncPessimisticRepeatableRead() throws Exception {
        runInAllDataModes(new TestRunnable() {
            @Override public void run() throws Exception {
                checkInvokeAllAsync(PESSIMISTIC, REPEATABLE_READ);
            }
        });
    }

    /**
     * @param concurrency Transaction concurrency.
     * @param isolation Transaction isolation.
     * @throws Exception If failed.
     */
    private void checkInvokeAll(TransactionConcurrency concurrency, TransactionIsolation isolation) throws Exception {
        // TODO IGNITE-2664: enable tests for all modes when IGNITE-2664 will be fixed.
        if (dataMode != DataMode.EXTERNALIZABLE && gridCount() > 1)
            return;

        final Object key1 = key(1);
        final Object key2 = key(2);
        final Object key3 = key(3);

        final Object val1 = value(1);
        final Object val2 = value(2);
        final Object val3 = value(3);
        final Object val4 = value(4);

        final IgniteCache<Object, Object> cache = jcache();

        cache.put(key2, val1);
        cache.put(key3, val3);

        if (txShouldBeUsed()) {
            Map<Object, EntryProcessorResult<Object>> res;

            try (Transaction tx = ignite(0).transactions().txStart(concurrency, isolation)) {
                res = cache.invokeAll(F.asSet(key1, key2, key3), INCR_PROCESSOR, dataMode);

                tx.commit();
            }

            assertEquals(val1, cache.get(key1));
            assertEquals(val2, cache.get(key2));
            assertEquals(val4, cache.get(key3));

            assertNull(res.get(key1));
            assertEquals(val1, res.get(key2).get());
            assertEquals(val3, res.get(key3).get());

            assertEquals(2, res.size());

            cache.remove(key1);
            cache.put(key2, val1);
            cache.put(key3, val3);
        }

        Map<Object, EntryProcessorResult<Object>> res = cache.invokeAll(F.asSet(key1, key2, key3), RMV_PROCESSOR);

        for (int i = 0; i < gridCount(); i++) {
            assertNull(jcache(i).localPeek(key1, ONHEAP));
            assertNull(jcache(i).localPeek(key2, ONHEAP));
            assertNull(jcache(i).localPeek(key3, ONHEAP));
        }

        assertNull(res.get(key1));
        assertEquals(val1, res.get(key2).get());
        assertEquals(val3, res.get(key3).get());

        assertEquals(2, res.size());

        cache.remove(key1);
        cache.put(key2, val1);
        cache.put(key3, val3);

        res = cache.invokeAll(F.asSet(key1, key2, key3), INCR_PROCESSOR, dataMode);

        assertEquals(val1, cache.get(key1));
        assertEquals(val2, cache.get(key2));
        assertEquals(val4, cache.get(key3));

        assertNull(res.get(key1));
        assertEquals(val1, res.get(key2).get());
        assertEquals(val3, res.get(key3).get());

        assertEquals(2, res.size());

        cache.remove(key1);
        cache.put(key2, val1);
        cache.put(key3, val3);

        res = cache.invokeAll(F.asMap(key1, INCR_PROCESSOR, key2, INCR_PROCESSOR, key3, INCR_PROCESSOR), dataMode);

        assertEquals(val1, cache.get(key1));
        assertEquals(val2, cache.get(key2));
        assertEquals(val4, cache.get(key3));

        assertNull(res.get(key1));
        assertEquals(val1, res.get(key2).get());
        assertEquals(val3, res.get(key3).get());

        assertEquals(2, res.size());
    }

    /**
     * @param concurrency Transaction concurrency.
     * @param isolation Transaction isolation.
     * @throws Exception If failed.
     */
    private void checkInvokeAllAsync(TransactionConcurrency concurrency, TransactionIsolation isolation) throws Exception {
        // TODO IGNITE-2664: enable tests for all modes when IGNITE-2664 will be fixed.
        if (dataMode != DataMode.EXTERNALIZABLE && gridCount() > 1)
            return;

        final Object key1 = key(1);
        final Object key2 = key(2);
        final Object key3 = key(3);

        final Object val1 = value(1);
        final Object val2 = value(2);
        final Object val3 = value(3);
        final Object val4 = value(4);

        final IgniteCache<Object, Object> cache = jcache();

        cache.put(key2, val1);
        cache.put(key3, val3);

        if (txShouldBeUsed()) {
            Map<Object, EntryProcessorResult<Object>> res;

            try (Transaction tx = ignite(0).transactions().txStart(concurrency, isolation)) {
                res = cache.invokeAllAsync(F.asSet(key1, key2, key3), INCR_PROCESSOR, dataMode).get();

                tx.commit();
            }

            assertEquals(val1, cache.get(key1));
            assertEquals(val2, cache.get(key2));
            assertEquals(val4, cache.get(key3));

            assertNull(res.get(key1));
            assertEquals(val1, res.get(key2).get());
            assertEquals(val3, res.get(key3).get());

            assertEquals(2, res.size());

            cache.remove(key1);
            cache.put(key2, val1);
            cache.put(key3, val3);
        }

        Map<Object, EntryProcessorResult<Object>> res =
            cache.invokeAllAsync(F.asSet(key1, key2, key3), RMV_PROCESSOR).get();

        for (int i = 0; i < gridCount(); i++) {
            assertNull(jcache(i).localPeek(key1, ONHEAP));
            assertNull(jcache(i).localPeek(key2, ONHEAP));
            assertNull(jcache(i).localPeek(key3, ONHEAP));
        }

        assertNull(res.get(key1));
        assertEquals(val1, res.get(key2).get());
        assertEquals(val3, res.get(key3).get());

        assertEquals(2, res.size());

        cache.remove(key1);
        cache.put(key2, val1);
        cache.put(key3, val3);

        res = cache.invokeAllAsync(F.asSet(key1, key2, key3), INCR_PROCESSOR, dataMode).get();

        assertEquals(val1, cache.get(key1));
        assertEquals(val2, cache.get(key2));
        assertEquals(val4, cache.get(key3));

        assertNull(res.get(key1));
        assertEquals(val1, res.get(key2).get());
        assertEquals(val3, res.get(key3).get());

        assertEquals(2, res.size());

        cache.remove(key1);
        cache.put(key2, val1);
        cache.put(key3, val3);

        res = cache.invokeAllAsync(
            F.asMap(key1, INCR_PROCESSOR, key2, INCR_PROCESSOR, key3, INCR_PROCESSOR), dataMode).get();

        assertEquals(val1, cache.get(key1));
        assertEquals(val2, cache.get(key2));
        assertEquals(val4, cache.get(key3));

        assertNull(res.get(key1));
        assertEquals(val1, res.get(key2).get());
        assertEquals(val3, res.get(key3).get());

        assertEquals(2, res.size());
    }

    /**
     * @throws Exception If failed.
     */
    @Test
    public void testInvokeAllWithNulls() throws Exception {
        runInAllDataModes(new TestRunnable() {
            @Override public void run() throws Exception {
                final Object key1 = key(1);

                final IgniteCache<Object, Object> cache = jcache();

                GridTestUtils.assertThrows(log, new Callable<Void>() {
                    @Override public Void call() throws Exception {
                        cache.invokeAll((Set<Object>)null, INCR_PROCESSOR, dataMode);

                        return null;
                    }
                }, NullPointerException.class, null);

                GridTestUtils.assertThrows(log, new Callable<Void>() {
                    @Override public Void call() throws Exception {
                        cache.invokeAll(F.asSet(key1), null);

                        return null;
                    }
                }, NullPointerException.class, null);

                {
                    final Set<Object> keys = new LinkedHashSet<>(2);

                    keys.add(key1);
                    keys.add(null);

                    GridTestUtils.assertThrows(log, new Callable<Void>() {
                        @Override public Void call() throws Exception {
                            cache.invokeAll(keys, INCR_PROCESSOR, dataMode);

                            return null;
                        }
                    }, NullPointerException.class, null);

                    GridTestUtils.assertThrows(log, new Callable<Void>() {
                        @Override public Void call() throws Exception {
                            cache.invokeAll(F.asSet(key1), null);

                            return null;
                        }
                    }, NullPointerException.class, null);
                }
            }
        });
    }

    /**
     * @throws Exception If failed.
     */
    @Ignore("https://issues.apache.org/jira/browse/IGNITE-11885")
    @Test
    public void testInvokeSequentialOptimisticNoStart() throws Exception {
        runInAllDataModes(new TestRunnable() {
            @Override public void run() throws Exception {
                checkInvokeSequential0(false, OPTIMISTIC);
            }
        });
    }

    /**
     * @throws Exception If failed.
     */
    @Ignore("https://issues.apache.org/jira/browse/IGNITE-11885")
    @Test
    public void testInvokeSequentialPessimisticNoStart() throws Exception {
        runInAllDataModes(new TestRunnable() {
            @Override public void run() throws Exception {
                checkInvokeSequential0(false, PESSIMISTIC);
            }
        });
    }

    /**
     * @throws Exception If failed.
     */
    @Ignore("https://issues.apache.org/jira/browse/IGNITE-11885")
    @Test
    public void testInvokeSequentialOptimisticWithStart() throws Exception {
        runInAllDataModes(new TestRunnable() {
            @Override public void run() throws Exception {
                checkInvokeSequential0(true, OPTIMISTIC);
            }
        });
    }

    /**
     * @throws Exception If failed.
     */
    @Ignore("https://issues.apache.org/jira/browse/IGNITE-11885")
    @Test
    public void testInvokeSequentialPessimisticWithStart() throws Exception {
        runInAllDataModes(new TestRunnable() {
            @Override public void run() throws Exception {
                checkInvokeSequential0(true, PESSIMISTIC);
            }
        });
    }

    /**
     * @param startVal Whether to put value.
     * @param concurrency Concurrency.
     * @throws Exception If failed.
     */
    private void checkInvokeSequential0(boolean startVal, TransactionConcurrency concurrency)
        throws Exception {
        final Object val1 = value(1);
        final Object val2 = value(2);
        final Object val3 = value(3);

        IgniteCache<Object, Object> cache = jcache();

        final Object key = primaryTestObjectKeysForCache(cache, 1).get(0);

        Transaction tx = txShouldBeUsed() ? ignite(0).transactions().txStart(concurrency, READ_COMMITTED) : null;

        try {
            if (startVal)
                cache.put(key, val2);
            else
                assertEquals(null, cache.get(key));

            Object expRes = startVal ? val2 : null;

            assertEquals(expRes, cache.invoke(key, INCR_PROCESSOR, dataMode));

            expRes = startVal ? val3 : val1;

            assertEquals(expRes, cache.invoke(key, INCR_PROCESSOR, dataMode));

            expRes = value(valueOf(expRes) + 1);

            assertEquals(expRes, cache.invoke(key, INCR_PROCESSOR, dataMode));

            if (tx != null)
                tx.commit();
        }
        finally {
            if (tx != null)
                tx.close();
        }

        Object exp = value((startVal ? 2 : 0) + 3);

        assertEquals(exp, cache.get(key));

        for (int i = 0; i < gridCount(); i++) {
            if (ignite(i).affinity(cacheName()).isPrimaryOrBackup(grid(i).localNode(), key))
                assertEquals(exp, jcache(i).localPeek(key));
        }
    }

    /**
     * @throws Exception If failed.
     */
    @Test
    public void testInvokeAfterRemoveOptimistic() throws Exception {
        runInAllDataModes(new TestRunnable() {
            @Override public void run() throws Exception {
                checkInvokeAfterRemove(OPTIMISTIC);
            }
        });
    }

    /**
     * @throws Exception If failed.
     */
    @Test
    public void testInvokeAfterRemovePessimistic() throws Exception {
        runInAllDataModes(new TestRunnable() {
            @Override public void run() throws Exception {
                checkInvokeAfterRemove(PESSIMISTIC);
            }
        });
    }

    /**
     * @param concurrency Concurrency.
     * @throws Exception If failed.
     */
    private void checkInvokeAfterRemove(TransactionConcurrency concurrency) throws Exception {
        IgniteCache<Object, Object> cache = jcache();

        Object key = key(1);

        cache.put(key, value(4));

        Transaction tx = txShouldBeUsed() ? ignite(0).transactions().txStart(concurrency, READ_COMMITTED) : null;

        try {
            cache.remove(key);

            cache.invoke(key, INCR_PROCESSOR, dataMode);
            cache.invoke(key, INCR_PROCESSOR, dataMode);
            cache.invoke(key, INCR_PROCESSOR, dataMode);

            if (tx != null)
                tx.commit();
        }
        finally {
            if (tx != null)
                tx.close();
        }

        assertEquals(value(3), cache.get(key));
    }

    /**
     * @throws Exception If failed.
     */
    @Test
    public void testInvokeReturnValueGetOptimisticReadCommitted() throws Exception {
        runInAllDataModes(new TestRunnable() {
            @Override public void run() throws Exception {
                checkInvokeReturnValue(false, OPTIMISTIC, READ_COMMITTED);
            }
        });
    }

    /**
     * @throws Exception If failed.
     */
    @Test
    public void testInvokeReturnValueGetOptimisticRepeatableRead() throws Exception {
        runInAllDataModes(new TestRunnable() {
            @Override public void run() throws Exception {
                checkInvokeReturnValue(false, OPTIMISTIC, REPEATABLE_READ);
            }
        });
    }

    /**
     * @throws Exception If failed.
     */
    @Test
    public void testInvokeReturnValueGetPessimisticReadCommitted() throws Exception {
        runInAllDataModes(new TestRunnable() {
            @Override public void run() throws Exception {
                checkInvokeReturnValue(false, PESSIMISTIC, READ_COMMITTED);
            }
        });
    }

    /**
     * @throws Exception If failed.
     */
    @Test
    public void testInvokeReturnValueGetPessimisticRepeatableRead() throws Exception {
        runInAllDataModes(new TestRunnable() {
            @Override public void run() throws Exception {
                checkInvokeReturnValue(false, PESSIMISTIC, REPEATABLE_READ);
            }
        });
    }

    /**
     * @throws Exception If failed.
     */
    @Test
    public void testInvokeReturnValuePutInTx() throws Exception {
        runInAllDataModes(new TestRunnable() {
            @Override public void run() throws Exception {
                checkInvokeReturnValue(true, OPTIMISTIC, READ_COMMITTED);
            }
        });
    }

    /**
     * @param put Whether to put value.
     * @param concurrency Concurrency.
     * @param isolation Isolation.
     * @throws Exception If failed.
     */
    private void checkInvokeReturnValue(boolean put,
        TransactionConcurrency concurrency,
        TransactionIsolation isolation)
        throws Exception {
        IgniteCache<Object, Object> cache = jcache();

        Object key = key(1);
        Object val1 = value(1);
        Object val2 = value(2);

        if (!put)
            cache.put(key, val1);

        Transaction tx = txShouldBeUsed() ? ignite(0).transactions().txStart(concurrency, isolation) : null;

        try {
            if (put)
                cache.put(key, val1);

            cache.invoke(key, INCR_PROCESSOR, dataMode);

            assertEquals(val2, cache.get(key));

            if (tx != null) {
                // Second get inside tx. Make sure read value is not transformed twice.
                assertEquals(val2, cache.get(key));

                tx.commit();
            }
        }
        finally {
            if (tx != null)
                tx.close();
        }
    }

    /**
     * @throws Exception In case of error.
     */
    @Test
    public void testGetAndPutAsyncOld() throws Exception {
        IgniteCache<String, Integer> cache = jcache();

        IgniteCache<String, Integer> cacheAsync = cache.withAsync();

        cache.put("key1", 1);
        cache.put("key2", 2);

        cacheAsync.getAndPut("key1", 10);

        IgniteFuture<Integer> fut1 = cacheAsync.future();

        cacheAsync.getAndPut("key2", 11);

        IgniteFuture<Integer> fut2 = cacheAsync.future();

        assertEquals((Integer)1, fut1.get(5000));
        assertEquals((Integer)2, fut2.get(5000));

        assertEquals((Integer)10, cache.get("key1"));
        assertEquals((Integer)11, cache.get("key2"));
    }

    /**
     * @throws Exception In case of error.
     */
    @Test
    public void testGetAndPutAsync() throws Exception {
        IgniteCache<String, Integer> cache = jcache();

        cache.put("key1", 1);
        cache.put("key2", 2);

        IgniteFuture<Integer> fut1 = cache.getAndPutAsync("key1", 10);

        IgniteFuture<Integer> fut2 = cache.getAndPutAsync("key2", 11);

        assertEquals((Integer)1, fut1.get(5000));
        assertEquals((Integer)2, fut2.get(5000));

        assertEquals((Integer)10, cache.get("key1"));
        assertEquals((Integer)11, cache.get("key2"));
    }

    /**
     * @throws Exception In case of error.
     */
    @Test
    public void testPutAsyncOld0() throws Exception {
        IgniteCache cacheAsync = jcache().withAsync();

        cacheAsync.getAndPut("key1", 0);

        IgniteFuture<Integer> fut1 = cacheAsync.future();

        cacheAsync.getAndPut("key2", 1);

        IgniteFuture<Integer> fut2 = cacheAsync.future();

        assert fut1.get(5000) == null;
        assert fut2.get(5000) == null;
    }

    /**
     * @throws Exception In case of error.
     */
    @Test
    public void testPutAsync0() throws Exception {
        IgniteFuture<?> fut1 = jcache().getAndPutAsync("key1", 0);

        IgniteFuture<?> fut2 = jcache().getAndPutAsync("key2", 1);

        assert fut1.get(5000) == null;
        assert fut2.get(5000) == null;
    }

    /**
     * @throws Exception If failed.
     */
    @Test
    public void testInvokeAsyncOld() throws Exception {
        runInAllDataModes(new TestRunnable() {
            @Override public void run() throws Exception {
                final Object key1 = key(1);
                final Object key2 = key(2);
                final Object key3 = key(3);

                final Object val1 = value(1);
                final Object val2 = value(2);
                final Object val3 = value(3);

                IgniteCache<Object, Object> cache = jcache();

                cache.put(key2, val1);
                cache.put(key3, val3);

                IgniteCache<Object, Object> cacheAsync = cache.withAsync();

                assertNull(cacheAsync.invoke(key1, INCR_PROCESSOR, dataMode));

                IgniteFuture<?> fut0 = cacheAsync.future();

                assertNull(cacheAsync.invoke(key2, INCR_PROCESSOR, dataMode));

                IgniteFuture<?> fut1 = cacheAsync.future();

                assertNull(cacheAsync.invoke(key3, RMV_PROCESSOR));

                IgniteFuture<?> fut2 = cacheAsync.future();

                fut0.get();
                fut1.get();
                fut2.get();

                assertEquals(val1, cache.get(key1));
                assertEquals(val2, cache.get(key2));
                assertNull(cache.get(key3));

                for (int i = 0; i < gridCount(); i++)
                    assertNull(jcache(i).localPeek(key3, ONHEAP));
            }
        });
    }

    /**
     * @throws Exception If failed.
     */
    @Test
    public void testInvokeAsync() throws Exception {
        runInAllDataModes(new TestRunnable() {
            @Override public void run() throws Exception {
                final Object key1 = key(1);
                final Object key2 = key(2);
                final Object key3 = key(3);

                final Object val1 = value(1);
                final Object val2 = value(2);
                final Object val3 = value(3);

                IgniteCache<Object, Object> cache = jcache();

                cache.put(key2, val1);
                cache.put(key3, val3);

                IgniteFuture<?> fut0 = cache.invokeAsync(key1, INCR_PROCESSOR, dataMode);

                IgniteFuture<?> fut1 = cache.invokeAsync(key2, INCR_PROCESSOR, dataMode);

                IgniteFuture<?> fut2 = cache.invokeAsync(key3, RMV_PROCESSOR);

                fut0.get();
                fut1.get();
                fut2.get();

                assertEquals(val1, cache.get(key1));
                assertEquals(val2, cache.get(key2));
                assertNull(cache.get(key3));

                for (int i = 0; i < gridCount(); i++)
                    assertNull(jcache(i).localPeek(key3, ONHEAP));
            }
        });
    }

    /**
     * @throws Exception If failed.
     */
    @Test
    public void testInvoke() throws Exception {
        runInAllDataModes(new TestRunnable() {
            @Override public void run() throws Exception {
                final Object k0 = key(0);
                final Object k1 = key(1);

                final Object val1 = value(1);
                final Object val2 = value(2);
                final Object val3 = value(3);

                final IgniteCache<Object, Object> cache = jcache();

                assertNull(cache.invoke(k0, INCR_PROCESSOR, dataMode));

                assertEquals(k1, cache.get(k0));

                assertEquals(val1, cache.invoke(k0, INCR_PROCESSOR, dataMode));

                assertEquals(val2, cache.get(k0));

                cache.put(k1, val1);

                assertEquals(val1, cache.invoke(k1, INCR_PROCESSOR, dataMode));

                assertEquals(val2, cache.get(k1));

                assertEquals(val2, cache.invoke(k1, INCR_PROCESSOR, dataMode));

                assertEquals(val3, cache.get(k1));

                RemoveAndReturnNullEntryProcessor c = new RemoveAndReturnNullEntryProcessor();

                assertNull(cache.invoke(k1, c));
                assertNull(cache.get(k1));

                for (int i = 0; i < gridCount(); i++)
                    assertNull(jcache(i).localPeek(k1, ONHEAP));

                final EntryProcessor<Object, Object, Object> errProcessor = new FailedEntryProcessor();

                GridTestUtils.assertThrows(log, new Callable<Void>() {
                    @Override public Void call() throws Exception {
                        cache.invoke(k1, errProcessor);

                        return null;
                    }
                }, EntryProcessorException.class, "Test entry processor exception.");
            }
        });
    }

    /**
     * @throws Exception In case of error.
     */
    @Test
    public void testPutx() throws Exception {
        if (txShouldBeUsed())
            checkPut(true);
    }

    /**
     * @throws Exception In case of error.
     */
    @Test
    public void testPutxNoTx() throws Exception {
        checkPut(false);
    }

    /**
     * @param inTx Whether to start transaction.
     * @throws Exception If failed.
     */
    private void checkPut(boolean inTx) throws Exception {
        Transaction tx = inTx ? transactions().txStart() : null;

        IgniteCache<String, Integer> cache = jcache();

        try {
            cache.put("key1", 1);
            cache.put("key2", 2);

            // Check inside transaction.
            assert cache.get("key1") == 1;
            assert cache.get("key2") == 2;

            if (tx != null)
                tx.commit();
        }
        finally {
            if (tx != null)
                tx.close();
        }

        checkSize(F.asSet("key1", "key2"));

        // Check outside transaction.
        checkContainsKey(true, "key1");
        checkContainsKey(true, "key2");
        checkContainsKey(false, "wrong");

        assert cache.get("key1") == 1;
        assert cache.get("key2") == 2;
        assert cache.get("wrong") == null;
    }

    /**
     * @throws Exception If failed.
     */
    @Test
    public void testPutAsyncOld() throws Exception {
        Transaction tx = txShouldBeUsed() ? transactions().txStart() : null;

        IgniteCache cacheAsync = jcache().withAsync();

        try {
            jcache().put("key2", 1);

            cacheAsync.put("key1", 10);

            IgniteFuture<?> fut1 = cacheAsync.future();

            cacheAsync.put("key2", 11);

            IgniteFuture<?> fut2 = cacheAsync.future();

            IgniteFuture<Transaction> f = null;

            if (tx != null) {
                tx = (Transaction)tx.withAsync();

                tx.commit();

                f = tx.future();
            }

            assertNull(fut1.get());
            assertNull(fut2.get());

            assert f == null || f.get().state() == COMMITTED;
        }
        finally {
            if (tx != null)
                tx.close();
        }

        checkSize(F.asSet("key1", "key2"));

        assert (Integer)jcache().get("key1") == 10;
        assert (Integer)jcache().get("key2") == 11;
    }

    /**
     * @throws Exception If failed.
     */
    @Test
    public void testPutAsync() throws Exception {
        Transaction tx = txShouldBeUsed() ? transactions().txStart() : null;

        try {
            jcache().put("key2", 1);

            IgniteFuture<?> fut1 = jcache().putAsync("key1", 10);

            IgniteFuture<?> fut2 = jcache().putAsync("key2", 11);

            IgniteFuture<Void> f = null;

            if (tx != null)
                f = tx.commitAsync();

            assertNull(fut1.get());
            assertNull(fut2.get());

            try {
                if (f != null)
                    f.get();
            } catch (Throwable t) {
                assert false : "Unexpected exception " + t;
            }
        }
        finally {
            if (tx != null)
                tx.close();
        }

        checkSize(F.asSet("key1", "key2"));

        assert (Integer)jcache().get("key1") == 10;
        assert (Integer)jcache().get("key2") == 11;
    }

    /**
     * @throws Exception In case of error.
     */
    @Test
    public void testPutAll() throws Exception {
        Map<String, Integer> map = F.asMap("key1", 1, "key2", 2);

        IgniteCache<String, Integer> cache = jcache();

        cache.putAll(map);

        checkSize(F.asSet("key1", "key2"));

        assert cache.get("key1") == 1;
        assert cache.get("key2") == 2;

        map.put("key1", 10);
        map.put("key2", 20);

        cache.putAll(map);

        checkSize(F.asSet("key1", "key2"));

        assert cache.get("key1") == 10;
        assert cache.get("key2") == 20;
    }

    /**
     * @throws Exception In case of error.
     */
    @Ignore("https://issues.apache.org/jira/browse/IGNITE-11885")
    @Test
    public void testNullInTx() throws Exception {
        if (!txShouldBeUsed())
            return;

        final IgniteCache<String, Integer> cache = jcache();

        for (int i = 0; i < 100; i++) {
            final String key = "key-" + i;

            assertNull(cache.get(key));

            GridTestUtils.assertThrows(log, new Callable<Void>() {
                @Override public Void call() throws Exception {
                    IgniteTransactions txs = transactions();

                    try (Transaction tx = txs.txStart()) {
                        cache.put(key, 1);

                        cache.put(null, 2);

                        tx.commit();
                    }

                    return null;
                }
            }, NullPointerException.class, null);

            assertNull(cache.get(key));

            cache.put(key, 1);

            assertEquals(1, (int)cache.get(key));

            GridTestUtils.assertThrows(log, new Callable<Void>() {
                @Override public Void call() throws Exception {
                    IgniteTransactions txs = transactions();

                    try (Transaction tx = txs.txStart()) {
                        cache.put(key, 2);

                        cache.remove(null);

                        tx.commit();
                    }

                    return null;
                }
            }, NullPointerException.class, null);

            assertEquals(1, (int)cache.get(key));

            cache.put(key, 2);

            assertEquals(2, (int)cache.get(key));

            GridTestUtils.assertThrows(log, new Callable<Void>() {
                @Override public Void call() throws Exception {
                    IgniteTransactions txs = transactions();

                    Map<String, Integer> map = new LinkedHashMap<>();

                    map.put("k1", 1);
                    map.put("k2", 2);
                    map.put(null, 3);

                    try (Transaction tx = txs.txStart()) {
                        cache.put(key, 1);

                        cache.putAll(map);

                        tx.commit();
                    }

                    return null;
                }
            }, NullPointerException.class, null);

            assertNull(cache.get("k1"));
            assertNull(cache.get("k2"));

            assertEquals(2, (int)cache.get(key));

            cache.put(key, 3);

            assertEquals(3, (int)cache.get(key));
        }
    }

    /**
     * @throws Exception In case of error.
     */
    @Test
    public void testPutAllWithNulls() throws Exception {
        final IgniteCache<String, Integer> cache = jcache();

        {
            final Map<String, Integer> m = new LinkedHashMap<>(2);

            m.put("key1", 1);
            m.put(null, 2);

            GridTestUtils.assertThrows(log, new Callable<Void>() {
                @Override public Void call() throws Exception {
                    cache.putAll(m);

                    return null;
                }
            }, NullPointerException.class, null);

            cache.put("key1", 1);

            assertEquals(1, (int)cache.get("key1"));
        }

        {
            final Map<String, Integer> m = new LinkedHashMap<>(2);

            m.put("key3", 3);
            m.put("key4", null);

            GridTestUtils.assertThrows(log, new Callable<Void>() {
                @Override public Void call() throws Exception {
                    cache.putAll(m);

                    return null;
                }
            }, NullPointerException.class, null);

            m.put("key4", 4);

            cache.putAll(m);

            assertEquals(3, (int)cache.get("key3"));
            assertEquals(4, (int)cache.get("key4"));
        }

        assertThrows(log, new Callable<Object>() {
            @Nullable @Override public Object call() throws Exception {
                cache.put("key1", null);

                return null;
            }
        }, NullPointerException.class, A.NULL_MSG_PREFIX);

        assertThrows(log, new Callable<Object>() {
            @Nullable @Override public Object call() throws Exception {
                cache.getAndPut("key1", null);

                return null;
            }
        }, NullPointerException.class, A.NULL_MSG_PREFIX);

        assertThrows(log, new Callable<Object>() {
            @Nullable @Override public Object call() throws Exception {
                cache.put(null, 1);

                return null;
            }
        }, NullPointerException.class, A.NULL_MSG_PREFIX);

        assertThrows(log, new Callable<Object>() {
            @Nullable @Override public Object call() throws Exception {
                cache.replace(null, 1);

                return null;
            }
        }, NullPointerException.class, A.NULL_MSG_PREFIX);

        assertThrows(log, new Callable<Object>() {
            @Nullable @Override public Object call() throws Exception {
                cache.getAndReplace(null, 1);

                return null;
            }
        }, NullPointerException.class, A.NULL_MSG_PREFIX);

        assertThrows(log, new Callable<Object>() {
            @Nullable @Override public Object call() throws Exception {
                cache.replace("key", null);

                return null;
            }
        }, NullPointerException.class, A.NULL_MSG_PREFIX);

        assertThrows(log, new Callable<Object>() {
            @Nullable @Override public Object call() throws Exception {
                cache.getAndReplace("key", null);

                return null;
            }
        }, NullPointerException.class, A.NULL_MSG_PREFIX);

        assertThrows(log, new Callable<Object>() {
            @Nullable @Override public Object call() throws Exception {
                cache.replace(null, 1, 2);

                return null;
            }
        }, NullPointerException.class, A.NULL_MSG_PREFIX);

        assertThrows(log, new Callable<Object>() {
            @Nullable @Override public Object call() throws Exception {
                cache.replace("key", null, 2);

                return null;
            }
        }, NullPointerException.class, A.NULL_MSG_PREFIX);

        assertThrows(log, new Callable<Object>() {
            @Nullable @Override public Object call() throws Exception {
                cache.replace("key", 1, null);

                return null;
            }
        }, NullPointerException.class, A.NULL_MSG_PREFIX);
    }

    /**
     * @throws Exception In case of error.
     */
    @Test
    public void testPutAllAsyncOld() throws Exception {
        Map<String, Integer> map = F.asMap("key1", 1, "key2", 2);

        IgniteCache<String, Integer> cache = jcache();

        IgniteCache<String, Integer> cacheAsync = cache.withAsync();

        cacheAsync.putAll(map);

        IgniteFuture<?> f1 = cacheAsync.future();

        map.put("key1", 10);
        map.put("key2", 20);

        cacheAsync.putAll(map);

        IgniteFuture<?> f2 = cacheAsync.future();

        assertNull(f2.get());
        assertNull(f1.get());

        checkSize(F.asSet("key1", "key2"));

        assert cache.get("key1") == 10;
        assert cache.get("key2") == 20;
    }

    /**
     * @throws Exception In case of error.
     */
    @Test
    public void testPutAllAsync() throws Exception {
        Map<String, Integer> map = F.asMap("key1", 1, "key2", 2);

        IgniteCache<String, Integer> cache = jcache();

        IgniteFuture<?> f1 = cache.putAllAsync(map);

        map.put("key1", 10);
        map.put("key2", 20);

        IgniteFuture<?> f2 = cache.putAllAsync(map);

        assertNull(f2.get());
        assertNull(f1.get());

        checkSize(F.asSet("key1", "key2"));

        assert cache.get("key1") == 10;
        assert cache.get("key2") == 20;
    }

    /**
     * @throws Exception In case of error.
     */
    @Test
    public void testGetAndPutIfAbsent() throws Exception {
        Transaction tx = txShouldBeUsed() ? transactions().txStart() : null;

        IgniteCache<String, Integer> cache = jcache();

        try {
            assert cache.getAndPutIfAbsent("key", 1) == null;

            assert cache.get("key") != null;
            assert cache.get("key") == 1;

            assert cache.getAndPutIfAbsent("key", 2) != null;
            assert cache.getAndPutIfAbsent("key", 2) == 1;

            assert cache.get("key") != null;
            assert cache.get("key") == 1;

            if (tx != null)
                tx.commit();
        }
        finally {
            if (tx != null)
                tx.close();
        }

        assert cache.getAndPutIfAbsent("key", 2) != null;

        for (int i = 0; i < gridCount(); i++) {
            info("Peek on node [i=" + i + ", id=" + grid(i).localNode().id() + ", val=" +
                grid(i).cache(cacheName()).localPeek("key", ONHEAP) + ']');
        }

        assertEquals((Integer)1, cache.getAndPutIfAbsent("key", 2));

        assert cache.get("key") != null;
        assert cache.get("key") == 1;

        if (!storeEnabled())
            return;

        // Check swap.
        cache.put("key2", 1);

        cache.localEvict(Collections.singleton("key2"));

        if (!isLoadPreviousValue())
            cache.get("key2");

        assertEquals((Integer)1, cache.getAndPutIfAbsent("key2", 3));

        // Check db.
        if (storeEnabled() && isLoadPreviousValue() && !isMultiJvm()) {
            putToStore("key3", 3);

            assertEquals((Integer)3, cache.getAndPutIfAbsent("key3", 4));

            assertEquals((Integer)3, cache.get("key3"));
        }

        assertEquals((Integer)1, cache.get("key2"));

        cache.localEvict(Collections.singleton("key2"));

        if (!isLoadPreviousValue())
            cache.get("key2");

        // Same checks inside tx.
        tx = txShouldBeUsed() ? transactions().txStart() : null;

        try {
            assertEquals((Integer)1, cache.getAndPutIfAbsent("key2", 3));

            if (tx != null)
                tx.commit();

            assertEquals((Integer)1, cache.get("key2"));
        }
        finally {
            if (tx != null)
                tx.close();
        }
    }

    /**
     * @throws Exception If failed.
     */
    @Test
    public void testGetAndPutIfAbsentAsyncOld() throws Exception {
        Transaction tx = txShouldBeUsed() ? transactions().txStart() : null;

        IgniteCache<String, Integer> cache = jcache();

        IgniteCache<String, Integer> cacheAsync = cache.withAsync();

        try {
            cacheAsync.getAndPutIfAbsent("key", 1);

            IgniteFuture<Integer> fut1 = cacheAsync.future();

            assertNull(fut1.get());
            assertEquals((Integer)1, cache.get("key"));

            cacheAsync.getAndPutIfAbsent("key", 2);

            IgniteFuture<Integer> fut2 = cacheAsync.future();

            assertEquals((Integer)1, fut2.get());
            assertEquals((Integer)1, cache.get("key"));

            if (tx != null)
                tx.commit();
        }
        finally {
            if (tx != null)
                tx.close();
        }

        if (!storeEnabled())
            return;

        // Check swap.
        cache.put("key2", 1);

        cache.localEvict(Collections.singleton("key2"));

        if (!isLoadPreviousValue())
            cache.get("key2");

        cacheAsync.getAndPutIfAbsent("key2", 3);

        assertEquals((Integer)1, cacheAsync.<Integer>future().get());

        // Check db.
        if (storeEnabled() && isLoadPreviousValue() && !isMultiJvm()) {
            putToStore("key3", 3);

            cacheAsync.getAndPutIfAbsent("key3", 4);

            assertEquals((Integer)3, cacheAsync.<Integer>future().get());
        }

        cache.localEvict(Collections.singleton("key2"));

        if (!isLoadPreviousValue())
            cache.get("key2");

        // Same checks inside tx.
        tx = txShouldBeUsed() ? transactions().txStart() : null;

        try {
            cacheAsync.getAndPutIfAbsent("key2", 3);

            assertEquals(1, cacheAsync.future().get());

            if (tx != null)
                tx.commit();

            assertEquals((Integer)1, cache.get("key2"));
        }
        finally {
            if (tx != null)
                tx.close();
        }
    }

    /**
     * @throws Exception If failed.
     */
    @Test
    public void testGetAndPutIfAbsentAsync() throws Exception {
        Transaction tx = txShouldBeUsed() ? transactions().txStart() : null;

        IgniteCache<String, Integer> cache = jcache();

        try {
            IgniteFuture<Integer> fut1 = cache.getAndPutIfAbsentAsync("key", 1);

            assertNull(fut1.get());
            assertEquals((Integer)1, cache.get("key"));

            IgniteFuture<Integer> fut2 = cache.getAndPutIfAbsentAsync("key", 2);

            assertEquals((Integer)1, fut2.get());
            assertEquals((Integer)1, cache.get("key"));

            if (tx != null)
                tx.commit();
        }
        finally {
            if (tx != null)
                tx.close();
        }

        if (!storeEnabled())
            return;

        // Check swap.
        cache.put("key2", 1);

        cache.localEvict(Collections.singleton("key2"));

        if (!isLoadPreviousValue())
            cache.get("key2");

        assertEquals((Integer)1, cache.getAndPutIfAbsentAsync("key2", 3).get());

        // Check db.
        if (storeEnabled() && isLoadPreviousValue() && !isMultiJvm()) {
            putToStore("key3", 3);

            assertEquals((Integer)3, cache.getAndPutIfAbsentAsync("key3", 4).get());
        }

        cache.localEvict(Collections.singleton("key2"));

        if (!isLoadPreviousValue())
            cache.get("key2");

        // Same checks inside tx.
        tx = txShouldBeUsed() ? transactions().txStart() : null;

        try {
            assertEquals(1, (int) cache.getAndPutIfAbsentAsync("key2", 3).get());

            if (tx != null)
                tx.commit();

            assertEquals((Integer)1, cache.get("key2"));
        }
        finally {
            if (tx != null)
                tx.close();
        }
    }

    /**
     * @throws Exception If failed.
     */
    @Test
    public void testPutIfAbsent() throws Exception {
        IgniteCache<String, Integer> cache = jcache();

        assertNull(cache.get("key"));
        assert cache.putIfAbsent("key", 1);
        assert cache.get("key") != null && cache.get("key") == 1;
        assert !cache.putIfAbsent("key", 2);
        assert cache.get("key") != null && cache.get("key") == 1;

        if (!storeEnabled())
            return;

        // Check swap.
        cache.put("key2", 1);

        cache.localEvict(Collections.singleton("key2"));

        if (!isLoadPreviousValue())
            cache.get("key2");

        assertFalse(cache.putIfAbsent("key2", 3));

        // Check db.
        if (storeEnabled() && isLoadPreviousValue() && !isMultiJvm()) {
            putToStore("key3", 3);

            assertFalse(cache.putIfAbsent("key3", 4));
        }

        cache.localEvict(Collections.singleton("key2"));

        if (!isLoadPreviousValue())
            cache.get("key2");

        // Same checks inside tx.
        Transaction tx = txShouldBeUsed() ? transactions().txStart() : null;

        try {
            assertFalse(cache.putIfAbsent("key2", 3));

            if (tx != null)
                tx.commit();

            assertEquals((Integer)1, cache.get("key2"));
        }
        finally {
            if (tx != null)
                tx.close();
        }
    }

    /**
     * @throws Exception In case of error.
     */
    @Test
    public void testPutxIfAbsentAsyncOld() throws Exception {
        if (txShouldBeUsed())
            checkPutxIfAbsentAsyncOld(true);
    }

    /**
     * @throws Exception In case of error.
     */
    @Test
    public void testPutxIfAbsentAsyncOldNoTx() throws Exception {
        checkPutxIfAbsentAsyncOld(false);
    }

    /**
     * @throws Exception In case of error.
     */
    @Test
    public void testPutxIfAbsentAsync() throws Exception {
        if (txShouldBeUsed())
            checkPutxIfAbsentAsync(true);
    }

    /**
     * @throws Exception In case of error.
     */
    @Test
    public void testPutxIfAbsentAsyncNoTx() throws Exception {
        checkPutxIfAbsentAsync(false);
    }

    /**
     * @param inTx In tx flag.
     * @throws Exception If failed.
     */
    private void checkPutxIfAbsentAsyncOld(boolean inTx) throws Exception {
        IgniteCache<String, Integer> cache = jcache();

        IgniteCache<String, Integer> cacheAsync = cache.withAsync();

        cacheAsync.putIfAbsent("key", 1);

        IgniteFuture<Boolean> fut1 = cacheAsync.future();

        assert fut1.get();
        assert cache.get("key") != null && cache.get("key") == 1;

        cacheAsync.putIfAbsent("key", 2);

        IgniteFuture<Boolean> fut2 = cacheAsync.future();

        assert !fut2.get();
        assert cache.get("key") != null && cache.get("key") == 1;

        if (!storeEnabled())
            return;

        // Check swap.
        cache.put("key2", 1);

        cache.localEvict(Collections.singleton("key2"));

        if (!isLoadPreviousValue())
            cache.get("key2");

        cacheAsync.putIfAbsent("key2", 3);

        assertFalse(cacheAsync.<Boolean>future().get());

        // Check db.
        if (storeEnabled() && isLoadPreviousValue() && !isMultiJvm()) {
            putToStore("key3", 3);

            cacheAsync.putIfAbsent("key3", 4);

            assertFalse(cacheAsync.<Boolean>future().get());
        }

        cache.localEvict(Collections.singletonList("key2"));

        if (!isLoadPreviousValue())
            cache.get("key2");

        // Same checks inside tx.
        Transaction tx = inTx ? transactions().txStart() : null;

        try {
            cacheAsync.putIfAbsent("key2", 3);

            assertFalse(cacheAsync.<Boolean>future().get());

            if (storeEnabled() && isLoadPreviousValue() && !isMultiJvm()) {
                cacheAsync.putIfAbsent("key3", 4);

                assertFalse(cacheAsync.<Boolean>future().get());
            }

            if (tx != null)
                tx.commit();
        }
        finally {
            if (tx != null)
                tx.close();
        }

        assertEquals((Integer)1, cache.get("key2"));

        if (storeEnabled() && isLoadPreviousValue() && !isMultiJvm())
            assertEquals((Integer)3, cache.get("key3"));
    }

    /**
     * @param inTx In tx flag.
     * @throws Exception If failed.
     */
    private void checkPutxIfAbsentAsync(boolean inTx) throws Exception {
        IgniteCache<String, Integer> cache = jcache();

        IgniteFuture<Boolean> fut1 = cache.putIfAbsentAsync("key", 1);

        assert fut1.get();
        assert cache.get("key") != null && cache.get("key") == 1;

        IgniteFuture<Boolean> fut2 = cache.putIfAbsentAsync("key", 2);

        assert !fut2.get();
        assert cache.get("key") != null && cache.get("key") == 1;

        if (!storeEnabled())
            return;

        // Check swap.
        cache.put("key2", 1);

        cache.localEvict(Collections.singleton("key2"));

        if (!isLoadPreviousValue())
            cache.get("key2");

        assertFalse(cache.putIfAbsentAsync("key2", 3).get());

        // Check db.
        if (storeEnabled() && isLoadPreviousValue() && !isMultiJvm()) {
            putToStore("key3", 3);

            assertFalse(cache.putIfAbsentAsync("key3", 4).get());
        }

        cache.localEvict(Collections.singletonList("key2"));

        if (!isLoadPreviousValue())
            cache.get("key2");

        // Same checks inside tx.
        Transaction tx = inTx ? transactions().txStart() : null;

        try {
            assertFalse(cache.putIfAbsentAsync("key2", 3).get());

            if (storeEnabled() && isLoadPreviousValue() && !isMultiJvm())
                assertFalse(cache.putIfAbsentAsync("key3", 4).get());

            if (tx != null)
                tx.commit();
        }
        finally {
            if (tx != null)
                tx.close();
        }

        assertEquals((Integer)1, cache.get("key2"));

        if (storeEnabled() && isLoadPreviousValue() && !isMultiJvm())
            assertEquals((Integer)3, cache.get("key3"));
    }

    /**
     * @throws Exception In case of error.
     */
    @Test
    public void testPutIfAbsentAsyncOldConcurrent() throws Exception {
        IgniteCache cacheAsync = jcache().withAsync();

        cacheAsync.putIfAbsent("key1", 1);

        IgniteFuture<Boolean> fut1 = cacheAsync.future();

        cacheAsync.putIfAbsent("key2", 2);

        IgniteFuture<Boolean> fut2 = cacheAsync.future();

        assert fut1.get();
        assert fut2.get();
    }

    /**
     * @throws Exception In case of error.
     */
    @Test
    public void testPutIfAbsentAsyncConcurrent() throws Exception {
        IgniteCache cache = jcache();

        IgniteFuture<Boolean> fut1 = cache.putIfAbsentAsync("key1", 1);

        IgniteFuture<Boolean> fut2 = cache.putIfAbsentAsync("key2", 2);

        assert fut1.get();
        assert fut2.get();
    }

    /**
     * @throws Exception If failed.
     */
    @Test
    public void testGetAndReplace() throws Exception {
        IgniteCache<String, Integer> cache = jcache();

        cache.put("key", 1);

        assert cache.get("key") == 1;

        info("key 1 -> 2");

        assert cache.getAndReplace("key", 2) == 1;

        assert cache.get("key") == 2;

        assert cache.getAndReplace("wrong", 0) == null;

        assert cache.get("wrong") == null;

        info("key 0 -> 3");

        assert !cache.replace("key", 0, 3);

        assert cache.get("key") == 2;

        info("key 0 -> 3");

        assert !cache.replace("key", 0, 3);

        assert cache.get("key") == 2;

        info("key 2 -> 3");

        assert cache.replace("key", 2, 3);

        assert cache.get("key") == 3;

        if (!storeEnabled())
            return;

        info("evict key");

        cache.localEvict(Collections.singleton("key"));

        info("key 3 -> 4");

        if (!isLoadPreviousValue())
            cache.get("key");

        assert cache.replace("key", 3, 4);

        assert cache.get("key") == 4;

        if (storeEnabled() && isLoadPreviousValue() && !isMultiJvm()) {
            putToStore("key2", 5);

            info("key2 5 -> 6");

            assert cache.replace("key2", 5, 6);
        }

        for (int i = 0; i < gridCount(); i++) {
            info("Peek key on grid [i=" + i + ", nodeId=" + grid(i).localNode().id() +
                ", peekVal=" + grid(i).cache(cacheName()).localPeek("key", ONHEAP) + ']');

            info("Peek key2 on grid [i=" + i + ", nodeId=" + grid(i).localNode().id() +
                ", peekVal=" + grid(i).cache(cacheName()).localPeek("key2", ONHEAP) + ']');
        }

        if (storeEnabled() && isLoadPreviousValue() && !isMultiJvm())
            assertEquals((Integer)6, cache.get("key2"));

        cache.localEvict(Collections.singleton("key"));

        if (!isLoadPreviousValue())
            cache.get("key");

        Transaction tx = txShouldBeUsed() ? transactions().txStart() : null;

        try {
            assert cache.replace("key", 4, 5);

            if (tx != null)
                tx.commit();

            assert cache.get("key") == 5;
        }
        finally {
            if (tx != null)
                tx.close();
        }
    }

    /**
     * @throws Exception If failed.
     */
    @Test
    public void testReplace() throws Exception {
        IgniteCache<String, Integer> cache = jcache();

        cache.put("key", 1);

        assert cache.get("key") == 1;

        assert cache.replace("key", 2);

        assert cache.get("key") == 2;

        assert !cache.replace("wrong", 2);

        if (!storeEnabled())
            return;

        cache.localEvict(Collections.singleton("key"));

        if (!isLoadPreviousValue())
            assert cache.get("key") == 2;

        assert cache.replace("key", 4);

        assert cache.get("key") == 4;

        if (storeEnabled() && isLoadPreviousValue() && !isMultiJvm()) {
            putToStore("key2", 5);

            cache.replace("key2", 6);

            assertEquals((Integer)6, cache.get("key2"));
        }

        cache.localEvict(Collections.singleton("key"));

        if (!isLoadPreviousValue())
            assert cache.get("key") == 4;

        Transaction tx = txShouldBeUsed() ? transactions().txStart() : null;

        try {
            assert cache.replace("key", 5);

            if (tx != null)
                tx.commit();
        }
        finally {
            if (tx != null)
                tx.close();
        }

        assert cache.get("key") == 5;
    }

    /**
     * @throws Exception If failed.
     */
    @Test
    public void testGetAndReplaceAsyncOld() throws Exception {
        IgniteCache<String, Integer> cache = jcache();

        IgniteCache<String, Integer> cacheAsync = cache.withAsync();

        cache.put("key", 1);

        assert cache.get("key") == 1;

        cacheAsync.getAndReplace("key", 2);

        assert cacheAsync.<Integer>future().get() == 1;

        assert cache.get("key") == 2;

        cacheAsync.getAndReplace("wrong", 0);

        assert cacheAsync.future().get() == null;

        assert cache.get("wrong") == null;

        cacheAsync.replace("key", 0, 3);

        assert !cacheAsync.<Boolean>future().get();

        assert cache.get("key") == 2;

        cacheAsync.replace("key", 0, 3);

        assert !cacheAsync.<Boolean>future().get();

        assert cache.get("key") == 2;

        cacheAsync.replace("key", 2, 3);

        assert cacheAsync.<Boolean>future().get();

        assert cache.get("key") == 3;

        if (!storeEnabled())
            return;

        cache.localEvict(Collections.singleton("key"));

        if (!isLoadPreviousValue())
            cache.get("key");

        cacheAsync.replace("key", 3, 4);

        assert cacheAsync.<Boolean>future().get();

        assert cache.get("key") == 4;

        if (storeEnabled() && isLoadPreviousValue() && !isMultiJvm()) {
            putToStore("key2", 5);

            cacheAsync.replace("key2", 5, 6);

            assert cacheAsync.<Boolean>future().get();

            assertEquals((Integer)6, cache.get("key2"));
        }

        cache.localEvict(Collections.singleton("key"));

        if (!isLoadPreviousValue())
            cache.get("key");

        Transaction tx = txShouldBeUsed() ? transactions().txStart() : null;

        try {
            cacheAsync.replace("key", 4, 5);

            assert cacheAsync.<Boolean>future().get();

            if (tx != null)
                tx.commit();
        }
        finally {
            if (tx != null)
                tx.close();
        }

        assert cache.get("key") == 5;
    }

    /**
     * @throws Exception If failed.
     */
    @Test
    public void testGetAndReplaceAsync() throws Exception {
        IgniteCache<String, Integer> cache = jcache();

        cache.put("key", 1);

        assert cache.get("key") == 1;

        assert cache.getAndReplaceAsync("key", 2).get() == 1;

        assert cache.get("key") == 2;

        assert cache.getAndReplaceAsync("wrong", 0).get() == null;

        assert cache.get("wrong") == null;

        assert !cache.replaceAsync("key", 0, 3).get();

        assert cache.get("key") == 2;

        assert !cache.replaceAsync("key", 0, 3).get();

        assert cache.get("key") == 2;

        assert cache.replaceAsync("key", 2, 3).get();

        assert cache.get("key") == 3;

        if (!storeEnabled())
            return;

        cache.localEvict(Collections.singleton("key"));

        if (!isLoadPreviousValue())
            cache.get("key");

        assert cache.replaceAsync("key", 3, 4).get();

        assert cache.get("key") == 4;

        if (storeEnabled() && isLoadPreviousValue() && !isMultiJvm()) {
            putToStore("key2", 5);

            assert cache.replaceAsync("key2", 5, 6).get();

            assertEquals((Integer)6, cache.get("key2"));
        }

        cache.localEvict(Collections.singleton("key"));

        if (!isLoadPreviousValue())
            cache.get("key");

        Transaction tx = txShouldBeUsed() ? transactions().txStart() : null;

        try {
            assert cache.replaceAsync("key", 4, 5).get();

            if (tx != null)
                tx.commit();
        }
        finally {
            if (tx != null)
                tx.close();
        }

        assert cache.get("key") == 5;
    }

    /**
     * @throws Exception If failed.
     */
    @Test
    public void testReplacexAsyncOld() throws Exception {
        IgniteCache<String, Integer> cache = jcache();

        IgniteCache<String, Integer> cacheAsync = cache.withAsync();

        cache.put("key", 1);

        assert cache.get("key") == 1;

        cacheAsync.replace("key", 2);

        assert cacheAsync.<Boolean>future().get();

        info("Finished replace.");

        assertEquals((Integer)2, cache.get("key"));

        cacheAsync.replace("wrond", 2);

        assert !cacheAsync.<Boolean>future().get();

        if (!storeEnabled())
            return;

        cache.localEvict(Collections.singleton("key"));

        if (!isLoadPreviousValue())
            cache.get("key");

        cacheAsync.replace("key", 4);

        assert cacheAsync.<Boolean>future().get();

        assert cache.get("key") == 4;

        if (storeEnabled() && isLoadPreviousValue() && !isMultiJvm()) {
            putToStore("key2", 5);

            cacheAsync.replace("key2", 6);

            assert cacheAsync.<Boolean>future().get();

            assert cache.get("key2") == 6;
        }

        cache.localEvict(Collections.singleton("key"));

        if (!isLoadPreviousValue())
            cache.get("key");

        Transaction tx = txShouldBeUsed() ? transactions().txStart() : null;

        try {
            cacheAsync.replace("key", 5);

            assert cacheAsync.<Boolean>future().get();

            if (tx != null)
                tx.commit();
        }
        finally {
            if (tx != null)
                tx.close();
        }

        assert cache.get("key") == 5;
    }

    /**
     * @throws Exception If failed.
     */
    @Test
    public void testReplacexAsync() throws Exception {
        IgniteCache<String, Integer> cache = jcache();

        cache.put("key", 1);

        assert cache.get("key") == 1;

        assert cache.replaceAsync("key", 2).get();

        info("Finished replace.");

        assertEquals((Integer)2, cache.get("key"));

        assert !cache.replaceAsync("wrond", 2).get();

        if (!storeEnabled())
            return;

        cache.localEvict(Collections.singleton("key"));

        if (!isLoadPreviousValue())
            cache.get("key");

        assert cache.replaceAsync("key", 4).get();

        assert cache.get("key") == 4;

        if (storeEnabled() && isLoadPreviousValue() && !isMultiJvm()) {
            putToStore("key2", 5);

            assert cache.replaceAsync("key2", 6).get();

            assert cache.get("key2") == 6;
        }

        cache.localEvict(Collections.singleton("key"));

        if (!isLoadPreviousValue())
            cache.get("key");

        Transaction tx = txShouldBeUsed() ? transactions().txStart() : null;

        try {
            assert cache.replaceAsync("key", 5).get();

            if (tx != null)
                tx.commit();
        }
        finally {
            if (tx != null)
                tx.close();
        }

        assert cache.get("key") == 5;
    }

    /**
     * @throws Exception In case of error.
     */
    @Test
    public void testGetAndRemove() throws Exception {
        IgniteCache<String, Integer> cache = jcache();

        cache.put("key1", 1);
        cache.put("key2", 2);

        assert !cache.remove("key1", 0);
        assert cache.get("key1") != null && cache.get("key1") == 1;
        assert cache.remove("key1", 1);
        assert cache.get("key1") == null;
        assert cache.getAndRemove("key2") == 2;
        assert cache.get("key2") == null;
        assert cache.getAndRemove("key2") == null;
    }

    /**
     * @throws Exception If failed.
     */
    @SuppressWarnings("serial")
    @Test
    public void testGetAndRemoveObject() throws Exception {
        runInAllDataModes(new TestRunnable() {
            @Override public void run() throws Exception {
                IgniteCache<String, Object> cache = ignite(0).cache(cacheName());

                Map<String, Object> map = new HashMap<String, Object>() {{
                    for (int i = 0; i < CNT; i++)
                        put("key" + i, value(i));
                }};

                for (Map.Entry<String, Object> e : map.entrySet()) {
                    final String key = e.getKey();
                    final Object val = e.getValue();

                    cache.put(key, val);

                    assertFalse(cache.remove(key, new SerializableObject(-1)));

                    Object oldVal = cache.get(key);

                    assertNotNull(oldVal);
                    assertEquals(val, oldVal);

                    assertTrue(cache.remove(key));

                    assertNull(cache.get(key));
                }

                for (Map.Entry<String, Object> e : map.entrySet()) {
                    final String key = e.getKey();
                    final Object val = e.getValue();

                    cache.put(key, val);

                    Object oldVal = cache.getAndRemove(key);

                    assertEquals(val, oldVal);

                    assertNull(cache.get(key));
                    assertNull(cache.getAndRemove(key));
                }
            }
        });
    }

    /**
     * @throws Exception If failed.
     */
    @Test
    public void testGetAndPutSerializableObject() throws Exception {
        IgniteCache<String, SerializableObject> cache = ignite(0).cache(cacheName());

        SerializableObject val1 = new SerializableObject(1);
        SerializableObject val2 = new SerializableObject(2);

        cache.put("key1", val1);

        SerializableObject oldVal = cache.get("key1");

        assertEquals(val1, oldVal);

        oldVal = cache.getAndPut("key1", val2);

        assertEquals(val1, oldVal);

        SerializableObject updVal = cache.get("key1");

        assertEquals(val2, updVal);
    }

    /**
     * @throws Exception If failed.
     */
    @Test
    public void testDeletedEntriesFlag() throws Exception {
        if (cacheMode() != LOCAL && cacheMode() != REPLICATED) {
            final int cnt = 3;

            IgniteCache<String, Integer> cache = jcache();

            for (int i = 0; i < cnt; i++)
                cache.put(String.valueOf(i), i);

            for (int i = 0; i < cnt; i++)
                cache.remove(String.valueOf(i));

            for (int g = 0; g < gridCount(); g++)
                executeOnLocalOrRemoteJvm(g, new CheckEntriesDeletedTask(cnt, cacheName()));
        }
    }

    /**
     * @throws Exception If failed.
     */
    @Test
    public void testRemoveLoad() throws Exception {
        if (!storeEnabled())
            return;

        int cnt = 10;

        Set<String> keys = new HashSet<>();

        for (int i = 0; i < cnt; i++)
            keys.add(String.valueOf(i));

        jcache().removeAll(keys);

        for (String key : keys)
            putToStore(key, Integer.parseInt(key));

        for (int g = 0; g < gridCount(); g++)
            grid(g).cache(cacheName()).localLoadCache(null);

        for (int g = 0; g < gridCount(); g++) {
            for (int i = 0; i < cnt; i++) {
                String key = String.valueOf(i);

                if (grid(0).affinity(cacheName()).mapKeyToPrimaryAndBackupsList(key).contains(grid(g).localNode()))
                    assertEquals(i, jcache(g).localPeek(key));
                else
                    assertNull(jcache(g).localPeek(key));
            }
        }
    }

    /**
     * @throws Exception In case of error.
     */
    @Test
    public void testRemoveAsyncOld() throws Exception {
        IgniteCache<String, Integer> cache = jcache();

        IgniteCache<String, Integer> cacheAsync = cache.withAsync();

        cache.put("key1", 1);
        cache.put("key2", 2);

        cacheAsync.remove("key1", 0);

        assert !cacheAsync.<Boolean>future().get();

        assert cache.get("key1") != null && cache.get("key1") == 1;

        cacheAsync.remove("key1", 1);

        assert cacheAsync.<Boolean>future().get();

        assert cache.get("key1") == null;

        cacheAsync.getAndRemove("key2");

        assert cacheAsync.<Integer>future().get() == 2;

        assert cache.get("key2") == null;

        cacheAsync.getAndRemove("key2");

        assert cacheAsync.future().get() == null;
    }

    /**
     * @throws Exception In case of error.
     */
    @Test
    public void testRemoveAsync() throws Exception {
        IgniteCache<String, Integer> cache = jcache();

        cache.put("key1", 1);
        cache.put("key2", 2);

        assert !cache.removeAsync("key1", 0).get();

        assert cache.get("key1") != null && cache.get("key1") == 1;

        assert cache.removeAsync("key1", 1).get();

        assert cache.get("key1") == null;

        assert cache.getAndRemoveAsync("key2").get() == 2;

        assert cache.get("key2") == null;

        assert cache.getAndRemoveAsync("key2").get() == null;
    }

    /**
     * @throws Exception In case of error.
     */
    @Test
    public void testRemove() throws Exception {
        IgniteCache<String, Integer> cache = jcache();

        cache.put("key1", 1);

        assert cache.remove("key1");
        assert cache.get("key1") == null;
        assert !cache.remove("key1");
    }

    /**
     * @throws Exception In case of error.
     */
    @Test
    public void testRemovexAsyncOld() throws Exception {
        IgniteCache<String, Integer> cache = jcache();

        IgniteCache<String, Integer> cacheAsync = cache.withAsync();

        cache.put("key1", 1);

        cacheAsync.remove("key1");

        assert cacheAsync.<Boolean>future().get();

        assert cache.get("key1") == null;

        cacheAsync.remove("key1");

        assert !cacheAsync.<Boolean>future().get();
    }

    /**
     * @throws Exception In case of error.
     */
    @Test
    public void testRemovexAsync() throws Exception {
        IgniteCache<String, Integer> cache = jcache();

        cache.put("key1", 1);

        assert cache.removeAsync("key1").get();

        assert cache.get("key1") == null;

        assert !cache.removeAsync("key1").get();
    }

    /**
     * @throws Exception In case of error.
     */
    @Test
    public void testGlobalRemoveAll() throws Exception {
        globalRemoveAll(false, false);
    }

    /**
     * @throws Exception In case of error.
     */
    @Test
    public void testGlobalRemoveAllAsyncOld() throws Exception {
        globalRemoveAll(true, true);
    }

    /**
     * @throws Exception In case of error.
     */
    @Test
    public void testGlobalRemoveAllAsync() throws Exception {
        globalRemoveAll(true, false);
    }

    /**
     * @param async If {@code true} uses asynchronous operation.
     * @param oldAsync Use old async API.
     * @throws Exception In case of error.
     */
    private void globalRemoveAll(boolean async, boolean oldAsync) throws Exception {
        IgniteCache<String, Integer> cache = jcache();

        cache.put("key1", 1);
        cache.put("key2", 2);
        cache.put("key3", 3);

        checkSize(F.asSet("key1", "key2", "key3"));

        IgniteCache<String, Integer> asyncCache = cache.withAsync();

        if (async) {
            if (oldAsync) {
                asyncCache.removeAll(F.asSet("key1", "key2"));

                asyncCache.future().get();
            }
            else
                cache.removeAllAsync(F.asSet("key1", "key2")).get();
        }
        else
            cache.removeAll(F.asSet("key1", "key2"));

        checkSize(F.asSet("key3"));

        checkContainsKey(false, "key1");
        checkContainsKey(false, "key2");
        checkContainsKey(true, "key3");

        // Put values again.
        cache.put("key1", 1);
        cache.put("key2", 2);
        cache.put("key3", 3);

        if (async) {
            if (oldAsync) {
                IgniteCache asyncCache0 = jcache(gridCount() > 1 ? 1 : 0).withAsync();

                asyncCache0.removeAll();

                asyncCache0.future().get();
            }
            else
                jcache(gridCount() > 1 ? 1 : 0).removeAllAsync().get();
        }
        else
            jcache(gridCount() > 1 ? 1 : 0).removeAll();

        assertEquals(0, cache.localSize());
        long entryCnt = hugeRemoveAllEntryCount();

        for (int i = 0; i < entryCnt; i++)
            cache.put(String.valueOf(i), i);

        for (int i = 0; i < entryCnt; i++)
            assertEquals(Integer.valueOf(i), cache.get(String.valueOf(i)));

        if (async) {
            if (oldAsync) {
                asyncCache.removeAll();

                asyncCache.future().get();
            }
            else
                cache.removeAllAsync().get();
        }
        else
            cache.removeAll();

        for (int i = 0; i < entryCnt; i++)
            assertNull(cache.get(String.valueOf(i)));
    }

    /**
     * @return Count of entries to be removed in removeAll() test.
     */
    protected long hugeRemoveAllEntryCount() {
        return 1000L;
    }

    /**
     * @throws Exception In case of error.
     */
    @Test
    public void testRemoveAllWithNulls() throws Exception {
        final IgniteCache<String, Integer> cache = jcache();

        final Set<String> c = new LinkedHashSet<>();

        c.add("key1");
        c.add(null);

        GridTestUtils.assertThrows(log, new Callable<Void>() {
            @Override public Void call() throws Exception {
                cache.removeAll(c);

                return null;
            }
        }, NullPointerException.class, null);

        assertEquals(0, jcache().localSize());

        GridTestUtils.assertThrows(log, new Callable<Void>() {
            @Override public Void call() throws Exception {
                cache.removeAll(null);

                return null;
            }
        }, NullPointerException.class, null);

        GridTestUtils.assertThrows(log, new Callable<Void>() {
            @Override public Void call() throws Exception {
                cache.remove(null);

                return null;
            }
        }, NullPointerException.class, null);

        GridTestUtils.assertThrows(log, new Callable<Void>() {
            @Override public Void call() throws Exception {
                cache.getAndRemove(null);

                return null;
            }
        }, NullPointerException.class, null);

        GridTestUtils.assertThrows(log, new Callable<Void>() {
            @Override public Void call() throws Exception {
                cache.remove("key1", null);

                return null;
            }
        }, NullPointerException.class, null);
    }

    /**
     * @throws Exception In case of error.
     */
    @Test
    public void testRemoveAllDuplicates() throws Exception {
        jcache().removeAll(ImmutableSet.of("key1", "key1", "key1"));
    }

    /**
     * @throws Exception In case of error.
     */
    @Test
    public void testRemoveAllDuplicatesTx() throws Exception {
        if (txShouldBeUsed()) {
            try (Transaction tx = transactions().txStart()) {
                jcache().removeAll(ImmutableSet.of("key1", "key1", "key1"));

                tx.commit();
            }
        }
    }

    /**
     * @throws Exception In case of error.
     */
    @Test
    public void testRemoveAllEmpty() throws Exception {
        jcache().removeAll();
    }

    /**
     * @throws Exception In case of error.
     */
    @Test
    public void testRemoveAllAsyncOld() throws Exception {
        IgniteCache<String, Integer> cache = jcache();

        IgniteCache<String, Integer> cacheAsync = cache.withAsync();

        cache.put("key1", 1);
        cache.put("key2", 2);
        cache.put("key3", 3);

        checkSize(F.asSet("key1", "key2", "key3"));

        cacheAsync.removeAll(F.asSet("key1", "key2"));

        assertNull(cacheAsync.future().get());

        checkSize(F.asSet("key3"));

        checkContainsKey(false, "key1");
        checkContainsKey(false, "key2");
        checkContainsKey(true, "key3");
    }

    /**
     * @throws Exception In case of error.
     */
    @Test
    public void testRemoveAllAsync() throws Exception {
        IgniteCache<String, Integer> cache = jcache();

        cache.put("key1", 1);
        cache.put("key2", 2);
        cache.put("key3", 3);

        checkSize(F.asSet("key1", "key2", "key3"));

        assertNull(cache.removeAllAsync(F.asSet("key1", "key2")).get());

        checkSize(F.asSet("key3"));

        checkContainsKey(false, "key1");
        checkContainsKey(false, "key2");
        checkContainsKey(true, "key3");
    }

    /**
     * @throws Exception In case of error.
     */
    @Ignore("https://issues.apache.org/jira/browse/IGNITE-11885")
    @Test
    public void testLoadAll() throws Exception {
        if (!storeEnabled())
            return;

        IgniteCache<String, Integer> cache = jcache();

        Set<String> keys = new HashSet<>(primaryKeysForCache(2));

        for (String key : keys)
            assertNull(cache.localPeek(key, ONHEAP));

        Map<String, Integer> vals = new HashMap<>();

        int i = 0;

        for (String key : keys) {
            cache.put(key, i);

            vals.put(key, i);

            i++;
        }

        for (String key : keys)
            assertEquals(vals.get(key), cache.localPeek(key));

        cache.clear();

        for (String key : keys)
            assertNull(cache.localPeek(key));

        loadAll(cache, keys, true);

        for (String key : keys)
            assertEquals(vals.get(key), cache.localPeek(key));
    }

    /**
     * @throws Exception If failed.
     */
    @Test
    public void testRemoveAfterClear() throws Exception {
        IgniteEx ignite = grid(0);

        boolean affNode = ignite.context().cache().internalCache(cacheName()).context().affinityNode();

        if (!affNode) {
            if (gridCount() < 2)
                return;

            ignite = grid(1);
        }

        IgniteCache<Integer, Integer> cache = ignite.cache(cacheName());

        int key = 0;

        Collection<Integer> keys = new ArrayList<>();

        for (int k = 0; k < 2; k++) {
            while (!ignite.affinity(cacheName()).isPrimary(ignite.localNode(), key))
                key++;

            keys.add(key);

            key++;
        }

        info("Keys: " + keys);

        for (Integer k : keys)
            cache.put(k, k);

        cache.clear();

        for (int g = 0; g < gridCount(); g++) {
            Ignite grid0 = grid(g);

            grid0.cache(cacheName()).removeAll();

            assertTrue(grid0.cache(cacheName()).localSize() == 0);
        }
    }

    /**
     * @throws Exception In case of error.
     */
    @Ignore("https://issues.apache.org/jira/browse/IGNITE-11885")
    @Test
    public void testClear() throws Exception {
        IgniteCache<String, Integer> cache = jcache();

        Set<String> keys = new HashSet<>(primaryKeysForCache(3));

        for (String key : keys)
            assertNull(cache.get(key));

        Map<String, Integer> vals = new HashMap<>(keys.size());

        int i = 0;

        for (String key : keys) {
            cache.put(key, i);

            vals.put(key, i);

            i++;
        }

        for (String key : keys)
            assertEquals(vals.get(key), cache.localPeek(key));

        cache.clear();

        for (String key : keys)
            assertNull(cache.localPeek(key));

        for (i = 0; i < gridCount(); i++)
            jcache(i).clear();

        for (i = 0; i < gridCount(); i++)
            assert jcache(i).localSize() == 0;

        for (Map.Entry<String, Integer> entry : vals.entrySet())
            cache.put(entry.getKey(), entry.getValue());

        for (String key : keys)
            assertEquals(vals.get(key), cache.localPeek(key));

        String first = F.first(keys);

        if (lockingEnabled()) {
            Lock lock = cache.lock(first);

            lock.lock();

            try {
                cache.clear();

                GridCacheContext<String, Integer> cctx = context(0);

                GridCacheEntryEx entry = cctx.isNear() ? cctx.near().dht().peekEx(first) :
                    cctx.cache().peekEx(first);

                assertNotNull(entry);
            }
            finally {
                lock.unlock();
            }
        }
        else {
            cache.clear();

            cache.put(first, vals.get(first));
        }

        cache.clear();

        assert cache.localSize() == 0 : "Values after clear.";

        i = 0;

        for (String key : keys) {
            cache.put(key, i);

            vals.put(key, i);

            i++;
        }

        cache.put("key1", 1);
        cache.put("key2", 2);

        cache.localEvict(Sets.union(ImmutableSet.of("key1", "key2"), keys));

        assert cache.localSize(ONHEAP) == 0;

// TODO: GG-11148 check if test for promote makes sense.
//        cache.clear();
//
//        cache.localPromote(ImmutableSet.of("key2", "key1"));
//
//        assert cache.localPeek("key1", ONHEAP) == null;
//        assert cache.localPeek("key2", ONHEAP) == null;
    }

    /**
     * @param keys0 Keys to check.
     * @throws IgniteCheckedException If failed.
     */
    protected void checkUnlocked(final Collection<String> keys0) throws IgniteCheckedException {
        GridTestUtils.waitForCondition(new GridAbsPredicate() {
            @Override public boolean apply() {
                try {
                    for (int i = 0; i < gridCount(); i++) {
                        GridCacheAdapter<Object, Object> cache = ((IgniteKernal)ignite(i)).internalCache(cacheName());

                        for (String key : keys0) {
                            GridCacheEntryEx entry = cache.peekEx(key);

                            if (entry != null) {
                                if (entry.lockedByAny()) {
                                    info("Entry is still locked [i=" + i + ", entry=" + entry + ']');

                                    return false;
                                }
                            }

                            if (cache.isNear()) {
                                entry = cache.context().near().dht().peekEx(key);

                                if (entry != null) {
                                    if (entry.lockedByAny()) {
                                        info("Entry is still locked [i=" + i + ", entry=" + entry + ']');

                                        return false;
                                    }
                                }
                            }
                        }
                    }

                    return true;
                }
                catch (GridCacheEntryRemovedException ignore) {
                    info("Entry was removed, will retry");

                    return false;
                }
            }
        }, 10_000);
    }

    /**
     * @throws Exception If failed.
     */
    @Test
    public void testGlobalClearAll() throws Exception {
        globalClearAll(false, false);
    }

    /**
     * @throws Exception If failed.
     */
    @Test
    public void testGlobalClearAllAsyncOld() throws Exception {
        globalClearAll(true, true);
    }

    /**
     * @throws Exception If failed.
     */
    @Test
    public void testGlobalClearAllAsync() throws Exception {
        globalClearAll(true, false);
    }

    /**
     * @param async If {@code true} uses async method.
     * @param oldAsync Use old async API.
     * @throws Exception If failed.
     */
    protected void globalClearAll(boolean async, boolean oldAsync) throws Exception {
        // Save entries only on their primary nodes. If we didn't do so, clearLocally() will not remove all entries
        // because some of them were blocked due to having readers.
        for (int i = 0; i < gridCount(); i++) {
            for (String key : primaryKeysForCache(i, 3, 100_000))
                jcache(i).put(key, 1);
        }

        if (async) {
            if (oldAsync) {
                IgniteCache asyncCache = jcache().withAsync();

                asyncCache.clear();

                asyncCache.future().get();
            }
            else
                jcache().clearAsync().get();
        }
        else
            jcache().clear();

        for (int i = 0; i < gridCount(); i++)
            assert jcache(i).localSize() == 0;
    }

    /**
     * @throws Exception In case of error.
     */
    @SuppressWarnings("BusyWait")
    @Test
    public void testLockUnlock() throws Exception {
        if (lockingEnabled()) {
            final CountDownLatch lockCnt = new CountDownLatch(1);
            final CountDownLatch unlockCnt = new CountDownLatch(1);

            grid(0).events().localListen(new IgnitePredicate<Event>() {
                @Override public boolean apply(Event evt) {
                    switch (evt.type()) {
                        case EVT_CACHE_OBJECT_LOCKED:
                            lockCnt.countDown();

                            break;
                        case EVT_CACHE_OBJECT_UNLOCKED:
                            unlockCnt.countDown();

                            break;
                    }

                    return true;
                }
            }, EVT_CACHE_OBJECT_LOCKED, EVT_CACHE_OBJECT_UNLOCKED);

            IgniteCache<String, Integer> cache = jcache();

            String key = primaryKeysForCache(1).get(0);

            cache.put(key, 1);

            assert !cache.isLocalLocked(key, false);

            Lock lock = cache.lock(key);

            lock.lock();

            try {
                lockCnt.await();

                assert cache.isLocalLocked(key, false);
            }
            finally {
                lock.unlock();
            }

            unlockCnt.await();

            for (int i = 0; i < 100; i++)
                if (cache.isLocalLocked(key, false))
                    Thread.sleep(10);
                else
                    break;

            assert !cache.isLocalLocked(key, false);
        }
    }

    /**
     * @throws Exception In case of error.
     */
    @SuppressWarnings("BusyWait")
    @Test
    public void testLockUnlockAll() throws Exception {
        if (lockingEnabled()) {
            IgniteCache<String, Integer> cache = jcache();

            cache.put("key1", 1);
            cache.put("key2", 2);

            assert !cache.isLocalLocked("key1", false);
            assert !cache.isLocalLocked("key2", false);

            Lock lock1_2 = cache.lockAll(ImmutableSet.of("key1", "key2"));

            lock1_2.lock();

            try {
                assert cache.isLocalLocked("key1", false);
                assert cache.isLocalLocked("key2", false);
            }
            finally {
                lock1_2.unlock();
            }

            for (int i = 0; i < 100; i++)
                if (cache.isLocalLocked("key1", false) || cache.isLocalLocked("key2", false))
                    Thread.sleep(10);
                else
                    break;

            assert !cache.isLocalLocked("key1", false);
            assert !cache.isLocalLocked("key2", false);

            lock1_2.lock();

            try {
                assert cache.isLocalLocked("key1", false);
                assert cache.isLocalLocked("key2", false);
            }
            finally {
                lock1_2.unlock();
            }

            for (int i = 0; i < 100; i++)
                if (cache.isLocalLocked("key1", false) || cache.isLocalLocked("key2", false))
                    Thread.sleep(10);
                else
                    break;

            assert !cache.isLocalLocked("key1", false);
            assert !cache.isLocalLocked("key2", false);
        }
    }

    /**
     * @throws Exception In case of error.
     */
    @Test
    public void testPeek() throws Exception {
        Ignite ignite = primaryIgnite("key");
        IgniteCache<String, Integer> cache = ignite.cache(cacheName());

        assertNull(cache.localPeek("key"));

        cache.put("key", 1);

        cache.replace("key", 2);

        assertEquals(2, cache.localPeek("key").intValue());
    }

    /**
     * @throws Exception If failed.
     */
    @Test
    public void testPeekTxRemoveOptimistic() throws Exception {
        checkPeekTxRemove(OPTIMISTIC);
    }

    /**
     * @throws Exception If failed.
     */
    @Test
    public void testPeekTxRemovePessimistic() throws Exception {
        checkPeekTxRemove(PESSIMISTIC);
    }

    /**
     * @param concurrency Concurrency.
     * @throws Exception If failed.
     */
    private void checkPeekTxRemove(TransactionConcurrency concurrency) throws Exception {
        if (txShouldBeUsed()) {
            Ignite ignite = primaryIgnite("key");
            IgniteCache<String, Integer> cache = ignite.cache(cacheName());

            cache.put("key", 1);

            try (Transaction tx = ignite.transactions().txStart(concurrency, READ_COMMITTED)) {
                cache.remove("key");

                assertNull(cache.get("key")); // localPeek ignores transactions.
                assertNotNull(cache.localPeek("key")); // localPeek ignores transactions.

                tx.commit();
            }
        }
    }

    /**
     * @throws Exception If failed.
     */
    @Test
    public void testPeekRemove() throws Exception {
        IgniteCache<String, Integer> cache = primaryCache("key");

        cache.put("key", 1);
        cache.remove("key");

        assertNull(cache.localPeek("key"));
    }

    /**
     * @throws Exception In case of error.
     */
    @Test
    public void testEvictExpired() throws Exception {
        final IgniteCache<String, Integer> cache = jcache();

        final String key = primaryKeysForCache(1).get(0);

        cache.put(key, 1);

        assertEquals((Integer)1, cache.get(key));

        long ttl = 500;

        final ExpiryPolicy expiry = new TouchedExpiryPolicy(new Duration(MILLISECONDS, ttl));

        grid(0).cache(cacheName()).withExpiryPolicy(expiry).put(key, 1);

        boolean wait = waitForCondition(new GridAbsPredicate() {
            @Override public boolean apply() {
                for (int i = 0; i < gridCount(); i++) {
                    if (jcache(i).localPeek(key) != null)
                        return false;
                }

                return true;
            }
        }, ttl + 1000);

        assertTrue("Failed to wait for entry expiration.", wait);

        // Expired entry should not be swapped.
        cache.localEvict(Collections.singleton(key));

        assertNull(cache.localPeek("key"));

        assertNull(cache.localPeek(key, ONHEAP));

        assertTrue(cache.localSize() == 0);

        if (storeEnabled()) {
            load(cache, key, true);

            Affinity<String> aff = ignite(0).affinity(cacheName());

            for (int i = 0; i < gridCount(); i++) {
                if (aff.isPrimary(grid(i).cluster().localNode(), key))
                    assertEquals(1, jcache(i).localPeek(key));

                if (aff.isBackup(grid(i).cluster().localNode(), key))
                    assertEquals(1, jcache(i).localPeek(key));
            }
        }
    }

    /**
     * JUnit.
     *
     * @throws Exception If failed.
     */
    @Ignore("https://issues.apache.org/jira/browse/IGNITE-11885")
    @Test
    public void testPeekExpired() throws Exception {
        final IgniteCache<String, Integer> c = jcache();

        final String key = primaryKeysForCache(1).get(0);

        info("Using key: " + key);

        c.put(key, 1);

        assertEquals(Integer.valueOf(1), c.localPeek(key));

        int ttl = 500;

        final ExpiryPolicy expiry = new TouchedExpiryPolicy(new Duration(MILLISECONDS, ttl));

        c.withExpiryPolicy(expiry).put(key, 1);

        Thread.sleep(ttl + 100);

        GridTestUtils.waitForCondition(new GridAbsPredicate() {
            @Override public boolean apply() {
                return c.localPeek(key) == null;
            }
        }, 2000);

        assertNull(c.localPeek(key));

        assert c.localSize() == 0 : "Cache is not empty.";
    }

    /**
     * JUnit.
     *
     * @throws Exception If failed.
     */
    @Test
    public void testPeekExpiredTx() throws Exception {
        if (txShouldBeUsed()) {
            final IgniteCache<String, Integer> c = jcache();

            final String key = "1";
            int ttl = 500;

            try (Transaction tx = grid(0).transactions().txStart()) {
                final ExpiryPolicy expiry = new TouchedExpiryPolicy(new Duration(MILLISECONDS, ttl));

                grid(0).cache(cacheName()).withExpiryPolicy(expiry).put(key, 1);

                tx.commit();
            }

            GridTestUtils.waitForCondition(new GridAbsPredicate() {
                @Override public boolean apply() {
                    return c.localPeek(key) == null;
                }
            }, 2000);

            assertNull(c.localPeek(key));

            assert c.localSize() == 0;
        }
    }

    /**
     * @throws Exception If failed.
     */
    @Test
    public void testTtlTx() throws Exception {
        if (txShouldBeUsed())
            checkTtl(true, false);
    }

    /**
     * @throws Exception If failed.
     */
    @Test
    public void testTtlNoTx() throws Exception {
        checkTtl(false, false);
    }

    /**
     * @throws Exception If failed.
     */
    @Test
    public void testTtlNoTxOldEntry() throws Exception {
        checkTtl(false, true);
    }

    /**
     * @param inTx In tx flag.
     * @param oldEntry {@code True} to check TTL on old entry, {@code false} on new.
     * @throws Exception If failed.
     */
    private void checkTtl(boolean inTx, boolean oldEntry) throws Exception {
        int ttlVals[] = {600, 1000, 3000};

        int i = 0;
        while (i < ttlVals.length) {
            try {
                checkTtl0(inTx, oldEntry, ttlVals[i]);
                break;
            }
            catch (AssertionError e) {
                if (i < ttlVals.length - 1)
                    info("Ttl test failed, try execute with increased ttl");
                else
                    throw e;
            }
            i++;
        }
    }

    /**
     * @param inTx In tx flag.
     * @param oldEntry {@code True} to check TTL on old entry, {@code false} on new.
     * @param ttl TTL value.
     * @throws Exception If failed.
     */
    private void checkTtl0(boolean inTx, boolean oldEntry, int ttl) throws Exception {
        final ExpiryPolicy expiry = new TouchedExpiryPolicy(new Duration(MILLISECONDS, ttl));

        final IgniteCache<String, Integer> c = jcache();

        final String key = primaryKeysForCache(1).get(0);

        IgnitePair<Long> entryTtl;

        if (oldEntry) {
            c.put(key, 1);

            entryTtl = entryTtl(serverNodeCache(), key);
            assertEquals((Long)0L, entryTtl.get1());
            assertEquals((Long)0L, entryTtl.get2());
        }

        long startTime = System.currentTimeMillis();

        if (inTx) {
            // Rollback transaction for the first time.
            Transaction tx = transactions().txStart();

            try {
                jcache().withExpiryPolicy(expiry).put(key, 1);
            }
            finally {
                tx.rollback();
            }

            if (oldEntry) {
                entryTtl = entryTtl(serverNodeCache(), key);

                assertNotNull(entryTtl.get1());
                assertNotNull(entryTtl.get2());
                assertEquals((Long)0L, entryTtl.get1());
                assertEquals((Long)0L, entryTtl.get2());
            }
        }

        // Now commit transaction and check that ttl and expire time have been saved.
        Transaction tx = inTx ? transactions().txStart() : null;

        try {
            jcache().withExpiryPolicy(expiry).put(key, 1);

            if (tx != null)
                tx.commit();
        }
        finally {
            if (tx != null)
                tx.close();
        }

        long[] expireTimes = new long[gridCount()];

        for (int i = 0; i < gridCount(); i++) {
            if (grid(i).affinity(cacheName()).isPrimaryOrBackup(grid(i).localNode(), key)) {
                IgnitePair<Long> curEntryTtl = entryTtl(jcache(i), key);

                assertNotNull(curEntryTtl.get1());
                assertNotNull(curEntryTtl.get2());
                assertTrue(curEntryTtl.get2() > startTime);
                expireTimes[i] = curEntryTtl.get2();
            }
        }

        // One more update from the same cache entry to ensure that expire time is shifted forward.
        U.sleep(100);

        tx = inTx ? transactions().txStart() : null;

        try {
            jcache().withExpiryPolicy(expiry).put(key, 2);

            if (tx != null)
                tx.commit();
        }
        finally {
            if (tx != null)
                tx.close();
        }

        for (int i = 0; i < gridCount(); i++) {
            if (grid(i).affinity(cacheName()).isPrimaryOrBackup(grid(i).localNode(), key)) {
                IgnitePair<Long> curEntryTtl = entryTtl(jcache(i), key);

                assertNotNull(curEntryTtl.get1());
                assertNotNull(curEntryTtl.get2());
                assertTrue(curEntryTtl.get2() > startTime);
                expireTimes[i] = curEntryTtl.get2();
            }
        }

        // And one more direct update to ensure that expire time is shifted forward.
        U.sleep(100);

        tx = inTx ? transactions().txStart() : null;

        try {
            jcache().withExpiryPolicy(expiry).put(key, 3);

            if (tx != null)
                tx.commit();
        }
        finally {
            if (tx != null)
                tx.close();
        }

        for (int i = 0; i < gridCount(); i++) {
            if (grid(i).affinity(cacheName()).isPrimaryOrBackup(grid(i).localNode(), key)) {
                IgnitePair<Long> curEntryTtl = entryTtl(jcache(i), key);

                assertNotNull(curEntryTtl.get1());
                assertNotNull(curEntryTtl.get2());
                assertTrue(curEntryTtl.get2() > startTime);
                expireTimes[i] = curEntryTtl.get2();
            }
        }

        // And one more update to ensure that ttl is not changed and expire time is not shifted forward.
        U.sleep(100);

        log.info("Put 4");

        tx = inTx ? transactions().txStart() : null;

        try {
            jcache().put(key, 4);

            if (tx != null)
                tx.commit();
        }
        finally {
            if (tx != null)
                tx.close();
        }

        log.info("Put 4 done");

        for (int i = 0; i < gridCount(); i++) {
            if (grid(i).affinity(cacheName()).isPrimaryOrBackup(grid(i).localNode(), key)) {
                IgnitePair<Long> curEntryTtl = entryTtl(jcache(i), key);

                assertNotNull(curEntryTtl.get1());
                assertNotNull(curEntryTtl.get2());
                assertEquals(expireTimes[i], (long)curEntryTtl.get2());
            }
        }

        // Avoid reloading from store.
        storeStgy.removeFromStore(key);

        assertTrue(GridTestUtils.waitForCondition(new GridAbsPredicateX() {
            @Override public boolean applyx() {
                try {
                    Integer val = c.get(key);

                    if (val != null) {
                        info("Value is in cache [key=" + key + ", val=" + val + ']');

                        return false;
                    }

                    // Get "cache" field from GridCacheProxyImpl.
                    GridCacheAdapter c0 = cacheFromCtx(c);

                    if (!c0.context().deferredDelete()) {
                        GridCacheEntryEx e0 = c0.peekEx(key);

                        return e0 == null || (e0.rawGet() == null && e0.valueBytes() == null);
                    }
                    else
                        return true;
                }
                catch (GridCacheEntryRemovedException e) {
                    throw new RuntimeException(e);
                }
            }
        }, Math.min(ttl * 10, getTestTimeout())));

        IgniteCache srvNodeCache = serverNodeCache();

        if (!isMultiJvmObject(srvNodeCache)) {
            GridCacheAdapter internalCache = internalCache(srvNodeCache);

            if (internalCache.isLocal())
                return;
        }

        assert c.get(key) == null;

        // Ensure that old TTL and expire time are not longer "visible".
        entryTtl = entryTtl(srvNodeCache, key);
        assertNull(entryTtl);

        // Ensure that next update will not pick old expire time.

        tx = inTx ? transactions().txStart() : null;

        try {
            jcache().put(key, 10);

            if (tx != null)
                tx.commit();
        }
        finally {
            if (tx != null)
                tx.close();
        }

        U.sleep(ttl + 500);

        entryTtl = entryTtl(srvNodeCache, key);

        assertEquals((Integer)10, c.get(key));

        assertNotNull(entryTtl.get1());
        assertNotNull(entryTtl.get2());
        assertEquals(0, (long)entryTtl.get1());
        assertEquals(0, (long)entryTtl.get2());
    }

    /**
     * @throws Exception In case of error.
     */
    @Ignore("https://issues.apache.org/jira/browse/IGNITE-11885")
    @Test
    public void testLocalEvict() throws Exception {
        IgniteCache<String, Integer> cache = jcache();

        List<String> keys = primaryKeysForCache(3);

        String key1 = keys.get(0);
        String key2 = keys.get(1);
        String key3 = keys.get(2);

        cache.put(key1, 1);
        cache.put(key2, 2);
        cache.put(key3, 3);

        assertEquals((Integer)1, cache.localPeek(key1));
        assertEquals((Integer)2, cache.localPeek(key2));
        assertEquals((Integer)3, cache.localPeek(key3));

        cache.localEvict(F.asList(key1, key2));

        assert cache.localPeek(key1, ONHEAP) == null;
        assert cache.localPeek(key2, ONHEAP) == null;
        assertEquals((Integer)3, cache.localPeek(key3, OFFHEAP));

        if (storeEnabled()) {
            loadAll(cache, ImmutableSet.of(key1, key2), true);

            Affinity<String> aff = ignite(0).affinity(cacheName());

            for (int i = 0; i < gridCount(); i++) {
                if (aff.isPrimaryOrBackup(grid(i).cluster().localNode(), key1))
                    assertEquals(1, jcache(i).localPeek(key1));

                if (aff.isPrimaryOrBackup(grid(i).cluster().localNode(), key2))
                    assertEquals(2, jcache(i).localPeek(key2));

                if (aff.isPrimaryOrBackup(grid(i).cluster().localNode(), key3))
                    assertEquals(3, jcache(i).localPeek(key3));
            }
        }
    }

    /**
     * @param cache Cache.
     * @param k Key.
     */
    private void checkKeyAfterLocalEvict(IgniteCache<String, Integer> cache, String k) {
        assertNull(cache.localPeek(k, ONHEAP));
        assertNotNull(cache.localPeek(k, OFFHEAP));
    }

    /**
     * JUnit.
     */
    @Test
    public void testCacheProxy() {
        IgniteCache<String, Integer> cache = jcache();

        assert cache instanceof IgniteCacheProxy;
    }

    /**
     * JUnit.
     *
     * @throws Exception If failed.
     */
    @Test
    public void testCompactExpired() throws Exception {
        final IgniteCache<String, Integer> cache = jcache();

        final String key = F.first(primaryKeysForCache(1));

        cache.put(key, 1);

        long ttl = 500;

        final ExpiryPolicy expiry = new TouchedExpiryPolicy(new Duration(MILLISECONDS, ttl));

        grid(0).cache(cacheName()).withExpiryPolicy(expiry).put(key, 1);

        waitForCondition(new GridAbsPredicate() {
            @Override public boolean apply() {
                return cache.localPeek(key) == null;
            }
        }, ttl + 1000);

        // Peek will actually remove entry from cache.
        assertNull(cache.localPeek(key));

        assert cache.localSize() == 0;

        // Clear readers, if any.
        cache.remove(key);
    }

    /**
     * JUnit.
     *
     * @throws Exception If failed.
     */
    @Test
    public void testOptimisticTxMissingKey() throws Exception {
        if (txShouldBeUsed()) {
            try (Transaction tx = transactions().txStart(OPTIMISTIC, READ_COMMITTED)) {
                // Remove missing key.
                assertFalse(jcache().remove(UUID.randomUUID().toString()));

                tx.commit();
            }
        }
    }

    /**
     * JUnit.
     *
     * @throws Exception If failed.
     */
    @Test
    public void testOptimisticTxMissingKeyNoCommit() throws Exception {
        if (txShouldBeUsed()) {
            try (Transaction tx = transactions().txStart(OPTIMISTIC, READ_COMMITTED)) {
                // Remove missing key.
                assertFalse(jcache().remove(UUID.randomUUID().toString()));

                tx.setRollbackOnly();
            }
        }
    }

    /**
     * @throws Exception If failed.
     */
    @Test
    public void testOptimisticTxReadCommittedInTx() throws Exception {
        checkRemovexInTx(OPTIMISTIC, READ_COMMITTED);
    }

    /**
     * @throws Exception If failed.
     */
    @Test
    public void testOptimisticTxRepeatableReadInTx() throws Exception {
        checkRemovexInTx(OPTIMISTIC, REPEATABLE_READ);
    }

    /**
     * @throws Exception If failed.
     */
    @Test
    public void testPessimisticTxReadCommittedInTx() throws Exception {
        checkRemovexInTx(PESSIMISTIC, READ_COMMITTED);
    }

    /**
     * @throws Exception If failed.
     */
    @Test
    public void testPessimisticTxRepeatableReadInTx() throws Exception {
        checkRemovexInTx(PESSIMISTIC, REPEATABLE_READ);
    }

    /**
     * @param concurrency Concurrency.
     * @param isolation Isolation.
     * @throws Exception If failed.
     */
    private void checkRemovexInTx(final TransactionConcurrency concurrency,
        final TransactionIsolation isolation) throws Exception {
        if (txShouldBeUsed()) {
            final int cnt = 10;

            CU.inTx(ignite(0), jcache(), concurrency, isolation, new CIX1<IgniteCache<Object, Object>>() {
                @Override public void applyx(IgniteCache cache) {
                    for (int i = 0; i < cnt; i++)
                        cache.put("key" + i, i);
                }
            });

            CU.inTx(ignite(0), jcache(), concurrency, isolation, new CIX1<IgniteCache<Object, Object>>() {
                @Override public void applyx(IgniteCache<Object, Object> cache) {
                    for (int i = 0; i < cnt; i++)
                        assertEquals(new Integer(i), cache.get("key" + i));
                }
            });

            CU.inTx(ignite(0), jcache(), concurrency, isolation, new CIX1<IgniteCache<Object, Object>>() {
                @Override public void applyx(IgniteCache<Object, Object> cache) {
                    for (int i = 0; i < cnt; i++) {
                        boolean removed = cache.remove("key" + i);

                        assertTrue(removed);
                    }
                }
            });

            CU.inTx(ignite(0), jcache(), concurrency, isolation, new CIX1<IgniteCache<Object, Object>>() {
                @Override public void applyx(IgniteCache<Object, Object> cache) {
                    for (int i = 0; i < cnt; i++)
                        assertNull(cache.get("key" + i));
                }
            });
        }
    }

    /**
     * JUnit.
     *
     * @throws Exception If failed.
     */
    @Test
    public void testPessimisticTxMissingKey() throws Exception {
        if (txShouldBeUsed()) {
            try (Transaction tx = transactions().txStart(PESSIMISTIC, READ_COMMITTED)) {
                // Remove missing key.
                assertFalse(jcache().remove(UUID.randomUUID().toString()));

                tx.commit();
            }
        }
    }

    /**
     * JUnit.
     *
     * @throws Exception If failed.
     */
    @Test
    public void testPessimisticTxMissingKeyNoCommit() throws Exception {
        if (txShouldBeUsed()) {
            try (Transaction tx = transactions().txStart(PESSIMISTIC, READ_COMMITTED)) {
                // Remove missing key.
                assertFalse(jcache().remove(UUID.randomUUID().toString()));

                tx.setRollbackOnly();
            }
        }
    }

    /**
     * @throws Exception If failed.
     */
    @Test
    public void testPessimisticTxRepeatableRead() throws Exception {
        if (txShouldBeUsed()) {
            try (Transaction ignored = transactions().txStart(PESSIMISTIC, REPEATABLE_READ)) {
                jcache().put("key", 1);

                assert (Integer)jcache().get("key") == 1;
            }
        }
    }

    /**
     * @throws Exception If failed.
     */
    @Test
    public void testPessimisticTxRepeatableReadOnUpdate() throws Exception {
        if (txShouldBeUsed()) {
            try (Transaction ignored = transactions().txStart(PESSIMISTIC, REPEATABLE_READ)) {
                jcache().put("key", 1);

                assert (Integer)jcache().getAndPut("key", 2) == 1;
            }
        }
    }

    /**
     * @throws Exception In case of error.
     */
    @Test
    public void testToMap() throws Exception {
        IgniteCache<String, Integer> cache = jcache();

        cache.put("key1", 1);
        cache.put("key2", 2);

        for (int i = 0; i < gridCount(); i++) {
            for (Cache.Entry entry : jcache(i))
                storeStgy.putToStore(entry.getKey(), entry.getValue());
        }

        assert storeStgy.getStoreSize() == 2;
        assert (Integer)storeStgy.getFromStore("key1") == 1;
        assert (Integer)storeStgy.getFromStore("key2") == 2;
    }

    /**
     * @param keys Expected keys.
     * @throws Exception If failed.
     */
    protected void checkSize(final Collection<String> keys) throws Exception {
        if (nearEnabled())
            assertEquals(keys.size(), jcache().localSize(CachePeekMode.ALL));
        else {
            for (int i = 0; i < gridCount(); i++)
                executeOnLocalOrRemoteJvm(i, new CheckEntriesTask(keys, cacheName()));
        }
    }

    /**
     * @param keys Expected keys.
     * @throws Exception If failed.
     */
    protected void checkKeySize(final Collection<String> keys) throws Exception {
        if (nearEnabled())
            assertEquals("Invalid key size: " + jcache().localSize(ALL),
                keys.size(), jcache().localSize(ALL));
        else {
            for (int i = 0; i < gridCount(); i++)
                executeOnLocalOrRemoteJvm(i, new CheckKeySizeTask(keys, cacheName()));
        }
    }

    /**
     * @param exp Expected value.
     * @param key Key.
     * @throws Exception If failed.
     */
    private void checkContainsKey(boolean exp, Object key) throws Exception {
        if (nearEnabled()) {
            assertEquals(exp, jcache().containsKey(key));
            assertEquals(exp, (boolean)jcache().containsKeyAsync(key).get());
        }
        else {
            boolean contains = false;

            for (int i = 0; i < gridCount(); i++)
                if (containsKey(jcache(i), key)) {
                    contains = true;

                    break;
                }

            assertEquals("Key: " + key, exp, contains);
        }
    }

    /**
     * @param key Key.
     * @return Ignite instance of the primary node for the specified key.
     */
    protected Ignite primaryIgnite(String key) {
        ClusterNode node = grid(0).affinity(cacheName()).mapKeyToNode(key);

        if (node == null)
            throw new IgniteException("Failed to find primary node.");

        UUID nodeId = node.id();

        for (int i = 0; i < gridCount(); i++) {
            if (grid(i).localNode().id().equals(nodeId))
                return ignite(i);
        }

        throw new IgniteException("Failed to find primary node.");
    }

    /**
     * @param key Key.
     * @return Cache.
     */
    protected IgniteCache<String, Integer> primaryCache(String key) {
        return primaryIgnite(key).cache(cacheName());
    }

    /**
     * @param gridIdx Grid index.
     * @param cnt Keys count.
     * @param startFrom Key value to start.
     * @return Collection of keys for which given cache is primary.
     */
    protected List<String> primaryKeysForCache(int gridIdx, int cnt, int startFrom) {
        if (gridIdx == CLIENT_NODE_IDX || gridIdx == CLIENT_NEAR_ONLY_IDX)
            return primaryKeysForCache0(serverNodeCache(), cnt, 1);

        return primaryKeysForCache0(jcache(gridIdx), cnt, 1);
    }

    /**
     * @param cache Cache.
     * @param cnt Keys count.
     * @return Collection of keys for which given cache is primary.
     */
    protected List<String> primaryKeysForCache0(IgniteCache cache, int cnt, int startFrom) {
        return executeOnLocalOrRemoteJvm(cache, new CheckPrimaryKeysTask(startFrom, cnt));
    }

    /**
     * @param cache Cache.
     * @param cnt Keys count.
     * @return Collection of keys for which given cache is primary.
     */
    protected List<Object> primaryTestObjectKeysForCache(IgniteCache cache, int cnt) {
        return primaryTestObjectKeysForCache(cache, cnt, 1);
    }

    /**
     * @param cache Cache.
     * @param cnt Keys count.
     * @return Collection of keys for which given cache is primary.
     */
    protected List<Object> primaryTestObjectKeysForCache(IgniteCache cache, int cnt, int startFrom) {
        return executeOnLocalOrRemoteJvm(cache, new CheckPrimaryTestObjectKeysTask(startFrom, cnt, dataMode));
    }

    /**
     * @param cnt Keys count.
     * @return Collection of keys for which given cache is primary.
     * @throws IgniteCheckedException If failed.
     */
    protected List<String> primaryKeysForCache(int cnt)
        throws IgniteCheckedException {
        return primaryKeysForCache(testedNodeIdx, cnt, 1);
    }

    /**
     * @param cache Cache.
     * @param key Entry key.
     * @return Pair [ttl, expireTime]; both values null if entry not found
     */
    protected IgnitePair<Long> entryTtl(IgniteCache cache, String key) {
        return executeOnLocalOrRemoteJvm(cache, new EntryTtlTask(key));
    }

    /**
     * @throws Exception If failed.
     */
    @Test
    public void testIterator() throws Exception {
        IgniteCache<Integer, Integer> cache = grid(0).cache(cacheName());

        final int KEYS = 1000;

        for (int i = 0; i < KEYS; i++)
            cache.put(i, i);

        // Try to initialize readers in case when near cache is enabled.
        for (int i = 0; i < gridCount(); i++) {
            cache = grid(i).cache(cacheName());

            for (int k = 0; k < KEYS; k++)
                assertEquals((Object)k, cache.get(k));
        }

        int cnt = 0;

        for (Cache.Entry e : cache)
            cnt++;

        assertEquals(KEYS, cnt);
    }

    /**
     * @throws Exception If failed.
     */
    @Test
    public void testIgniteCacheIterator() throws Exception {
        IgniteCache<String, Integer> cache = jcache(0);

        Iterator<Cache.Entry<String, Integer>> it = cache.iterator();

        boolean hasNext = it.hasNext();

        if (hasNext)
            assertFalse("Cache has value: " + it.next(), hasNext);

        final int SIZE = 10_000;

        Map<String, Integer> entries = new HashMap<>();

        Map<String, Integer> putMap = new HashMap<>();

        for (int i = 0; i < SIZE; ++i) {
            String key = Integer.toString(i);

            putMap.put(key, i);

            entries.put(key, i);

            if (putMap.size() == 500) {
                cache.putAll(putMap);

                info("Puts finished: " + (i + 1));

                putMap.clear();
            }
        }

        cache.putAll(putMap);

        checkIteratorHasNext();

        checkIteratorCache(entries);

        checkIteratorRemove(cache, entries);

        checkIteratorEmpty(cache);
    }

    /**
     * If hasNext() is called repeatedly, it should return the same result.
     */
    private void checkIteratorHasNext() {
        Iterator<Cache.Entry<Object, Object>> iter = jcache(0).iterator();

        assertEquals(iter.hasNext(), iter.hasNext());

        while (iter.hasNext())
            iter.next();

        assertFalse(iter.hasNext());
    }

    /**
     * @param cache Cache.
     * @param entries Expected entries in the cache.
     */
    private void checkIteratorRemove(IgniteCache<String, Integer> cache, Map<String, Integer> entries) {
        // Check that we can remove element.
        String rmvKey = Integer.toString(5);

        removeCacheIterator(cache, rmvKey);

        entries.remove(rmvKey);

        assertFalse(cache.containsKey(rmvKey));
        assertNull(cache.get(rmvKey));

        checkIteratorCache(entries);

        // Check that we cannot call Iterator.remove() without next().
        final Iterator<Cache.Entry<Object, Object>> iter = jcache(0).iterator();

        assertTrue(iter.hasNext());

        iter.next();

        iter.remove();

        GridTestUtils.assertThrows(log, new Callable<Object>() {
            @Override public Void call() throws Exception {
                iter.remove();

                return null;
            }
        }, IllegalStateException.class, null);
    }

    /**
     * @param cache Cache.
     * @param key Key to remove.
     */
    private void removeCacheIterator(IgniteCache<String, Integer> cache, String key) {
        Iterator<Cache.Entry<String, Integer>> iter = cache.iterator();

        int delCnt = 0;

        while (iter.hasNext()) {
            Cache.Entry<String, Integer> cur = iter.next();

            if (cur.getKey().equals(key)) {
                iter.remove();

                delCnt++;
            }
        }

        assertEquals(1, delCnt);
    }

    /**
     * @param entries Expected entries in the cache.
     */
    private void checkIteratorCache(Map<String, Integer> entries) {
        for (int i = 0; i < gridCount(); ++i)
            checkIteratorCache(jcache(i), entries);
    }

    /**
     * @param cache Cache.
     * @param entries Expected entries in the cache.
     */
    private void checkIteratorCache(IgniteCache cache, Map<String, Integer> entries) {
        Iterator<Cache.Entry<String, Integer>> iter = cache.iterator();

        int cnt = 0;

        while (iter.hasNext()) {
            Cache.Entry<String, Integer> cur = iter.next();

            assertTrue(entries.containsKey(cur.getKey()));
            assertEquals(entries.get(cur.getKey()), cur.getValue());

            cnt++;
        }

        assertEquals(entries.size(), cnt);
    }

    /**
     * Checks iterators are cleared.
     */
    private void checkIteratorsCleared() {
        for (int j = 0; j < gridCount(); j++)
            executeOnLocalOrRemoteJvm(j, new CheckIteratorTask(cacheName()));
    }

    /**
     * Checks iterators are cleared after using.
     *
     * @param cache Cache.
     * @throws Exception If failed.
     */
    private void checkIteratorEmpty(IgniteCache<String, Integer> cache) throws Exception {
        int cnt = 5;

        for (int i = 0; i < cnt; ++i) {
            Iterator<Cache.Entry<String, Integer>> iter = cache.iterator();

            iter.next();

            assert iter.hasNext();
        }

        System.gc();

        for (int i = 0; i < 10; i++) {
            try {
                cache.size(); // Trigger weak queue poll.

                checkIteratorsCleared();
            }
            catch (AssertionError e) {
                if (i == 9)
                    throw e;

                log.info("Set iterators not cleared, will wait");

                Thread.sleep(1000);
            }
        }
    }

    /**
     * @throws Exception If failed.
     */
    @Test
    public void testLocalClearKey() throws Exception {
        addKeys();

        String keyToRmv = "key" + 25;

        Ignite g = primaryIgnite(keyToRmv);

        g.<String, Integer>cache(cacheName()).localClear(keyToRmv);

        checkLocalRemovedKey(keyToRmv);

        g.<String, Integer>cache(cacheName()).put(keyToRmv, 1);

        String keyToEvict = "key" + 30;

        g = primaryIgnite(keyToEvict);

        g.<String, Integer>cache(cacheName()).localEvict(Collections.singleton(keyToEvict));

        g.<String, Integer>cache(cacheName()).localClear(keyToEvict);

        checkLocalRemovedKey(keyToEvict);
    }

    /**
     * @param keyToRmv Removed key.
     */
    protected void checkLocalRemovedKey(String keyToRmv) {
        for (int i = 0; i < 500; ++i) {
            String key = "key" + i;

            boolean found = primaryIgnite(key).cache(cacheName()).localPeek(key) != null;

            if (keyToRmv.equals(key)) {
                Collection<ClusterNode> nodes = grid(0).affinity(cacheName()).mapKeyToPrimaryAndBackupsList(key);

                for (int j = 0; j < gridCount(); ++j) {
                    if (nodes.contains(grid(j).localNode()) && grid(j) != primaryIgnite(key))
                        assertTrue("Not found on backup removed key ", grid(j).cache(cacheName()).localPeek(key) != null);
                }

                assertFalse("Found removed key " + key, found);
            }
            else
                assertTrue("Not found key " + key, found);
        }
    }

    /**
     * @throws Exception If failed.
     */
    @Test
    public void testLocalClearKeys() throws Exception {
        Map<String, List<String>> keys = addKeys();

        Ignite g = grid(0);

        Set<String> keysToRmv = new HashSet<>();

        for (int i = 0; i < gridCount(); ++i) {
            List<String> gridKeys = keys.get(grid(i).name());

            if (gridKeys.size() > 2) {
                keysToRmv.add(gridKeys.get(0));

                keysToRmv.add(gridKeys.get(1));

                g = grid(i);

                break;
            }
        }

        assert keysToRmv.size() > 1;

        info("Will clear keys on node: " + g.cluster().localNode().id());

        g.<String, Integer>cache(cacheName()).localClearAll(keysToRmv);

        for (int i = 0; i < 500; ++i) {
            String key = "key" + i;

            Ignite ignite = primaryIgnite(key);

            boolean found = ignite.cache(cacheName()).localPeek(key) != null;

            if (keysToRmv.contains(key))
                assertFalse("Found removed key [key=" + key + ", node=" + ignite.cluster().localNode().id() + ']',
                    found);
            else
                assertTrue("Not found key " + key, found);
        }
    }

    /**
     * Add 500 keys to cache only on primaries nodes.
     *
     * @return Map grid's name to its primary keys.
     */
    protected Map<String, List<String>> addKeys() {
        // Save entries only on their primary nodes. If we didn't do so, clearLocally() will not remove all entries
        // because some of them were blocked due to having readers.
        Map<String, List<String>> keys = new HashMap<>();

        for (int i = 0; i < gridCount(); ++i)
            keys.put(grid(i).name(), new ArrayList<String>());

        for (int i = 0; i < 500; ++i) {
            String key = "key" + i;

            Ignite g = primaryIgnite(key);

            g.cache(cacheName()).put(key, "value" + i);

            keys.get(g.name()).add(key);
        }

        return keys;
    }

    /**
     * @throws Exception If failed.
     */
    @Test
    public void testGlobalClearKey() throws Exception {
        testGlobalClearKey(false, false, Arrays.asList("key25"));
    }

    /**
     * @throws Exception If failed.
     */
    @Test
    public void testGlobalClearKeyAsyncOld() throws Exception {
        testGlobalClearKey(true, true, Arrays.asList("key25"));
    }

    /**
     * @throws Exception If failed.
     */
    @Test
    public void testGlobalClearKeyAsync() throws Exception {
        testGlobalClearKey(true, false, Arrays.asList("key25"));
    }

    /**
     * @throws Exception If failed.
     */
    @Test
    public void testGlobalClearKeys() throws Exception {
        testGlobalClearKey(false, false, Arrays.asList("key25", "key100", "key150"));
    }

    /**
     * @throws Exception If failed.
     */
    @Test
    public void testGlobalClearKeysAsyncOld() throws Exception {
        testGlobalClearKey(true, true, Arrays.asList("key25", "key100", "key150"));
    }

    /**
     * @throws Exception If failed.
     */
    @Test
    public void testGlobalClearKeysAsync() throws Exception {
        testGlobalClearKey(true, false, Arrays.asList("key25", "key100", "key150"));
    }

    /**
     * @param async If {@code true} uses async method.
     * @param oldAsync Use old async API.
     * @param keysToRmv Keys to remove.
     * @throws Exception If failed.
     */
    protected void testGlobalClearKey(boolean async, boolean oldAsync, Collection<String> keysToRmv) throws Exception {
        // Save entries only on their primary nodes. If we didn't do so, clearLocally() will not remove all entries
        // because some of them were blocked due to having readers.
        for (int i = 0; i < 500; ++i) {
            String key = "key" + i;

            Ignite g = primaryIgnite(key);

            g.cache(cacheName()).put(key, "value" + i);
        }

        if (async) {
            if (oldAsync) {
                IgniteCache asyncCache = jcache().withAsync();

                if (keysToRmv.size() == 1)
                    asyncCache.clear(F.first(keysToRmv));
                else
                    asyncCache.clearAll(new HashSet<>(keysToRmv));

                asyncCache.future().get();
            }
            else {
                if (keysToRmv.size() == 1)
                    jcache().clearAsync(F.first(keysToRmv)).get();
                else
                    jcache().clearAllAsync(new HashSet<>(keysToRmv)).get();
            }
        }
        else {
            if (keysToRmv.size() == 1)
                jcache().clear(F.first(keysToRmv));
            else
                jcache().clearAll(new HashSet<>(keysToRmv));
        }

        for (int i = 0; i < 500; ++i) {
            String key = "key" + i;

            boolean found = false;

            for (int j = 0; j < gridCount(); j++) {
                if (jcache(j).localPeek(key) != null)
                    found = true;
            }

            if (!keysToRmv.contains(key))
                assertTrue("Not found key " + key, found);
            else
                assertFalse("Found removed key " + key, found);
        }
    }

    /**
     * @throws Exception If failed.
     */
    @Test
    public void testWithSkipStore() throws Exception {
        if (!storeEnabled())
            return;

        IgniteCache<String, Integer> cache = grid(0).cache(cacheName());

        IgniteCache<String, Integer> cacheSkipStore = cache.withSkipStore();

        List<String> keys = primaryKeysForCache(0, 10, 1);

        for (int i = 0; i < keys.size(); ++i)
            putToStore(keys.get(i), i);

        assertFalse(cacheSkipStore.iterator().hasNext());

        for (String key : keys) {
            assertNull(cacheSkipStore.get(key));

            assertNotNull(cache.get(key));
        }

        for (String key : keys) {
            cacheSkipStore.remove(key);

            assertNotNull(cache.get(key));
        }

        cache.removeAll(new HashSet<>(keys));

        for (String key : keys)
            assertNull(cache.get(key));

        final int KEYS = 250;

        // Put/remove data from multiple nodes.

        keys = new ArrayList<>(KEYS);

        for (int i = 0; i < KEYS; i++)
            keys.add("key_" + i);

        for (int i = 0; i < keys.size(); ++i)
            cache.put(keys.get(i), i);

        for (int i = 0; i < keys.size(); ++i) {
            String key = keys.get(i);

            assertNotNull(cacheSkipStore.get(key));
            assertNotNull(cache.get(key));
            assertEquals(i, storeStgy.getFromStore(key));
        }

        for (int i = 0; i < keys.size(); ++i) {
            String key = keys.get(i);

            Integer val1 = -1;

            cacheSkipStore.put(key, val1);
            assertEquals(i, storeStgy.getFromStore(key));
            assertEquals(val1, cacheSkipStore.get(key));

            Integer val2 = -2;

            assertEquals(val1, cacheSkipStore.invoke(key, new SetValueProcessor(val2)));
            assertEquals(i, storeStgy.getFromStore(key));
            assertEquals(val2, cacheSkipStore.get(key));
        }

        for (String key : keys) {
            cacheSkipStore.remove(key);

            assertNull(cacheSkipStore.get(key));
            assertNotNull(cache.get(key));
            assertTrue(storeStgy.isInStore(key));
        }

        for (String key : keys) {
            cache.remove(key);

            assertNull(cacheSkipStore.get(key));
            assertNull(cache.get(key));
            assertFalse(storeStgy.isInStore(key));

            storeStgy.putToStore(key, 0);

            Integer val = -1;

            assertNull(cacheSkipStore.invoke(key, new SetValueProcessor(val)));
            assertEquals(0, storeStgy.getFromStore(key));
            assertEquals(val, cacheSkipStore.get(key));

            cache.remove(key);

            storeStgy.putToStore(key, 0);

            assertTrue(cacheSkipStore.putIfAbsent(key, val));
            assertEquals(val, cacheSkipStore.get(key));
            assertEquals(0, storeStgy.getFromStore(key));

            cache.remove(key);

            storeStgy.putToStore(key, 0);

            assertNull(cacheSkipStore.getAndPut(key, val));
            assertEquals(val, cacheSkipStore.get(key));
            assertEquals(0, storeStgy.getFromStore(key));

            cache.remove(key);
        }

        assertFalse(cacheSkipStore.iterator().hasNext());
        assertTrue(storeStgy.getStoreSize() == 0);
        assertTrue(cache.size(ALL) == 0);

        // putAll/removeAll from multiple nodes.

        Map<String, Integer> data = new LinkedHashMap<>();

        for (int i = 0; i < keys.size(); i++)
            data.put(keys.get(i), i);

        cacheSkipStore.putAll(data);

        for (String key : keys) {
            assertNotNull(cacheSkipStore.get(key));
            assertNotNull(cache.get(key));
            assertFalse(storeStgy.isInStore(key));
        }

        cache.putAll(data);

        for (String key : keys) {
            assertNotNull(cacheSkipStore.get(key));
            assertNotNull(cache.get(key));
            assertTrue(storeStgy.isInStore(key));
        }

        cacheSkipStore.removeAll(data.keySet());

        for (String key : keys) {
            assertNull(cacheSkipStore.get(key));
            assertNotNull(cache.get(key));
            assertTrue(storeStgy.isInStore(key));
        }

        cacheSkipStore.putAll(data);

        for (String key : keys) {
            assertNotNull(cacheSkipStore.get(key));
            assertNotNull(cache.get(key));
            assertTrue(storeStgy.isInStore(key));
        }

        cacheSkipStore.removeAll(data.keySet());

        for (String key : keys) {
            assertNull(cacheSkipStore.get(key));
            assertNotNull(cache.get(key));
            assertTrue(storeStgy.isInStore(key));
        }

        cache.removeAll(data.keySet());

        for (String key : keys) {
            assertNull(cacheSkipStore.get(key));
            assertNull(cache.get(key));
            assertFalse(storeStgy.isInStore(key));
        }

        assertTrue(storeStgy.getStoreSize() == 0);

        // Miscellaneous checks.

        String newKey = "New key";

        assertFalse(storeStgy.isInStore(newKey));

        cacheSkipStore.put(newKey, 1);

        assertFalse(storeStgy.isInStore(newKey));

        cache.put(newKey, 1);

        assertTrue(storeStgy.isInStore(newKey));

        Iterator<Cache.Entry<String, Integer>> it = cacheSkipStore.iterator();

        assertTrue(it.hasNext());

        Cache.Entry<String, Integer> entry = it.next();

        String rmvKey = entry.getKey();

        assertTrue(storeStgy.isInStore(rmvKey));

        it.remove();

        assertNull(cacheSkipStore.get(rmvKey));

        assertTrue(storeStgy.isInStore(rmvKey));

        assertTrue(cache.size(ALL) == 0);
        assertTrue(cacheSkipStore.size(ALL) == 0);

        cache.remove(rmvKey);

        assertTrue(storeStgy.getStoreSize() == 0);
    }

    /**
     * @throws Exception If failed.
     */
    @Test
    public void testWithSkipStoreRemoveAll() throws Exception {
        if (atomicityMode() == TRANSACTIONAL || (atomicityMode() == ATOMIC && nearEnabled())) // TODO IGNITE-373.
            return;

        if (!storeEnabled())
            return;

        IgniteCache<String, Integer> cache = grid(0).cache(cacheName());

        IgniteCache<String, Integer> cacheSkipStore = cache.withSkipStore();

        Map<String, Integer> data = new HashMap<>();

        for (int i = 0; i < 100; i++)
            data.put("key_" + i, i);

        cache.putAll(data);

        for (String key : data.keySet()) {
            assertNotNull(cacheSkipStore.get(key));
            assertNotNull(cache.get(key));
            assertTrue(storeStgy.isInStore(key));
        }

        cacheSkipStore.removeAll();

        for (String key : data.keySet()) {
            assertNull(cacheSkipStore.get(key));
            assertNotNull(cache.get(key));
            assertTrue(storeStgy.isInStore(key));
        }

        cache.removeAll();

        for (String key : data.keySet()) {
            assertNull(cacheSkipStore.get(key));
            assertNull(cache.get(key));
            assertFalse(storeStgy.isInStore(key));
        }
    }

    /**
     * @throws Exception If failed.
     */
    @Test
    public void testWithSkipStoreTx() throws Exception {
        if (txShouldBeUsed() && storeEnabled()) {
            IgniteCache<String, Integer> cache = grid(0).cache(cacheName());

            IgniteCache<String, Integer> cacheSkipStore = cache.withSkipStore();

            final int KEYS = 250;

            // Put/remove data from multiple nodes.

            List<String> keys = new ArrayList<>(KEYS);

            for (int i = 0; i < KEYS; i++)
                keys.add("key_" + i);

            Map<String, Integer> data = new LinkedHashMap<>();

            for (int i = 0; i < keys.size(); i++)
                data.put(keys.get(i), i);

            checkSkipStoreWithTransaction(cache, cacheSkipStore, data, keys, OPTIMISTIC, READ_COMMITTED);

            checkSkipStoreWithTransaction(cache, cacheSkipStore, data, keys, OPTIMISTIC, REPEATABLE_READ);

            checkSkipStoreWithTransaction(cache, cacheSkipStore, data, keys, OPTIMISTIC, SERIALIZABLE);

            checkSkipStoreWithTransaction(cache, cacheSkipStore, data, keys, PESSIMISTIC, READ_COMMITTED);

            checkSkipStoreWithTransaction(cache, cacheSkipStore, data, keys, PESSIMISTIC, REPEATABLE_READ);

            checkSkipStoreWithTransaction(cache, cacheSkipStore, data, keys, PESSIMISTIC, SERIALIZABLE);
        }
    }

    /**
     * @param cache Cache instance.
     * @param cacheSkipStore Cache skip store projection.
     * @param data Data set.
     * @param keys Keys list.
     * @param txConcurrency Concurrency mode.
     * @param txIsolation Isolation mode.
     * @throws Exception If failed.
     */
    private void checkSkipStoreWithTransaction(IgniteCache<String, Integer> cache,
        IgniteCache<String, Integer> cacheSkipStore,
        Map<String, Integer> data,
        List<String> keys,
        TransactionConcurrency txConcurrency,
        TransactionIsolation txIsolation)
        throws Exception {
        info("Test tx skip store [concurrency=" + txConcurrency + ", isolation=" + txIsolation + ']');

        cache.removeAll(data.keySet());
        checkEmpty(cache, cacheSkipStore);

        IgniteTransactions txs = cache.unwrap(Ignite.class).transactions();

        Integer val = -1;

        // Several put check.
        try (Transaction tx = txs.txStart(txConcurrency, txIsolation)) {
            for (String key : keys)
                cacheSkipStore.put(key, val);

            for (String key : keys) {
                assertEquals(val, cacheSkipStore.get(key));
                assertEquals(val, cache.get(key));
                assertFalse(storeStgy.isInStore(key));
            }

            tx.commit();
        }

        for (String key : keys) {
            assertEquals(val, cacheSkipStore.get(key));
            assertEquals(val, cache.get(key));
            assertFalse(storeStgy.isInStore(key));
        }

        assertEquals(0, storeStgy.getStoreSize());

        // cacheSkipStore putAll(..)/removeAll(..) check.
        try (Transaction tx = txs.txStart(txConcurrency, txIsolation)) {
            cacheSkipStore.putAll(data);

            tx.commit();
        }

        for (String key : keys) {
            val = data.get(key);

            assertEquals(val, cacheSkipStore.get(key));
            assertEquals(val, cache.get(key));
            assertFalse(storeStgy.isInStore(key));
        }

        storeStgy.putAllToStore(data);

        try (Transaction tx = txs.txStart(txConcurrency, txIsolation)) {
            cacheSkipStore.removeAll(data.keySet());

            tx.commit();
        }

        for (String key : keys) {
            assertNull(cacheSkipStore.get(key));
            assertNotNull(cache.get(key));
            assertTrue(storeStgy.isInStore(key));

            cache.remove(key);
        }

        assertTrue(storeStgy.getStoreSize() == 0);

        // cache putAll(..)/removeAll(..) check.
        try (Transaction tx = txs.txStart(txConcurrency, txIsolation)) {
            cache.putAll(data);

            for (String key : keys) {
                assertNotNull(cacheSkipStore.get(key));
                assertNotNull(cache.get(key));
                assertFalse(storeStgy.isInStore(key));
            }

            cache.removeAll(data.keySet());

            for (String key : keys) {
                assertNull(cacheSkipStore.get(key));
                assertNull(cache.get(key));
                assertFalse(storeStgy.isInStore(key));
            }

            tx.commit();
        }

        assertTrue(storeStgy.getStoreSize() == 0);

        // putAll(..) from both cacheSkipStore and cache.
        try (Transaction tx = txs.txStart(txConcurrency, txIsolation)) {
            Map<String, Integer> subMap = new HashMap<>();

            for (int i = 0; i < keys.size() / 2; i++)
                subMap.put(keys.get(i), i);

            cacheSkipStore.putAll(subMap);

            subMap.clear();

            for (int i = keys.size() / 2; i < keys.size(); i++)
                subMap.put(keys.get(i), i);

            cache.putAll(subMap);

            for (String key : keys) {
                assertNotNull(cacheSkipStore.get(key));
                assertNotNull(cache.get(key));
                assertFalse(storeStgy.isInStore(key));
            }

            tx.commit();
        }

        for (int i = 0; i < keys.size() / 2; i++) {
            String key = keys.get(i);

            assertNotNull(cacheSkipStore.get(key));
            assertNotNull(cache.get(key));
            assertFalse(storeStgy.isInStore(key));
        }

        for (int i = keys.size() / 2; i < keys.size(); i++) {
            String key = keys.get(i);

            assertNotNull(cacheSkipStore.get(key));
            assertNotNull(cache.get(key));
            assertTrue(storeStgy.isInStore(key));
        }

        cache.removeAll(data.keySet());

        for (String key : keys) {
            assertNull(cacheSkipStore.get(key));
            assertNull(cache.get(key));
            assertFalse(storeStgy.isInStore(key));
        }

        // Check that read-through is disabled when cacheSkipStore is used.
        for (int i = 0; i < keys.size(); i++)
            putToStore(keys.get(i), i);

        assertTrue(cacheSkipStore.size(ALL) == 0);
        assertTrue(cache.size(ALL) == 0);
        assertTrue(storeStgy.getStoreSize() != 0);

        try (Transaction tx = txs.txStart(txConcurrency, txIsolation)) {
            assertTrue(cacheSkipStore.getAll(data.keySet()).isEmpty());

            for (String key : keys) {
                assertNull(cacheSkipStore.get(key));

                if (txIsolation == READ_COMMITTED) {
                    assertNotNull(cache.get(key));
                    assertNotNull(cacheSkipStore.get(key));
                }
            }

            tx.commit();
        }

        cache.removeAll(data.keySet());

        val = -1;

        try (Transaction tx = txs.txStart(txConcurrency, txIsolation)) {
            for (String key : data.keySet()) {
                storeStgy.putToStore(key, 0);

                assertNull(cacheSkipStore.invoke(key, new SetValueProcessor(val)));
            }

            tx.commit();
        }

        for (String key : data.keySet()) {
            assertEquals(0, storeStgy.getFromStore(key));

            assertEquals(val, cacheSkipStore.get(key));
            assertEquals(val, cache.get(key));
        }

        cache.removeAll(data.keySet());

        try (Transaction tx = txs.txStart(txConcurrency, txIsolation)) {
            for (String key : data.keySet()) {
                storeStgy.putToStore(key, 0);

                assertTrue(cacheSkipStore.putIfAbsent(key, val));
            }

            tx.commit();
        }

        for (String key : data.keySet()) {
            assertEquals(0, storeStgy.getFromStore(key));

            assertEquals(val, cacheSkipStore.get(key));
            assertEquals(val, cache.get(key));
        }

        cache.removeAll(data.keySet());

        try (Transaction tx = txs.txStart(txConcurrency, txIsolation)) {
            for (String key : data.keySet()) {
                storeStgy.putToStore(key, 0);

                assertNull(cacheSkipStore.getAndPut(key, val));
            }

            tx.commit();
        }

        for (String key : data.keySet()) {
            assertEquals(0, storeStgy.getFromStore(key));

            assertEquals(val, cacheSkipStore.get(key));
            assertEquals(val, cache.get(key));
        }

        cache.removeAll(data.keySet());
        checkEmpty(cache, cacheSkipStore);
    }

    /**
     * @param cache Cache instance.
     * @param cacheSkipStore Cache skip store projection.
     * @throws Exception If failed.
     */
    private void checkEmpty(IgniteCache<String, Integer> cache, IgniteCache<String, Integer> cacheSkipStore)
        throws Exception {
        assertTrue(cache.size(ALL) == 0);
        assertTrue(cacheSkipStore.size(ALL) == 0);
        assertTrue(storeStgy.getStoreSize() == 0);
    }

    /**
     * @throws Exception If failed.
     */
    @Ignore("https://issues.apache.org/jira/browse/IGNITE-11850")
    @Test
    public void testGetOutTx() throws Exception {
        checkGetOutTx(false, false);
    }

    /**
     * @throws Exception If failed.
     */
    @Ignore("https://issues.apache.org/jira/browse/IGNITE-11850")
    @Test
    public void testGetOutTxAsyncOld() throws Exception {
        checkGetOutTx(true, true);
    }

    /**
     * @throws Exception If failed.
     */
    @Ignore("https://issues.apache.org/jira/browse/IGNITE-11850")
    @Test
    public void testGetOutTxAsync() throws Exception {
        checkGetOutTx(true, false);
    }

    /**
     * @param async Use async API.
     * @param oldAsync Uase old style async API.
     * @throws Exception If failed.
     */
    private void checkGetOutTx(boolean async, boolean oldAsync) throws Exception {
        final AtomicInteger lockEvtCnt = new AtomicInteger();

        IgnitePredicate<Event> lsnr = new IgnitePredicate<Event>() {
            @Override public boolean apply(Event evt) {
                lockEvtCnt.incrementAndGet();

                return true;
            }
        };

        try {
            IgniteCache<String, Integer> cache = grid(0).cache(cacheName()).withAllowAtomicOpsInTx();

            List<String> keys = primaryKeysForCache(0, 2, 1);

            assertEquals(2, keys.size());

            cache.put(keys.get(0), 0);
            cache.put(keys.get(1), 1);

            grid(0).events().localListen(lsnr, EVT_CACHE_OBJECT_LOCKED, EVT_CACHE_OBJECT_UNLOCKED);

            if (async && oldAsync)
                cache = cache.withAsync();

            try (Transaction tx = transactions().txStart(PESSIMISTIC, REPEATABLE_READ)) {
                Integer val0;

                if (async) {
                    if (oldAsync) {
                        cache.get(keys.get(0));

                        val0 = cache.<Integer>future().get();
                    }
                    else
                        val0 = cache.getAsync(keys.get(0)).get();
                }
                else
                    val0 = cache.get(keys.get(0));

                assertEquals(0, val0.intValue());

                Map<String, Integer> allOutTx;

                if (async) {
                    if (oldAsync) {
                        cache.getAllOutTx(F.asSet(keys.get(1)));

                        allOutTx = cache.<Map<String, Integer>>future().get();
                    }
                    else
                        allOutTx = cache.getAllOutTxAsync(F.asSet(keys.get(1))).get();
                }
                else
                    allOutTx = cache.getAllOutTx(F.asSet(keys.get(1)));

                assertEquals(1, allOutTx.size());

                assertTrue(allOutTx.containsKey(keys.get(1)));

                assertEquals(1, allOutTx.get(keys.get(1)).intValue());
            }

            assertTrue(GridTestUtils.waitForCondition(new PA() {
                @Override public boolean apply() {
                    info("Lock event count: " + lockEvtCnt.get());
                    if (atomicityMode() == ATOMIC)
                        return lockEvtCnt.get() == 0;

                    if (cacheMode() == PARTITIONED && nearEnabled()) {
                        if (!grid(0).configuration().isClientMode())
                            return lockEvtCnt.get() == 4;
                    }

                    return lockEvtCnt.get() == 2;
                }
            }, 15000));
        }
        finally {
            grid(0).events().stopLocalListen(lsnr, EVT_CACHE_OBJECT_LOCKED, EVT_CACHE_OBJECT_UNLOCKED);
        }
    }

    /**
     * @throws Exception If failed.
     */
    @Test
    public void testInvokeException() throws Exception {
        final IgniteCache cache = jcache();

        final IgniteFuture fut = cache.invokeAsync("key2", ERR_PROCESSOR);

        assertThrows(log, new Callable<Object>() {
            @Override public Object call() throws Exception {
                fut.chain(new IgniteClosure<IgniteFuture, Object>() {
                    @Override public Object apply(IgniteFuture o) {
                        return o.get();
                    }
                });

                fut.get();

                return null;
            }
        }, EntryProcessorException.class, null);
    }

    /**
     * @throws Exception If failed.
     */
    @Test
    public void testLockInsideTransaction() throws Exception {
        if (txEnabled()) {
            GridTestUtils.assertThrows(
                log,
                new Callable<Object>() {
                    @Override public Object call() throws Exception {
                        try (Transaction tx = ignite(0).transactions().txStart()) {
                            jcache(0).lock("key").lock();
                        }

                        return null;
                    }
                },
                CacheException.class,
                "Explicit lock can't be acquired within a transaction."
            );

            GridTestUtils.assertThrows(
                log,
                new Callable<Object>() {
                    @Override public Object call() throws Exception {
                        try (Transaction tx = ignite(0).transactions().txStart()) {
                            jcache(0).lockAll(Arrays.asList("key1", "key2")).lock();
                        }

                        return null;
                    }
                },
                CacheException.class,
                "Explicit lock can't be acquired within a transaction."
            );
        }
    }

    /**
     * @throws Exception If failed.
     */
    @Test
    public void testContinuousQuery() throws Exception {
        runInAllDataModes(new TestRunnable() {
            @Override public void run() throws Exception {
                final AtomicInteger updCnt = new AtomicInteger();

                ContinuousQuery<Object, Object> qry = new ContinuousQuery<>();

                qry.setInitialQuery(new ScanQuery<>(new IgniteBiPredicate<Object, Object>() {
                    @Override public boolean apply(Object key, Object val) {
                        return valueOf(key) >= 3;
                    }
                }));

                qry.setLocalListener(new CacheEntryUpdatedListener<Object, Object>() {
                    @Override public void onUpdated(
                        Iterable<CacheEntryEvent<? extends Object, ? extends Object>> evts) throws CacheEntryListenerException {
                        for (CacheEntryEvent<? extends Object, ? extends Object> evt : evts) {
                            int v = valueOf(evt.getKey());

                            // Check filter.
                            assertTrue("v=" + v, v >= 10 && v < 15);

                            updCnt.incrementAndGet();
                        }
                    }
                });

                qry.setRemoteFilter(new TestCacheEntryEventSerializableFilter());

                IgniteCache<Object, Object> cache = jcache();

                for (int i = 0; i < 10; i++)
                    cache.put(key(i), value(i));

                try (QueryCursor<Cache.Entry<Object, Object>> cur = cache.query(qry)) {
                    int cnt = 0;

                    for (Cache.Entry<Object, Object> e : cur) {
                        cnt++;

                        int val = valueOf(e.getKey());

                        assertTrue("v=" + val, val >= 3);
                    }

                    assertEquals(7, cnt);

                    for (int i = 10; i < 20; i++)
                        cache.put(key(i), value(i));

                    GridTestUtils.waitForCondition(new GridAbsPredicateX() {
                        @Override public boolean applyx() throws IgniteCheckedException {
                            return updCnt.get() == 5;
                        }
                    }, 30_000);
                }
            }
        });
    }

    /**
     * @throws Exception If failed.
     */
    @Test
    public void testGetEntry() throws Exception {
        runInAllDataModes(new TestRunnable() {
            @Override public void run() throws Exception {
                Map<String, Integer> vals = new HashMap<>();

                for (int i = 0; i < CNT; i++)
                    vals.put("key" + i, i);

                jcache(0).putAll(vals);

                for (int i = 0; i < gridCount(); i++) {
                    assertEquals(0, jcache(i).getEntry("key0").getValue());
                    assertEquals(0, jcache(i).getEntryAsync("key0").get().getValue());

                    assertTrue(
                        F.transform(
                            jcache(i).getEntries(vals.keySet()),
                            new IgniteClosure<CacheEntry<Object, Object>, Object>() {
                                @Override public Object apply(CacheEntry<Object, Object> entry) {
                                    return entry.getValue();
                                }
                            }).containsAll(vals.values()));

                    assertTrue(
                        F.transform(
                            jcache(i).getEntriesAsync(vals.keySet()).get(),
                            new IgniteClosure<CacheEntry<Object, Object>, Object>() {
                                @Override public Object apply(CacheEntry<Object, Object> entry) {
                                    return entry.getValue();
                                }
                            }).containsAll(vals.values()));
                }
            }
        });
    }

    /**
     * Sets given value, returns old value.
     */
    public static final class SetValueProcessor implements EntryProcessor<String, Integer, Integer> {
        /** */
        private Integer newVal;

        /**
         * @param newVal New value to set.
         */
        SetValueProcessor(Integer newVal) {
            this.newVal = newVal;
        }

        /** {@inheritDoc} */
        @Override public Integer process(MutableEntry<String, Integer> entry,
            Object... arguments) throws EntryProcessorException {
            Integer val = entry.getValue();

            entry.setValue(newVal);

            return val;
        }
    }

    /**
     *
     */
    private static class RemoveEntryProcessor implements EntryProcessor<Object, Object, Object>, Serializable {
        /** {@inheritDoc} */
        @Override public Object process(MutableEntry<Object, Object> e, Object... args) {
            assertNotNull(e.getKey());

            Object old = e.getValue();

            e.remove();

            return old;
        }
    }

    /**
     *
     */
    private static class IncrementEntryProcessor implements EntryProcessor<Object, Object, Object>, Serializable {
        /** {@inheritDoc} */
        @Override public Object process(MutableEntry<Object, Object> e, Object... args) {
            assert !F.isEmpty(args);

            DataMode mode = (DataMode)args[0];

            assertNotNull(e.getKey());

            Object old = e.getValue();

            e.setValue(old == null ? value(1, mode) : value(valueOf(old) + 1, mode));

            return old;
        }
    }

    /**
     *
     */
    private static class CheckEntriesTask extends TestIgniteIdxRunnable {
        /** Keys. */
        private final Collection<String> keys;

        /** */
        private String cacheName;

        /**
         * @param keys Keys.
         * @param s Cache.
         */
        CheckEntriesTask(Collection<String> keys, String s) {
            this.keys = keys;
            cacheName = s;
        }

        /** {@inheritDoc} */
        @Override public void run(int idx) throws Exception {
            GridCacheContext<String, Integer> ctx =
                ((IgniteKernal)ignite).<String, Integer>internalCache(cacheName).context();

            int size = 0;

            if (ctx.isNear())
                ctx = ctx.near().dht().context();

            for (String key : keys) {
                if (ctx.affinity().keyLocalNode(key, ctx.discovery().topologyVersionEx())) {
                    GridCacheEntryEx e = ctx.cache().entryEx(key);

                    assert e != null : "Entry is null [idx=" + idx + ", key=" + key + ", ctx=" + ctx + ']';
                    assert !e.deleted() : "Entry is deleted: " + e;

                    size++;

                    e.touch();
                }
            }

            assertEquals("Incorrect size on cache #" + idx, size, ignite.cache(ctx.name()).localSize(ALL));
        }
    }

    /**
     *
     */
    private static class CheckCacheSizeTask extends TestIgniteIdxRunnable {
        /** */
        private final Map<String, Integer> map;

        /** */
        private String cacheName;

        /**
         * @param map Map.
         * @param cacheName Cache name.
         */
        CheckCacheSizeTask(Map<String, Integer> map, String cacheName) {
            this.map = map;

            this.cacheName = cacheName;
        }

        /** {@inheritDoc} */
        @Override public void run(int idx) throws Exception {
            GridCacheContext<String, Integer> ctx = ((IgniteKernal)ignite).<String, Integer>internalCache(cacheName).context();

            int size = 0;

            for (String key : map.keySet())
                if (ctx.affinity().keyLocalNode(key, ctx.discovery().topologyVersionEx()))
                    size++;

            assertEquals("Incorrect key size on cache #" + idx, size, ignite.cache(ctx.name()).localSize(ALL));
        }
    }

    /**
     *
     */
    private static class CheckPrimaryKeysTask implements TestCacheCallable<String, Integer, List<String>> {
        /** Start from. */
        private final int startFrom;

        /** Count. */
        private final int cnt;

        /**
         * @param startFrom Start from.
         * @param cnt Count.
         */
        public CheckPrimaryKeysTask(int startFrom, int cnt) {
            this.startFrom = startFrom;
            this.cnt = cnt;
        }

        /** {@inheritDoc} */
        @Override public List<String> call(Ignite ignite, IgniteCache<String, Integer> cache) throws Exception {
            List<String> found = new ArrayList<>();

            Affinity<Object> affinity = ignite.affinity(cache.getName());

            for (int i = startFrom; i < startFrom + 100_000; i++) {
                String key = "key" + i;

                if (affinity.isPrimary(ignite.cluster().localNode(), key)) {
                    found.add(key);

                    if (found.size() == cnt)
                        return found;
                }
            }

            throw new IgniteException("Unable to find " + cnt + " keys as primary for cache.");
        }
    }

    /** */
    private static class EntryTtlTask implements TestCacheCallable<String, Integer, IgnitePair<Long>> {
        /** */
        private final String key;

        /**
         * @param key Key.
         */
        private EntryTtlTask(String key) {
            this.key = key;
        }

        /** {@inheritDoc} */
        @Override public IgnitePair<Long> call(Ignite ignite, IgniteCache<String, Integer> cache) throws Exception {
            GridCacheAdapter<?, ?> internalCache = internalCache0(cache);

            if (internalCache.context().isNear())
                internalCache = internalCache.context().near().dht();

            GridCacheEntryEx entry = internalCache.entryEx(key);

            entry.unswap();

            if (!entry.hasValue()) {
                assertEquals(0, entry.ttl());
                assertEquals(0, entry.expireTime());

                return null;
            }

            IgnitePair<Long> pair = new IgnitePair<>(entry.ttl(), entry.expireTime());

            if (!entry.isNear())
                entry.context().cache().removeEntry(entry);

            return  pair;
        }
    }

    /**
     *
     */
    private static class CheckPrimaryTestObjectKeysTask implements TestCacheCallable<Object, Object, List<Object>> {
        /** Start from. */
        private final int startFrom;

        /** Count. */
        private final int cnt;

        /** */
        private final DataMode mode;

        /**
         * @param startFrom Start from.
         * @param cnt Count.
         */
        public CheckPrimaryTestObjectKeysTask(int startFrom, int cnt, DataMode mode) {
            this.startFrom = startFrom;
            this.cnt = cnt;
            this.mode = mode;
        }

        /** {@inheritDoc} */
        @Override public List<Object> call(Ignite ignite, IgniteCache<Object, Object> cache) throws Exception {
            List<Object> found = new ArrayList<>();

            Affinity<Object> affinity = ignite.affinity(cache.getName());

            for (int i = startFrom; i < startFrom + 100_000; i++) {
                Object key = key(i, mode);

                if (affinity.isPrimary(ignite.cluster().localNode(), key)) {
                    found.add(key);

                    if (found.size() == cnt)
                        return found;
                }
            }

            throw new IgniteException("Unable to find " + cnt + " keys as primary for cache.");
        }
    }

    /**
     *
     */
    private static class CheckIteratorTask extends TestIgniteIdxCallable<Void> {
        /** */
        private String cacheName;

        /**
         * @param cacheName Name.
         */
        public CheckIteratorTask(String cacheName) {
            this.cacheName = cacheName;
        }

        /**
         * @param idx Index.
         */
        @Override public Void call(int idx) throws Exception {
            GridCacheContext<String, Integer> ctx = ((IgniteKernal)ignite).<String, Integer>internalCache(cacheName).context();
            GridCacheQueryManager queries = ctx.queries();

            Map map = GridTestUtils.getFieldValue(queries, GridCacheQueryManager.class, "qryIters");

            for (Object obj : map.values())
                assertEquals("Iterators not removed for grid " + idx, 0, ((Map)obj).size());

            return null;
        }
    }

    /**
     *
     */
    private static class RemoveAndReturnNullEntryProcessor implements
        EntryProcessor<Object, Object, Object>, Serializable {

        /** {@inheritDoc} */
        @Override public Object process(MutableEntry<Object, Object> e, Object... args) {
            e.remove();

            return null;
        }
    }

    /**
     *
     */
    private static class CheckEntriesDeletedTask extends TestIgniteIdxRunnable {
        private final int cnt;

        /** */
        private String cacheName;

        public CheckEntriesDeletedTask(int cnt, String cacheName) {
            this.cnt = cnt;
            this.cacheName = cacheName;
        }

        @Override public void run(int idx) throws Exception {
            for (int i = 0; i < cnt; i++) {
                String key = String.valueOf(i);

                GridCacheContext<String, Integer> ctx = ((IgniteKernal)ignite).<String, Integer>internalCache(cacheName).context();

                GridCacheEntryEx entry = ctx.isNear() ? ctx.near().dht().peekEx(key) : ctx.cache().peekEx(key);

<<<<<<< HEAD
                if (ignite.affinity(cacheName).mapKeyToPrimaryAndBackupsList(key).contains(((IgniteKernal)ignite).localNode())) {
=======
                if (ctx.deferredDelete() && ignite.affinity(cacheName).mapKeyToPrimaryAndBackups(key).contains(((IgniteKernal)ignite).localNode())) {
>>>>>>> 4ce68267
                    assertNotNull(entry);
                    assertTrue(entry.deleted());
                }
                else
                    assertNull(entry);
            }
        }
    }

    /**
     *
     */
    private static class CheckKeySizeTask extends TestIgniteIdxRunnable {
        /** Keys. */
        private final Collection<String> keys;

        /** */
        private String cacheName;

        /**
         * @param keys Keys.
         * @param s
         */
        public CheckKeySizeTask(Collection<String> keys, String s) {
            this.keys = keys;
            this.cacheName = s;
        }

        /** {@inheritDoc} */
        @Override public void run(int idx) throws Exception {
            GridCacheContext<String, Integer> ctx = ((IgniteKernal)ignite).<String, Integer>internalCache(cacheName).context();

            int size = 0;

            for (String key : keys)
                if (ctx.affinity().keyLocalNode(key, ctx.discovery().topologyVersionEx()))
                    size++;

            assertEquals("Incorrect key size on cache #" + idx, size, ignite.cache(cacheName).localSize(ALL));
        }
    }

    /**
     *
     */
    private static class FailedEntryProcessor implements EntryProcessor<Object, Object, Object>, Serializable {
        /** {@inheritDoc} */
        @Override public Object process(MutableEntry<Object, Object> e, Object... args) {
            throw new EntryProcessorException("Test entry processor exception.");
        }
    }

    /**
     *
     */
    private static class TestCacheEntryEventSerializableFilter implements CacheEntryEventSerializableFilter<Object, Object> {
        /** {@inheritDoc} */
        @Override public boolean evaluate(
            CacheEntryEvent<? extends Object, ? extends Object> evt) throws CacheEntryListenerException {
            return valueOf(evt.getKey()) < 15;
        }
    }

}<|MERGE_RESOLUTION|>--- conflicted
+++ resolved
@@ -6623,11 +6623,7 @@
 
                 GridCacheEntryEx entry = ctx.isNear() ? ctx.near().dht().peekEx(key) : ctx.cache().peekEx(key);
 
-<<<<<<< HEAD
-                if (ignite.affinity(cacheName).mapKeyToPrimaryAndBackupsList(key).contains(((IgniteKernal)ignite).localNode())) {
-=======
-                if (ctx.deferredDelete() && ignite.affinity(cacheName).mapKeyToPrimaryAndBackups(key).contains(((IgniteKernal)ignite).localNode())) {
->>>>>>> 4ce68267
+                if (ctx.deferredDelete() && ignite.affinity(cacheName).mapKeyToPrimaryAndBackupsList(key).contains(((IgniteKernal)ignite).localNode())) {
                     assertNotNull(entry);
                     assertTrue(entry.deleted());
                 }
