/*
 * Licensed to the Apache Software Foundation (ASF) under one or more
 * contributor license agreements.  See the NOTICE file distributed with
 * this work for additional information regarding copyright ownership.
 * The ASF licenses this file to You under the Apache License, Version 2.0
 * (the "License"); you may not use this file except in compliance with
 * the License.  You may obtain a copy of the License at
 *
 *      http://www.apache.org/licenses/LICENSE-2.0
 *
 * Unless required by applicable law or agreed to in writing, software
 * distributed under the License is distributed on an "AS IS" BASIS,
 * WITHOUT WARRANTIES OR CONDITIONS OF ANY KIND, either express or implied.
 * See the License for the specific language governing permissions and
 * limitations under the License.
 */

package org.apache.ignite.internal.processors.cache;

import javax.cache.Cache;
import javax.cache.CacheException;
import javax.cache.expiry.Duration;
import javax.cache.expiry.ExpiryPolicy;
import javax.cache.expiry.TouchedExpiryPolicy;
import javax.cache.processor.EntryProcessor;
import javax.cache.processor.EntryProcessorException;
import javax.cache.processor.EntryProcessorResult;
import javax.cache.processor.MutableEntry;
import java.io.Serializable;
import java.util.ArrayList;
import java.util.Arrays;
import java.util.Collection;
import java.util.Collections;
import java.util.HashMap;
import java.util.HashSet;
import java.util.Iterator;
import java.util.LinkedHashMap;
import java.util.LinkedHashSet;
import java.util.List;
import java.util.Map;
import java.util.Set;
import java.util.UUID;
import java.util.concurrent.Callable;
import java.util.concurrent.ConcurrentMap;
import java.util.concurrent.CountDownLatch;
import java.util.concurrent.LinkedBlockingQueue;
import java.util.concurrent.ThreadLocalRandom;
import java.util.concurrent.atomic.AtomicInteger;
import java.util.concurrent.locks.Lock;
import com.google.common.collect.ImmutableSet;
import com.google.common.collect.Sets;
import org.apache.ignite.Ignite;
import org.apache.ignite.IgniteCache;
import org.apache.ignite.IgniteCheckedException;
import org.apache.ignite.IgniteEvents;
import org.apache.ignite.IgniteException;
import org.apache.ignite.IgniteLogger;
import org.apache.ignite.IgniteTransactions;
import org.apache.ignite.cache.CacheEntry;
import org.apache.ignite.cache.CacheEntryProcessor;
import org.apache.ignite.cache.CachePeekMode;
import org.apache.ignite.cache.affinity.Affinity;
import org.apache.ignite.cache.query.QueryCursor;
import org.apache.ignite.cache.query.ScanQuery;
import org.apache.ignite.cluster.ClusterGroup;
import org.apache.ignite.cluster.ClusterNode;
import org.apache.ignite.configuration.CacheConfiguration;
import org.apache.ignite.configuration.IgniteConfiguration;
import org.apache.ignite.events.CacheEvent;
import org.apache.ignite.events.Event;
import org.apache.ignite.internal.IgniteEx;
import org.apache.ignite.internal.IgniteKernal;
import org.apache.ignite.internal.IgnitionEx;
import org.apache.ignite.internal.processors.cache.query.GridCacheQueryManager;
import org.apache.ignite.internal.processors.resource.GridSpringResourceContext;
import org.apache.ignite.internal.util.future.GridFutureAdapter;
import org.apache.ignite.internal.util.lang.GridAbsPredicate;
import org.apache.ignite.internal.util.lang.GridAbsPredicateX;
import org.apache.ignite.internal.util.lang.IgnitePair;
import org.apache.ignite.internal.util.typedef.CIX1;
import org.apache.ignite.internal.util.typedef.F;
import org.apache.ignite.internal.util.typedef.PA;
import org.apache.ignite.internal.util.typedef.X;
import org.apache.ignite.internal.util.typedef.internal.A;
import org.apache.ignite.internal.util.typedef.internal.CU;
import org.apache.ignite.internal.util.typedef.internal.U;
import org.apache.ignite.lang.IgniteBiPredicate;
import org.apache.ignite.lang.IgniteClosure;
import org.apache.ignite.lang.IgniteFuture;
import org.apache.ignite.lang.IgnitePredicate;
import org.apache.ignite.resources.CacheNameResource;
import org.apache.ignite.resources.IgniteInstanceResource;
import org.apache.ignite.resources.LoggerResource;
import org.apache.ignite.resources.ServiceResource;
import org.apache.ignite.services.Service;
import org.apache.ignite.services.ServiceContext;
import org.apache.ignite.spi.communication.tcp.TcpCommunicationSpi;
import org.apache.ignite.spi.discovery.tcp.TcpDiscoverySpi;
import org.apache.ignite.testframework.GridTestUtils;
import org.apache.ignite.testframework.MvccFeatureChecker;
import org.apache.ignite.transactions.Transaction;
import org.apache.ignite.transactions.TransactionConcurrency;
import org.apache.ignite.transactions.TransactionIsolation;
import org.jetbrains.annotations.Nullable;
import org.junit.Assume;
import org.junit.Before;
import org.junit.Ignore;
import org.junit.Test;

import static java.util.concurrent.TimeUnit.MILLISECONDS;
import static org.apache.ignite.cache.CacheAtomicityMode.ATOMIC;
import static org.apache.ignite.cache.CacheAtomicityMode.TRANSACTIONAL;
import static org.apache.ignite.cache.CacheMode.LOCAL;
import static org.apache.ignite.cache.CacheMode.PARTITIONED;
import static org.apache.ignite.cache.CacheMode.REPLICATED;
import static org.apache.ignite.cache.CachePeekMode.ALL;
import static org.apache.ignite.cache.CachePeekMode.ONHEAP;
import static org.apache.ignite.cache.CachePeekMode.PRIMARY;
import static org.apache.ignite.events.EventType.EVT_CACHE_OBJECT_LOCKED;
import static org.apache.ignite.events.EventType.EVT_CACHE_OBJECT_READ;
import static org.apache.ignite.events.EventType.EVT_CACHE_OBJECT_UNLOCKED;
import static org.apache.ignite.testframework.GridTestUtils.assertThrows;
import static org.apache.ignite.testframework.GridTestUtils.waitForCondition;
import static org.apache.ignite.transactions.TransactionConcurrency.OPTIMISTIC;
import static org.apache.ignite.transactions.TransactionConcurrency.PESSIMISTIC;
import static org.apache.ignite.transactions.TransactionIsolation.READ_COMMITTED;
import static org.apache.ignite.transactions.TransactionIsolation.REPEATABLE_READ;
import static org.apache.ignite.transactions.TransactionIsolation.SERIALIZABLE;
import static org.apache.ignite.transactions.TransactionState.COMMITTED;

/**
 * Full API cache test.
 */
@SuppressWarnings("TransientFieldInNonSerializableClass")
public abstract class GridCacheAbstractFullApiSelfTest extends GridCacheAbstractSelfTest {
    /** Test timeout */
    private static final long TEST_TIMEOUT = 60 * 1000;

    /** Service name. */
    private static final String SERVICE_NAME1 = "testService1";

    /** */
    public static final CacheEntryProcessor<String, Integer, String> ERR_PROCESSOR =
        new CacheEntryProcessor<String, Integer, String>() {
            /** */
            private static final long serialVersionUID = 0L;

            @Override public String process(MutableEntry<String, Integer> e, Object... args) {
                throw new RuntimeException("Failed!");
            }
        };

    /** Increment processor for invoke operations. */
    public static final EntryProcessor<String, Integer, String> INCR_PROCESSOR = new IncrementEntryProcessor();

    /** Increment processor for invoke operations with IgniteEntryProcessor. */
    public static final CacheEntryProcessor<String, Integer, String> INCR_IGNITE_PROCESSOR =
        new CacheEntryProcessor<String, Integer, String>() {
            /** */
            private static final long serialVersionUID = 0L;

            @Override public String process(MutableEntry<String, Integer> e, Object... args) {
                return INCR_PROCESSOR.process(e, args);
            }
        };

    /** Increment processor for invoke operations. */
    public static final EntryProcessor<String, Integer, String> RMV_PROCESSOR = new RemoveEntryProcessor();

    /** Increment processor for invoke operations with IgniteEntryProcessor. */
    public static final CacheEntryProcessor<String, Integer, String> RMV_IGNITE_PROCESSOR =
        new CacheEntryProcessor<String, Integer, String>() {
            /** */
            private static final long serialVersionUID = 0L;

            @Override public String process(MutableEntry<String, Integer> e, Object... args) {
                return RMV_PROCESSOR.process(e, args);
            }
        };

    /** Dflt grid. */
    protected static transient Ignite dfltIgnite;

    /** */
    private static Map<String, CacheConfiguration[]> cacheCfgMap;

    /** */
    @Before
    public void beforeGridCacheAbstractFullApiSelfTest()  {
        Assume.assumeFalse("https://issues.apache.org/jira/browse/IGNITE-9543", MvccFeatureChecker.forcedMvcc());
    }

    /** {@inheritDoc} */
    @Override protected long getTestTimeout() {
        return TEST_TIMEOUT;
    }

    /** {@inheritDoc} */
    @Override protected int gridCount() {
        return 1;
    }

    /** {@inheritDoc} */
    @Override protected boolean swapEnabled() {
        return true;
    }

    /** {@inheritDoc} */
    @Override protected IgniteConfiguration getConfiguration(String igniteInstanceName) throws Exception {
        Assume.assumeFalse("https://issues.apache.org/jira/browse/IGNITE-9543", MvccFeatureChecker.forcedMvcc());

        IgniteConfiguration cfg = super.getConfiguration(igniteInstanceName);

        ((TcpCommunicationSpi)cfg.getCommunicationSpi()).setSharedMemoryPort(-1);

        ((TcpDiscoverySpi)cfg.getDiscoverySpi()).setForceServerMode(true);

        cfg.setIncludeEventTypes(
            EVT_CACHE_OBJECT_READ,
            EVT_CACHE_OBJECT_LOCKED,
            EVT_CACHE_OBJECT_UNLOCKED);

        return cfg;
    }

    /** {@inheritDoc} */
    @Override protected void beforeTestsStarted() throws Exception {
        initStoreStrategy();

        if (cacheStartType() == CacheStartMode.STATIC)
            super.beforeTestsStarted();
        else {
            cacheCfgMap = Collections.synchronizedMap(new HashMap<String, CacheConfiguration[]>());

            if (cacheStartType() == CacheStartMode.NODES_THEN_CACHES) {
                super.beforeTestsStarted();

                for (Map.Entry<String, CacheConfiguration[]> entry : cacheCfgMap.entrySet()) {
                    Ignite ignite = grid(entry.getKey());

                    for (CacheConfiguration cfg : entry.getValue())
                        ignite.getOrCreateCache(cfg);
                }

                awaitPartitionMapExchange();
            }
            else {
                int cnt = gridCount();

                assert cnt >= 1 : "At least one grid must be started";

                for (int i = 0; i < cnt; i++) {
                    Ignite ignite = startGrid(i);

                    CacheConfiguration[] cacheCfgs = cacheCfgMap.get(ignite.name());

                    for (CacheConfiguration cfg : cacheCfgs)
                        ignite.createCache(cfg);
                }

                if (cnt > 1)
                    checkTopology(cnt);

                awaitPartitionMapExchange();
            }

            cacheCfgMap = null;
        }

        for (int i = 0; i < gridCount(); i++)
            info("Grid " + i + ": " + grid(i).localNode().id());
    }

    /**
     * Checks that any invoke returns result.
     *
     * @throws Exception if something goes bad.
     */
    @Ignore("https://issues.apache.org/jira/browse/IGNITE-4380")
    @Test
    public void testInvokeAllMultithreaded() throws Exception {
        final IgniteCache<String, Integer> cache = jcache();
        final int threadCnt = 4;
        final int cnt = 5000;

        final Set<String> keys = Collections.singleton("myKey");

        GridTestUtils.runMultiThreaded(new Runnable() {
            @Override public void run() {
                for (int i = 0; i < cnt; i++) {
                    final Map<String, EntryProcessorResult<String>> res = cache.invokeAll(keys, INCR_PROCESSOR);

                    assertEquals(1, res.size());
                }
            }
        }, threadCnt, "testInvokeAllMultithreaded");

        assertEquals(cnt * threadCnt, (int)cache.get("myKey"));
    }

    /**
     * Checks that skipStore flag gets overridden inside a transaction.
     */
    @Test
    public void testWriteThroughTx() {
        String key = "writeThroughKey";

        storeStgy.removeFromStore(key);

        IgniteCache<String, Integer> cache = jcache(0);

        try (final Transaction transaction = grid(0).transactions().txStart()) {
            // retrieve market type from the grid
            Integer old = cache.withSkipStore().get(key);

            assertNull(old);

            // update the grid
            cache.put(key, 2);

            // finally commit the transaction
            transaction.commit();
        }

        assertEquals(2, storeStgy.getFromStore(key));
    }

    /**
     * Checks that skipStore flag gets overridden inside a transaction.
     */
    @Test
    public void testNoReadThroughTx() {
        String key = "writeThroughKey";

        IgniteCache<String, Integer> cache = jcache(0);

        storeStgy.resetStore();

        cache.put(key, 1);

        storeStgy.putToStore(key, 2);

        try (final Transaction transaction = grid(0).transactions().txStart()) {
            Integer old = cache.get(key);

            assertEquals((Integer)1, old);

            // update the grid
            cache.put(key, 2);

            // finally commit the transaction
            transaction.commit();
        }

        assertEquals(0, storeStgy.getReads());
    }

    /** {@inheritDoc} */
    @Override protected Ignite startGrid(String igniteInstanceName, GridSpringResourceContext ctx) throws Exception {
        if (cacheCfgMap == null)
            return super.startGrid(igniteInstanceName, ctx);

        IgniteConfiguration cfg = getConfiguration(igniteInstanceName);

        cacheCfgMap.put(igniteInstanceName, cfg.getCacheConfiguration());

        cfg.setCacheConfiguration();

        if (!isRemoteJvm(igniteInstanceName))
            return IgnitionEx.start(optimize(cfg), ctx);
        else
            return startRemoteGrid(igniteInstanceName, optimize(cfg), ctx);
    }

    /** {@inheritDoc} */
    @Override protected void beforeTest() throws Exception {
        IgniteCache<String, Integer> cache = jcache();

        assertEquals(0, cache.localSize());
        assertEquals(0, cache.size());

        super.beforeTest();

        assertEquals(0, cache.localSize());
        assertEquals(0, cache.size());

        dfltIgnite = grid(0);
    }

    /** {@inheritDoc} */
    @Override protected void afterTest() throws Exception {
        super.afterTest();

        IgniteCache<String, Integer> cache = jcache();

        assertEquals(0, cache.localSize());
        assertEquals(0, cache.size());
        assertEquals(0, cache.size(ONHEAP));

        dfltIgnite = null;
    }

    /**
     * @return A not near-only cache.
     */
    protected IgniteCache<String, Integer> fullCache() {
        return jcache();
    }

    /**
     * @throws Exception In case of error.
     */
    @Test
    public void testSize() throws Exception {
        assert jcache().localSize() == 0;

        int size = 10;

        final Map<String, Integer> map = new HashMap<>();

        for (int i = 0; i < size; i++)
            map.put("key" + i, i);

        // Put in primary nodes to avoid near readers which will prevent entry from being cleared.
        Map<ClusterNode, Collection<String>> mapped = grid(0).<String>affinity(DEFAULT_CACHE_NAME).mapKeysToNodes(map.keySet());

        for (int i = 0; i < gridCount(); i++) {
            Collection<String> keys = mapped.get(grid(i).localNode());

            if (!F.isEmpty(keys)) {
                for (String key : keys)
                    jcache(i).put(key, map.get(key));
            }
        }

        map.remove("key0");

        mapped = grid(0).<String>affinity(DEFAULT_CACHE_NAME).mapKeysToNodes(map.keySet());

        for (int i = 0; i < gridCount(); i++) {
            // Will actually delete entry from map.
            CU.invalidate(jcache(i), "key0");

            assertNull("Failed check for grid: " + i, jcache(i).localPeek("key0", ONHEAP));

            Collection<String> keysCol = mapped.get(grid(i).localNode());

            assert jcache(i).localSize() != 0 || F.isEmpty(keysCol);
        }

        for (int i = 0; i < gridCount(); i++)
            executeOnLocalOrRemoteJvm(i, new CheckCacheSizeTask(map));

        for (int i = 0; i < gridCount(); i++) {
            Collection<String> keysCol = mapped.get(grid(i).localNode());

            assertEquals("Failed check for grid: " + i, !F.isEmpty(keysCol) ? keysCol.size() : 0,
                jcache(i).localSize(PRIMARY));
        }

        int globalPrimarySize = map.size();

        for (int i = 0; i < gridCount(); i++)
            assertEquals(globalPrimarySize, jcache(i).size(PRIMARY));

        // Check how many instances of any given key there is in the cluster.
        int globalSize = 0;

        for (String key : map.keySet())
            globalSize += affinity(jcache()).mapKeyToPrimaryAndBackupsList(key).size();

        for (int i = 0; i < gridCount(); i++)
            assertEquals(globalSize, jcache(i).size(ALL));
    }

    /**
     * @throws Exception In case of error.
     */
    @Test
    public void testContainsKey() throws Exception {
        jcache().put("testContainsKey", 1);

        checkContainsKey(true, "testContainsKey");
        checkContainsKey(false, "testContainsKeyWrongKey");
    }

    /**
     * @throws Exception If failed.
     */
    @Test
    public void testContainsKeyTx() throws Exception {
        if (!txEnabled())
            return;

        IgniteCache<String, Integer> cache = jcache();

        IgniteTransactions txs = ignite(0).transactions();

        for (int i = 0; i < 10; i++) {
            String key = String.valueOf(i);

            try (Transaction tx = txs.txStart()) {
                assertNull(key, cache.get(key));

                assertFalse(cache.containsKey(key));

                tx.commit();
            }

            try (Transaction tx = txs.txStart()) {
                assertNull(key, cache.get(key));

                cache.put(key, i);

                assertTrue(cache.containsKey(key));

                tx.commit();
            }
        }
    }

    /**
     * @throws Exception If failed.
     */
    @Test
    public void testContainsKeysTx() throws Exception {
        if (!txEnabled())
            return;

        IgniteCache<String, Integer> cache = jcache();

        IgniteTransactions txs = ignite(0).transactions();

        Set<String> keys = new HashSet<>();

        for (int i = 0; i < 10; i++) {
            String key = String.valueOf(i);

            keys.add(key);
        }

        try (Transaction tx = txs.txStart()) {
            for (String key : keys)
                assertNull(key, cache.get(key));

            assertFalse(cache.containsKeys(keys));

            tx.commit();
        }

        try (Transaction tx = txs.txStart()) {
            for (String key : keys)
                assertNull(key, cache.get(key));

            for (String key : keys)
                cache.put(key, 0);

            assertTrue(cache.containsKeys(keys));

            tx.commit();
        }
    }

    /**
     * @throws Exception If failed.
     */
    @Test
    public void testRemoveInExplicitLocks() throws Exception {
        if (lockingEnabled()) {
            IgniteCache<String, Integer> cache = jcache();

            cache.put("a", 1);

            Lock lock = cache.lockAll(ImmutableSet.of("a", "b", "c", "d"));

            lock.lock();

            try {
                cache.remove("a");

                // Make sure single-key operation did not remove lock.
                cache.putAll(F.asMap("b", 2, "c", 3, "d", 4));
            }
            finally {
                lock.unlock();
            }
        }
    }

    /**
     * @throws Exception If failed.
     */
    @Test
    public void testRemoveAllSkipStore() throws Exception {
        IgniteCache<String, Integer> jcache = jcache();

        jcache.putAll(F.asMap("1", 1, "2", 2, "3", 3));

        jcache.withSkipStore().removeAll();

        assertEquals((Integer)1, jcache.get("1"));
        assertEquals((Integer)2, jcache.get("2"));
        assertEquals((Integer)3, jcache.get("3"));
    }

    /**
     * @throws IgniteCheckedException If failed.
     */
    @Test
    public void testAtomicOps() throws IgniteCheckedException {
        IgniteCache<String, Integer> c = jcache();

        final int cnt = 10;

        for (int i = 0; i < cnt; i++)
            assertNull(c.getAndPutIfAbsent("k" + i, i));

        for (int i = 0; i < cnt; i++) {
            boolean wrong = i % 2 == 0;

            String key = "k" + i;

            boolean res = c.replace(key, wrong ? i + 1 : i, -1);

            assertEquals(wrong, !res);
        }

        for (int i = 0; i < cnt; i++) {
            boolean success = i % 2 != 0;

            String key = "k" + i;

            boolean res = c.remove(key, -1);

            assertTrue(success == res);
        }
    }

    /**
     * @throws Exception In case of error.
     */
    @Test
    public void testGet() throws Exception {
        IgniteCache<String, Integer> cache = jcache();

        cache.put("key1", 1);
        cache.put("key2", 2);

        assert cache.get("key1") == 1;
        assert cache.get("key2") == 2;
        assert cache.get("wrongKey") == null;
    }

    /**
     * @throws Exception In case of error.
     */
    @Test
    public void testGetEntry() throws Exception {
        IgniteCache<String, Integer> cache = jcache();

        cache.put("key1", 1);
        cache.put("key2", 2);

        CacheEntry<String, Integer> key1e = cache.getEntry("key1");
        CacheEntry<String, Integer> key2e = cache.getEntry("key2");
        CacheEntry<String, Integer> wrongKeye = cache.getEntry("wrongKey");

        assert key1e.getValue() == 1;
        assert key1e.getKey().equals("key1");
        assert key1e.version() != null;

        assert key2e.getValue() == 2;
        assert key2e.getKey().equals("key2");
        assert key2e.version() != null;

        assert wrongKeye == null;
    }

    /**
     * @throws Exception In case of error.
     */
    @Test
    public void testGetAsync() throws Exception {
        IgniteCache<String, Integer> cache = jcache();

        cache.put("key1", 1);
        cache.put("key2", 2);

        IgniteFuture<Integer> fut1 = cache.getAsync("key1");

        IgniteFuture<Integer> fut2 = cache.getAsync("key2");

        IgniteFuture<Integer> fut3 = cache.getAsync("wrongKey");

        assert fut1.get() == 1;
        assert fut2.get() == 2;
        assert fut3.get() == null;
    }

    /**
     * @throws Exception In case of error.
     */
    @Test
    public void testGetAsyncOld() throws Exception {
        IgniteCache<String, Integer> cache = jcache();

        cache.put("key1", 1);
        cache.put("key2", 2);

        IgniteCache<String, Integer> cacheAsync = cache.withAsync();

        cacheAsync.get("key1");

        IgniteFuture<Integer> fut1 = cacheAsync.future();

        cacheAsync.get("key2");

        IgniteFuture<Integer> fut2 = cacheAsync.future();

        cacheAsync.get("wrongKey");

        IgniteFuture<Integer> fut3 = cacheAsync.future();

        assert fut1.get() == 1;
        assert fut2.get() == 2;
        assert fut3.get() == null;
    }


    /**
     * @throws Exception In case of error.
     */
    @Test
    public void testGetAll() throws Exception {
        Transaction tx = txShouldBeUsed() ? transactions().txStart() : null;

        final IgniteCache<String, Integer> cache = jcache();

        try {
            cache.put("key1", 1);
            cache.put("key2", 2);

            if (tx != null)
                tx.commit();
        }
        finally {
            if (tx != null)
                tx.close();
        }

        GridTestUtils.assertThrows(log, new Callable<Void>() {
            @Override public Void call() throws Exception {
                cache.getAll(null).isEmpty();

                return null;
            }
        }, NullPointerException.class, null);

        assert cache.getAll(Collections.<String>emptySet()).isEmpty();

        Map<String, Integer> map1 = cache.getAll(ImmutableSet.of("key1", "key2", "key9999"));

        info("Retrieved map1: " + map1);

        assert 2 == map1.size() : "Invalid map: " + map1;

        assertEquals(1, (int)map1.get("key1"));
        assertEquals(2, (int)map1.get("key2"));
        assertNull(map1.get("key9999"));

        Map<String, Integer> map2 = cache.getAll(ImmutableSet.of("key1", "key2", "key9999"));

        info("Retrieved map2: " + map2);

        assert 2 == map2.size() : "Invalid map: " + map2;

        assertEquals(1, (int)map2.get("key1"));
        assertEquals(2, (int)map2.get("key2"));
        assertNull(map2.get("key9999"));

        // Now do the same checks but within transaction.
        if (txShouldBeUsed()) {
            try (Transaction tx0 = transactions().txStart()) {
                assert cache.getAll(Collections.<String>emptySet()).isEmpty();

                map1 = cache.getAll(ImmutableSet.of("key1", "key2", "key9999"));

                info("Retrieved map1: " + map1);

                assert 2 == map1.size() : "Invalid map: " + map1;

                assertEquals(1, (int)map1.get("key1"));
                assertEquals(2, (int)map1.get("key2"));
                assertNull(map1.get("key9999"));

                map2 = cache.getAll(ImmutableSet.of("key1", "key2", "key9999"));

                info("Retrieved map2: " + map2);

                assert 2 == map2.size() : "Invalid map: " + map2;

                assertEquals(1, (int)map2.get("key1"));
                assertEquals(2, (int)map2.get("key2"));
                assertNull(map2.get("key9999"));

                tx0.commit();
            }
        }
    }

    /**
     * @throws Exception In case of error.
     */
    @Test
    public void testGetEntries() throws Exception {
        Transaction tx = txShouldBeUsed() ? transactions().txStart() : null;

        final IgniteCache<String, Integer> cache = jcache();

        try {
            cache.put("key1", 1);
            cache.put("key2", 2);

            if (tx != null)
                tx.commit();
        }
        finally {
            if (tx != null)
                tx.close();
        }

        GridTestUtils.assertThrows(log, new Callable<Void>() {
            @Override public Void call() throws Exception {
                cache.getEntries(null).isEmpty();

                return null;
            }
        }, NullPointerException.class, null);

        assert cache.getEntries(Collections.<String>emptySet()).isEmpty();

        Collection<CacheEntry<String, Integer>> c1 = cache.getEntries(ImmutableSet.of("key1", "key2", "key9999"));

        info("Retrieved c1: " + c1);

        assert 2 == c1.size() : "Invalid collection: " + c1;

        boolean b1 = false;
        boolean b2 = false;

        for (CacheEntry<String, Integer> e : c1) {
            if (e.getKey().equals("key1") && e.getValue().equals(1))
                b1 = true;

            if (e.getKey().equals("key2") && e.getValue().equals(2))
                b2 = true;
        }

        assertTrue(b1 && b2);

        Collection<CacheEntry<String, Integer>> c2 = cache.getEntries(ImmutableSet.of("key1", "key2", "key9999"));

        info("Retrieved c2: " + c2);

        assert 2 == c2.size() : "Invalid collection: " + c2;

        b1 = false;
        b2 = false;

        for (CacheEntry<String, Integer> e : c2) {
            if (e.getKey().equals("key1") && e.getValue().equals(1))
                b1 = true;

            if (e.getKey().equals("key2") && e.getValue().equals(2))
                b2 = true;
        }

        assertTrue(b1 && b2);

        // Now do the same checks but within transaction.
        if (txShouldBeUsed()) {
            try (Transaction tx0 = transactions().txStart()) {
                assert cache.getEntries(Collections.<String>emptySet()).isEmpty();

                c1 = cache.getEntries(ImmutableSet.of("key1", "key2", "key9999"));

                info("Retrieved c1: " + c1);

                assert 2 == c1.size() : "Invalid collection: " + c1;

                b1 = false;
                b2 = false;

                for (CacheEntry<String, Integer> e : c1) {
                    if (e.getKey().equals("key1") && e.getValue().equals(1))
                        b1 = true;

                    if (e.getKey().equals("key2") && e.getValue().equals(2))
                        b2 = true;
                }

                assertTrue(b1 && b2);

                c2 = cache.getEntries(ImmutableSet.of("key1", "key2", "key9999"));

                info("Retrieved c2: " + c2);

                assert 2 == c2.size() : "Invalid collection: " + c2;

                b1 = false;
                b2 = false;

                for (CacheEntry<String, Integer> e : c2) {
                    if (e.getKey().equals("key1") && e.getValue().equals(1))
                        b1 = true;

                    if (e.getKey().equals("key2") && e.getValue().equals(2))
                        b2 = true;
                }

                assertTrue(b1 && b2);

                tx0.commit();
            }
        }
    }

    /**
     * @throws Exception In case of error.
     */
    @Test
    public void testGetAllWithLastNull() throws Exception {
        final IgniteCache<String, Integer> cache = jcache();

        final Set<String> c = new LinkedHashSet<>();

        c.add("key1");
        c.add(null);

        GridTestUtils.assertThrows(log, new Callable<Void>() {
            @Override public Void call() throws Exception {
                cache.getAll(c);

                return null;
            }
        }, NullPointerException.class, null);
    }

    /**
     * @throws Exception In case of error.
     */
    @Test
    public void testGetAllWithFirstNull() throws Exception {
        final IgniteCache<String, Integer> cache = jcache();

        final Set<String> c = new LinkedHashSet<>();

        c.add(null);
        c.add("key1");

        GridTestUtils.assertThrows(log, new Callable<Void>() {
            @Override public Void call() throws Exception {
                cache.getAll(c);

                return null;
            }
        }, NullPointerException.class, null);
    }

    /**
     * @throws Exception In case of error.
     */
    @Test
    public void testGetAllWithInTheMiddle() throws Exception {
        final IgniteCache<String, Integer> cache = jcache();

        final Set<String> c = new LinkedHashSet<>();

        c.add("key1");
        c.add(null);
        c.add("key2");

        GridTestUtils.assertThrows(log, new Callable<Void>() {
            @Override public Void call() throws Exception {
                cache.getAll(c);

                return null;
            }
        }, NullPointerException.class, null);
    }

    /**
     * @throws Exception If failed.
     */
    @Test
    public void testGetTxNonExistingKey() throws Exception {
        if (txShouldBeUsed()) {
            try (Transaction ignored = transactions().txStart()) {
                assert jcache().get("key999123") == null;
            }
        }
    }

    /**
     * @throws Exception In case of error.
     */
    @Test
    public void testGetAllAsync() throws Exception {
        final IgniteCache<String, Integer> cache = jcache();

        cache.put("key1", 1);
        cache.put("key2", 2);

        GridTestUtils.assertThrows(log, new Callable<Void>() {
            @Override public Void call() throws Exception {
                cache.getAllAsync(null);

                return null;
            }
        }, NullPointerException.class, null);

        IgniteFuture<Map<String, Integer>> fut2 = cache.getAllAsync(Collections.<String>emptySet());

        IgniteFuture<Map<String, Integer>> fut3 = cache.getAllAsync(ImmutableSet.of("key1", "key2"));

        assert fut2.get().isEmpty();
        assert fut3.get().size() == 2 : "Invalid map: " + fut3.get();
        assert fut3.get().get("key1") == 1;
        assert fut3.get().get("key2") == 2;
    }

    /**
     * @throws Exception In case of error.
     */
    @Test
    public void testGetAllAsyncOld() throws Exception {
        final IgniteCache<String, Integer> cache = jcache();

        final IgniteCache<String, Integer> cacheAsync = cache.withAsync();

        cache.put("key1", 1);
        cache.put("key2", 2);

        GridTestUtils.assertThrows(log, new Callable<Void>() {
            @Override public Void call() throws Exception {
                cacheAsync.getAll(null);

                return null;
            }
        }, NullPointerException.class, null);

        cacheAsync.getAll(Collections.<String>emptySet());
        IgniteFuture<Map<String, Integer>> fut2 = cacheAsync.future();

        cacheAsync.getAll(ImmutableSet.of("key1", "key2"));
        IgniteFuture<Map<String, Integer>> fut3 = cacheAsync.future();

        assert fut2.get().isEmpty();
        assert fut3.get().size() == 2 : "Invalid map: " + fut3.get();
        assert fut3.get().get("key1") == 1;
        assert fut3.get().get("key2") == 2;
    }

    /**
     * @throws Exception In case of error.
     */
    @Test
    public void testPut() throws Exception {
        IgniteCache<String, Integer> cache = jcache();

        assert cache.getAndPut("key1", 1) == null;
        assert cache.getAndPut("key2", 2) == null;

        // Check inside transaction.
        assert cache.get("key1") == 1;
        assert cache.get("key2") == 2;

        // Put again to check returned values.
        assert cache.getAndPut("key1", 1) == 1;
        assert cache.getAndPut("key2", 2) == 2;

        checkContainsKey(true, "key1");
        checkContainsKey(true, "key2");

        assert cache.get("key1") != null;
        assert cache.get("key2") != null;
        assert cache.get("wrong") == null;

        // Check outside transaction.
        checkContainsKey(true, "key1");
        checkContainsKey(true, "key2");

        assert cache.get("key1") == 1;
        assert cache.get("key2") == 2;
        assert cache.get("wrong") == null;

        assertEquals((Integer)1, cache.getAndPut("key1", 10));
        assertEquals((Integer)2, cache.getAndPut("key2", 11));
    }

    /**
     * @throws Exception In case of error.
     */
    @Test
    public void testPutTx() throws Exception {
        if (txShouldBeUsed()) {
            IgniteCache<String, Integer> cache = jcache();

            try (Transaction tx = transactions().txStart()) {
                assert cache.getAndPut("key1", 1) == null;
                assert cache.getAndPut("key2", 2) == null;

                // Check inside transaction.
                assert cache.get("key1") == 1;
                assert cache.get("key2") == 2;

                // Put again to check returned values.
                assert cache.getAndPut("key1", 1) == 1;
                assert cache.getAndPut("key2", 2) == 2;

                assert cache.get("key1") != null;
                assert cache.get("key2") != null;
                assert cache.get("wrong") == null;

                tx.commit();
            }

            // Check outside transaction.
            checkContainsKey(true, "key1");
            checkContainsKey(true, "key2");

            assert cache.get("key1") == 1;
            assert cache.get("key2") == 2;
            assert cache.get("wrong") == null;

            assertEquals((Integer)1, cache.getAndPut("key1", 10));
            assertEquals((Integer)2, cache.getAndPut("key2", 11));
        }
    }

    /**
     * @throws Exception If failed.
     */
    @Test
    public void testTransformOptimisticReadCommitted() throws Exception {
        checkTransform(OPTIMISTIC, READ_COMMITTED);
    }

    /**
     * @throws Exception If failed.
     */
    @Test
    public void testTransformOptimisticRepeatableRead() throws Exception {
        checkTransform(OPTIMISTIC, REPEATABLE_READ);
    }

    /**
     * @throws Exception If failed.
     */
    @Test
    public void testTransformPessimisticReadCommitted() throws Exception {
        checkTransform(PESSIMISTIC, READ_COMMITTED);
    }

    /**
     * @throws Exception If failed.
     */
    @Test
    public void testTransformPessimisticRepeatableRead() throws Exception {
        checkTransform(PESSIMISTIC, REPEATABLE_READ);
    }

    /**
     * @throws Exception If failed.
     */
    @Test
    public void testIgniteTransformOptimisticReadCommitted() throws Exception {
        checkIgniteTransform(OPTIMISTIC, READ_COMMITTED);
    }

    /**
     * @throws Exception If failed.
     */
    @Test
    public void testIgniteTransformOptimisticRepeatableRead() throws Exception {
        checkIgniteTransform(OPTIMISTIC, REPEATABLE_READ);
    }

    /**
     * @throws Exception If failed.
     */
    @Test
    public void testIgniteTransformPessimisticReadCommitted() throws Exception {
        checkIgniteTransform(PESSIMISTIC, READ_COMMITTED);
    }

    /**
     * @throws Exception If failed.
     */
    @Test
    public void testIgniteTransformPessimisticRepeatableRead() throws Exception {
        checkIgniteTransform(PESSIMISTIC, REPEATABLE_READ);
    }

    /**
     * @param concurrency Concurrency.
     * @param isolation Isolation.
     * @throws Exception If failed.
     */
    private void checkIgniteTransform(TransactionConcurrency concurrency, TransactionIsolation isolation)
        throws Exception {
        IgniteCache<String, Integer> cache = jcache();

        cache.put("key2", 1);
        cache.put("key3", 3);

        Transaction tx = txShouldBeUsed() ? ignite(0).transactions().txStart(concurrency, isolation) : null;

        try {
            assertEquals("null", cache.invoke("key1", INCR_IGNITE_PROCESSOR));
            assertEquals("1", cache.invoke("key2", INCR_IGNITE_PROCESSOR));
            assertEquals("3", cache.invoke("key3", RMV_IGNITE_PROCESSOR));

            if (tx != null)
                tx.commit();
        }
        catch (Exception e) {
            e.printStackTrace();

            throw e;
        }
        finally {
            if (tx != null)
                tx.close();
        }

        assertEquals((Integer)1, cache.get("key1"));
        assertEquals((Integer)2, cache.get("key2"));
        assertNull(cache.get("key3"));

        for (int i = 0; i < gridCount(); i++)
            assertNull("Failed for cache: " + i, jcache(i).localPeek("key3", ONHEAP));

        cache.remove("key1");
        cache.put("key2", 1);
        cache.put("key3", 3);

        assertEquals("null", cache.invoke("key1", INCR_IGNITE_PROCESSOR));
        assertEquals("1", cache.invoke("key2", INCR_IGNITE_PROCESSOR));
        assertEquals("3", cache.invoke("key3", RMV_IGNITE_PROCESSOR));

        assertEquals((Integer)1, cache.get("key1"));
        assertEquals((Integer)2, cache.get("key2"));
        assertNull(cache.get("key3"));

        for (int i = 0; i < gridCount(); i++)
            assertNull(jcache(i).localPeek("key3", ONHEAP));
    }

    /**
     * @param concurrency Concurrency.
     * @param isolation Isolation.
     * @throws Exception If failed.
     */
    private void checkTransform(TransactionConcurrency concurrency, TransactionIsolation isolation) throws Exception {
        IgniteCache<String, Integer> cache = jcache();

        cache.put("key2", 1);
        cache.put("key3", 3);

        Transaction tx = txShouldBeUsed() ? ignite(0).transactions().txStart(concurrency, isolation) : null;

        try {
            assertEquals("null", cache.invoke("key1", INCR_PROCESSOR));
            assertEquals("1", cache.invoke("key2", INCR_PROCESSOR));
            assertEquals("3", cache.invoke("key3", RMV_PROCESSOR));

            if (tx != null)
                tx.commit();
        }
        catch (Exception e) {
            e.printStackTrace();

            throw e;
        }
        finally {
            if (tx != null)
                tx.close();
        }

        assertEquals((Integer)1, cache.get("key1"));
        assertEquals((Integer)2, cache.get("key2"));
        assertNull(cache.get("key3"));

        for (int i = 0; i < gridCount(); i++)
            assertNull("Failed for cache: " + i, jcache(i).localPeek("key3", ONHEAP));

        cache.remove("key1");
        cache.put("key2", 1);
        cache.put("key3", 3);

        assertEquals("null", cache.invoke("key1", INCR_PROCESSOR));
        assertEquals("1", cache.invoke("key2", INCR_PROCESSOR));
        assertEquals("3", cache.invoke("key3", RMV_PROCESSOR));

        assertEquals((Integer)1, cache.get("key1"));
        assertEquals((Integer)2, cache.get("key2"));
        assertNull(cache.get("key3"));

        for (int i = 0; i < gridCount(); i++)
            assertNull(jcache(i).localPeek("key3", ONHEAP));
    }

    /**
     * @throws Exception If failed.
     */
    @Test
    public void testTransformAllOptimisticReadCommitted() throws Exception {
        checkTransformAll(OPTIMISTIC, READ_COMMITTED);
    }

    /**
     * @throws Exception If failed.
     */
    @Test
    public void testTransformAllOptimisticRepeatableRead() throws Exception {
        checkTransformAll(OPTIMISTIC, REPEATABLE_READ);
    }

    /**
     * @throws Exception If failed.
     */
    @Test
    public void testTransformAllPessimisticReadCommitted() throws Exception {
        checkTransformAll(PESSIMISTIC, READ_COMMITTED);
    }

    /**
     * @throws Exception If failed.
     */
    @Test
    public void testTransformAllPessimisticRepeatableRead() throws Exception {
        checkTransformAll(PESSIMISTIC, REPEATABLE_READ);
    }

    /**
     * @param concurrency Transaction concurrency.
     * @param isolation Transaction isolation.
     * @throws Exception If failed.
     */
    private void checkTransformAll(TransactionConcurrency concurrency, TransactionIsolation isolation)
        throws Exception {
        final IgniteCache<String, Integer> cache = jcache();

        cache.put("key2", 1);
        cache.put("key3", 3);

        if (txShouldBeUsed()) {
            Map<String, EntryProcessorResult<String>> res;

            try (Transaction tx = ignite(0).transactions().txStart(concurrency, isolation)) {
                res = cache.invokeAll(F.asSet("key1", "key2", "key3"), INCR_PROCESSOR);

                tx.commit();
            }

            assertEquals((Integer)1, cache.get("key1"));
            assertEquals((Integer)2, cache.get("key2"));
            assertEquals((Integer)4, cache.get("key3"));

            assertEquals("null", res.get("key1").get());
            assertEquals("1", res.get("key2").get());
            assertEquals("3", res.get("key3").get());

            assertEquals(3, res.size());

            cache.remove("key1");
            cache.put("key2", 1);
            cache.put("key3", 3);
        }

        Map<String, EntryProcessorResult<String>> res = cache.invokeAll(F.asSet("key1", "key2", "key3"), RMV_PROCESSOR);

        for (int i = 0; i < gridCount(); i++) {
            assertNull(jcache(i).localPeek("key1", ONHEAP));
            assertNull(jcache(i).localPeek("key2", ONHEAP));
            assertNull(jcache(i).localPeek("key3", ONHEAP));
        }

        assertEquals("null", res.get("key1").get());
        assertEquals("1", res.get("key2").get());
        assertEquals("3", res.get("key3").get());

        assertEquals(3, res.size());

        cache.remove("key1");
        cache.put("key2", 1);
        cache.put("key3", 3);

        res = cache.invokeAll(F.asSet("key1", "key2", "key3"), INCR_PROCESSOR);

        assertEquals((Integer)1, cache.get("key1"));
        assertEquals((Integer)2, cache.get("key2"));
        assertEquals((Integer)4, cache.get("key3"));

        assertEquals("null", res.get("key1").get());
        assertEquals("1", res.get("key2").get());
        assertEquals("3", res.get("key3").get());

        assertEquals(3, res.size());

        cache.remove("key1");
        cache.put("key2", 1);
        cache.put("key3", 3);

        res = cache.invokeAll(F.asMap("key1", INCR_PROCESSOR, "key2", INCR_PROCESSOR, "key3", INCR_PROCESSOR));

        assertEquals((Integer)1, cache.get("key1"));
        assertEquals((Integer)2, cache.get("key2"));
        assertEquals((Integer)4, cache.get("key3"));

        assertEquals("null", res.get("key1").get());
        assertEquals("1", res.get("key2").get());
        assertEquals("3", res.get("key3").get());

        assertEquals(3, res.size());
    }

    /**
     * @throws Exception If failed.
     */
    @Test
    public void testTransformAllWithNulls() throws Exception {
        final IgniteCache<String, Integer> cache = jcache();

        GridTestUtils.assertThrows(log, new Callable<Void>() {
            @Override public Void call() throws Exception {
                cache.invokeAll((Set<String>)null, INCR_PROCESSOR);

                return null;
            }
        }, NullPointerException.class, null);

        GridTestUtils.assertThrows(log, new Callable<Void>() {
            @Override public Void call() throws Exception {
                cache.invokeAll(F.asSet("key1"), null);

                return null;
            }
        }, NullPointerException.class, null);

        {
            final Set<String> keys = new LinkedHashSet<>(2);

            keys.add("key1");
            keys.add(null);

            GridTestUtils.assertThrows(log, new Callable<Void>() {
                @Override public Void call() throws Exception {
                    cache.invokeAll(keys, INCR_PROCESSOR);

                    return null;
                }
            }, NullPointerException.class, null);

            GridTestUtils.assertThrows(log, new Callable<Void>() {
                @Override public Void call() throws Exception {
                    cache.invokeAll(F.asSet("key1"), null);

                    return null;
                }
            }, NullPointerException.class, null);
        }
    }

    /**
     * @throws Exception If failed.
     */
    @Test
    public void testTransformSequentialOptimisticNoStart() throws Exception {
        checkTransformSequential0(false, OPTIMISTIC);
    }

    /**
     * @throws Exception If failed.
     */
    @Test
    public void testTransformSequentialPessimisticNoStart() throws Exception {
        checkTransformSequential0(false, PESSIMISTIC);
    }

    /**
     * @throws Exception If failed.
     */
    @Test
    public void testTransformSequentialOptimisticWithStart() throws Exception {
        checkTransformSequential0(true, OPTIMISTIC);
    }

    /**
     * @throws Exception If failed.
     */
    @Test
    public void testTransformSequentialPessimisticWithStart() throws Exception {
        checkTransformSequential0(true, PESSIMISTIC);
    }

    /**
     * @param startVal Whether to put value.
     * @param concurrency Concurrency.
     * @throws Exception If failed.
     */
    private void checkTransformSequential0(boolean startVal, TransactionConcurrency concurrency)
        throws Exception {
        IgniteCache<String, Integer> cache = jcache();

        final String key = primaryKeysForCache(cache, 1).get(0);

        Transaction tx = txShouldBeUsed() ? ignite(0).transactions().txStart(concurrency, READ_COMMITTED) : null;

        try {
            if (startVal)
                cache.put(key, 2);
            else
                assertEquals(null, cache.get(key));

            Integer expRes = startVal ? 2 : null;

            assertEquals(String.valueOf(expRes), cache.invoke(key, INCR_PROCESSOR));

            expRes = startVal ? 3 : 1;

            assertEquals(String.valueOf(expRes), cache.invoke(key, INCR_PROCESSOR));

            expRes++;

            assertEquals(String.valueOf(expRes), cache.invoke(key, INCR_PROCESSOR));

            if (tx != null)
                tx.commit();
        }
        finally {
            if (tx != null)
                tx.close();
        }

        Integer exp = (startVal ? 2 : 0) + 3;

        assertEquals(exp, cache.get(key));

        for (int i = 0; i < gridCount(); i++) {
            if (ignite(i).affinity(DEFAULT_CACHE_NAME).isPrimaryOrBackup(grid(i).localNode(), key))
                assertEquals(exp, peek(jcache(i), key));
        }
    }

    /**
     * @throws Exception If failed.
     */
    @Test
    public void testTransformAfterRemoveOptimistic() throws Exception {
        checkTransformAfterRemove(OPTIMISTIC);
    }

    /**
     * @throws Exception If failed.
     */
    @Test
    public void testTransformAfterRemovePessimistic() throws Exception {
        checkTransformAfterRemove(PESSIMISTIC);
    }

    /**
     * @param concurrency Concurrency.
     * @throws Exception If failed.
     */
    private void checkTransformAfterRemove(TransactionConcurrency concurrency) throws Exception {
        IgniteCache<String, Integer> cache = jcache();

        cache.put("key", 4);

        Transaction tx = txShouldBeUsed() ? ignite(0).transactions().txStart(concurrency, READ_COMMITTED) : null;

        try {
            cache.remove("key");

            cache.invoke("key", INCR_PROCESSOR);
            cache.invoke("key", INCR_PROCESSOR);
            cache.invoke("key", INCR_PROCESSOR);

            if (tx != null)
                tx.commit();
        }
        finally {
            if (tx != null)
                tx.close();
        }

        assertEquals((Integer)3, cache.get("key"));
    }

    /**
     * @throws Exception If failed.
     */
    @Test
    public void testTransformReturnValueGetOptimisticReadCommitted() throws Exception {
        checkTransformReturnValue(false, OPTIMISTIC, READ_COMMITTED);
    }

    /**
     * @throws Exception If failed.
     */
    @Test
    public void testTransformReturnValueGetOptimisticRepeatableRead() throws Exception {
        checkTransformReturnValue(false, OPTIMISTIC, REPEATABLE_READ);
    }

    /**
     * @throws Exception If failed.
     */
    @Test
    public void testTransformReturnValueGetPessimisticReadCommitted() throws Exception {
        checkTransformReturnValue(false, PESSIMISTIC, READ_COMMITTED);
    }

    /**
     * @throws Exception If failed.
     */
    @Test
    public void testTransformReturnValueGetPessimisticRepeatableRead() throws Exception {
        checkTransformReturnValue(false, PESSIMISTIC, REPEATABLE_READ);
    }

    /**
     * @throws Exception If failed.
     */
    @Test
    public void testTransformReturnValuePutInTx() throws Exception {
        checkTransformReturnValue(true, OPTIMISTIC, READ_COMMITTED);
    }

    /**
     * @param put Whether to put value.
     * @param concurrency Concurrency.
     * @param isolation Isolation.
     * @throws Exception If failed.
     */
    private void checkTransformReturnValue(boolean put,
        TransactionConcurrency concurrency,
        TransactionIsolation isolation)
        throws Exception {
        IgniteCache<String, Integer> cache = jcache();

        if (!put)
            cache.put("key", 1);

        Transaction tx = txShouldBeUsed() ? ignite(0).transactions().txStart(concurrency, isolation) : null;

        try {
            if (put)
                cache.put("key", 1);

            cache.invoke("key", INCR_PROCESSOR);

            assertEquals((Integer)2, cache.get("key"));

            if (tx != null) {
                // Second get inside tx. Make sure read value is not transformed twice.
                assertEquals((Integer)2, cache.get("key"));

                tx.commit();
            }
        }
        finally {
            if (tx != null)
                tx.close();
        }
    }

    /**
     * @throws Exception In case of error.
     */
    @Test
    public void testGetAndPutAsyncOld() throws Exception {
        IgniteCache<String, Integer> cache = jcache();

        IgniteCache<String, Integer> cacheAsync = cache.withAsync();

        cache.put("key1", 1);
        cache.put("key2", 2);

        cacheAsync.getAndPut("key1", 10);

        IgniteFuture<Integer> fut1 = cacheAsync.future();

        cacheAsync.getAndPut("key2", 11);

        IgniteFuture<Integer> fut2 = cacheAsync.future();

        assertEquals((Integer)1, fut1.get(5000));
        assertEquals((Integer)2, fut2.get(5000));

        assertEquals((Integer)10, cache.get("key1"));
        assertEquals((Integer)11, cache.get("key2"));
    }

    /**
     * @throws Exception In case of error.
     */
    @Test
    public void testGetAndPutAsync() throws Exception {
        IgniteCache<String, Integer> cache = jcache();

        cache.put("key1", 1);
        cache.put("key2", 2);

        IgniteFuture<Integer> fut1 = cache.getAndPutAsync("key1", 10);

        IgniteFuture<Integer> fut2 = cache.getAndPutAsync("key2", 11);

        assertEquals((Integer)1, fut1.get(5000));
        assertEquals((Integer)2, fut2.get(5000));

        assertEquals((Integer)10, cache.get("key1"));
        assertEquals((Integer)11, cache.get("key2"));
    }

    /**
     * @throws Exception In case of error.
     */
    @Test
    public void testPutAsyncOld0() throws Exception {
        IgniteCache<String, Integer> cacheAsync = jcache().withAsync();

        cacheAsync.getAndPut("key1", 0);

        IgniteFuture<Integer> fut1 = cacheAsync.future();

        cacheAsync.getAndPut("key2", 1);

        IgniteFuture<Integer> fut2 = cacheAsync.future();

        assert fut1.get(5000) == null;
        assert fut2.get(5000) == null;
    }

    /**
     * @throws Exception In case of error.
     */
    @Test
    public void testPutAsync0() throws Exception {
        IgniteCache<String, Integer> cache = jcache();

        IgniteFuture<Integer> fut1 = cache.getAndPutAsync("key1", 0);

        IgniteFuture<Integer> fut2 = cache.getAndPutAsync("key2", 1);

        assert fut1.get(5000) == null;
        assert fut2.get(5000) == null;
    }

    /**
     * @throws Exception If failed.
     */
    @Test
    public void testInvokeAsyncOld() throws Exception {
        IgniteCache<String, Integer> cache = jcache();

        cache.put("key2", 1);
        cache.put("key3", 3);

        IgniteCache<String, Integer> cacheAsync = cache.withAsync();

        assertNull(cacheAsync.invoke("key1", INCR_PROCESSOR));

        IgniteFuture<?> fut0 = cacheAsync.future();

        assertNull(cacheAsync.invoke("key2", INCR_PROCESSOR));

        IgniteFuture<?> fut1 = cacheAsync.future();

        assertNull(cacheAsync.invoke("key3", RMV_PROCESSOR));

        IgniteFuture<?> fut2 = cacheAsync.future();

        fut0.get();
        fut1.get();
        fut2.get();

        assertEquals((Integer)1, cache.get("key1"));
        assertEquals((Integer)2, cache.get("key2"));
        assertNull(cache.get("key3"));

        for (int i = 0; i < gridCount(); i++)
            assertNull(jcache(i).localPeek("key3", ONHEAP));
    }

    /**
     * @throws Exception If failed.
     */
    @Test
    public void testInvokeAsync() throws Exception {
        IgniteCache<String, Integer> cache = jcache();

        cache.put("key2", 1);
        cache.put("key3", 3);

        IgniteFuture<?> fut0 = cache.invokeAsync("key1", INCR_PROCESSOR);

        IgniteFuture<?> fut1 = cache.invokeAsync("key2", INCR_PROCESSOR);

        IgniteFuture<?> fut2 = cache.invokeAsync("key3", RMV_PROCESSOR);

        fut0.get();
        fut1.get();
        fut2.get();

        assertEquals((Integer)1, cache.get("key1"));
        assertEquals((Integer)2, cache.get("key2"));
        assertNull(cache.get("key3"));

        for (int i = 0; i < gridCount(); i++)
            assertNull(jcache(i).localPeek("key3", ONHEAP));
    }

    /**
     * @throws Exception If failed.
     */
    @Test
    public void testInvoke() throws Exception {
        final IgniteCache<String, Integer> cache = jcache();

        assertEquals("null", cache.invoke("k0", INCR_PROCESSOR));

        assertEquals((Integer)1, cache.get("k0"));

        assertEquals("1", cache.invoke("k0", INCR_PROCESSOR));

        assertEquals((Integer)2, cache.get("k0"));

        cache.put("k1", 1);

        assertEquals("1", cache.invoke("k1", INCR_PROCESSOR));

        assertEquals((Integer)2, cache.get("k1"));

        assertEquals("2", cache.invoke("k1", INCR_PROCESSOR));

        assertEquals((Integer)3, cache.get("k1"));

        EntryProcessor<String, Integer, Integer> c = new RemoveAndReturnNullEntryProcessor();

        assertNull(cache.invoke("k1", c));
        assertNull(cache.get("k1"));

        for (int i = 0; i < gridCount(); i++)
            assertNull(jcache(i).localPeek("k1", ONHEAP));

        final EntryProcessor<String, Integer, Integer> errProcessor = new FailedEntryProcessor();

        GridTestUtils.assertThrows(log, new Callable<Void>() {
            @Override public Void call() throws Exception {
                cache.invoke("k1", errProcessor);

                return null;
            }
        }, EntryProcessorException.class, "Test entry processor exception.");
    }

    /**
     * @throws Exception In case of error.
     */
    @Test
    public void testPutx() throws Exception {
        if (txShouldBeUsed())
            checkPut(true);
    }

    /**
     * @throws Exception In case of error.
     */
    @Test
    public void testPutxNoTx() throws Exception {
        checkPut(false);
    }

    /**
     * @param inTx Whether to start transaction.
     * @throws Exception If failed.
     */
    private void checkPut(boolean inTx) throws Exception {
        Transaction tx = inTx ? transactions().txStart() : null;

        IgniteCache<String, Integer> cache = jcache();

        try {
            cache.put("key1", 1);
            cache.put("key2", 2);

            // Check inside transaction.
            assert cache.get("key1") == 1;
            assert cache.get("key2") == 2;

            if (tx != null)
                tx.commit();
        }
        finally {
            if (tx != null)
                tx.close();
        }

        checkSize(F.asSet("key1", "key2"));

        // Check outside transaction.
        checkContainsKey(true, "key1");
        checkContainsKey(true, "key2");
        checkContainsKey(false, "wrong");

        assert cache.get("key1") == 1;
        assert cache.get("key2") == 2;
        assert cache.get("wrong") == null;
    }

    /**
     * @throws Exception If failed.
     */
    @Test
    public void testPutAsyncOld() throws Exception {
        Transaction tx = txShouldBeUsed() ? transactions().txStart() : null;

        IgniteCache<String, Integer> cacheAsync = jcache().withAsync();

        try {
            jcache().put("key2", 1);

            cacheAsync.put("key1", 10);

            IgniteFuture<?> fut1 = cacheAsync.future();

            cacheAsync.put("key2", 11);

            IgniteFuture<?> fut2 = cacheAsync.future();

            IgniteFuture<Transaction> f = null;

            if (tx != null) {
                tx = (Transaction)tx.withAsync();

                tx.commit();

                f = tx.future();
            }

            assertNull(fut1.get());
            assertNull(fut2.get());

            assert f == null || f.get().state() == COMMITTED;
        }
        finally {
            if (tx != null)
                tx.close();
        }

        checkSize(F.asSet("key1", "key2"));

        assert jcache().get("key1") == 10;
        assert jcache().get("key2") == 11;
    }

    /**
     * @throws Exception If failed.
     */
    @Test
    public void testPutAsync() throws Exception {
        Transaction tx = txShouldBeUsed() ? transactions().txStart() : null;

        try {
            jcache().put("key2", 1);

            IgniteFuture<?> fut1 = jcache().putAsync("key1", 10);

            IgniteFuture<?> fut2 = jcache().putAsync("key2", 11);

            IgniteFuture<Void> f = null;

            if (tx != null)
                f = tx.commitAsync();

            assertNull(fut1.get());
            assertNull(fut2.get());

            try {
                if (f != null)
                    f.get();
            } catch (Throwable t) {
                assert false : "Unexpected exception " + t;
            }
        }
        finally {
            if (tx != null)
                tx.close();
        }

        checkSize(F.asSet("key1", "key2"));

        assert jcache().get("key1") == 10;
        assert jcache().get("key2") == 11;
    }

    /**
     * @throws Exception In case of error.
     */
    @Test
    public void testPutAll() throws Exception {
        Map<String, Integer> map = F.asMap("key1", 1, "key2", 2);

        IgniteCache<String, Integer> cache = jcache();

        cache.putAll(map);

        checkSize(F.asSet("key1", "key2"));

        assert cache.get("key1") == 1;
        assert cache.get("key2") == 2;

        map.put("key1", 10);
        map.put("key2", 20);

        cache.putAll(map);

        checkSize(F.asSet("key1", "key2"));

        assert cache.get("key1") == 10;
        assert cache.get("key2") == 20;
    }

    /**
     * @throws Exception In case of error.
     */
    @Test
    public void testNullInTx() throws Exception {
        if (!txShouldBeUsed())
            return;

        final IgniteCache<String, Integer> cache = jcache();

        for (int i = 0; i < 100; i++) {
            final String key = "key-" + i;

            assertNull(cache.get(key));

            GridTestUtils.assertThrows(log, new Callable<Void>() {
                @Override public Void call() throws Exception {
                    IgniteTransactions txs = transactions();

                    try (Transaction tx = txs.txStart()) {
                        cache.put(key, 1);

                        cache.put(null, 2);

                        tx.commit();
                    }

                    return null;
                }
            }, NullPointerException.class, null);

            assertNull(cache.get(key));

            cache.put(key, 1);

            assertEquals(1, (int)cache.get(key));

            GridTestUtils.assertThrows(log, new Callable<Void>() {
                @Override public Void call() throws Exception {
                    IgniteTransactions txs = transactions();

                    try (Transaction tx = txs.txStart()) {
                        cache.put(key, 2);

                        cache.remove(null);

                        tx.commit();
                    }

                    return null;
                }
            }, NullPointerException.class, null);

            assertEquals(1, (int)cache.get(key));

            cache.put(key, 2);

            assertEquals(2, (int)cache.get(key));

            GridTestUtils.assertThrows(log, new Callable<Void>() {
                @Override public Void call() throws Exception {
                    IgniteTransactions txs = transactions();

                    Map<String, Integer> map = new LinkedHashMap<>();

                    map.put("k1", 1);
                    map.put("k2", 2);
                    map.put(null, 3);

                    try (Transaction tx = txs.txStart()) {
                        cache.put(key, 1);

                        cache.putAll(map);

                        tx.commit();
                    }

                    return null;
                }
            }, NullPointerException.class, null);

            assertNull(cache.get("k1"));
            assertNull(cache.get("k2"));

            assertEquals(2, (int)cache.get(key));

            cache.put(key, 3);

            assertEquals(3, (int)cache.get(key));
        }
    }

    /**
     * @throws Exception In case of error.
     */
    @Test
    public void testPutAllWithNulls() throws Exception {
        final IgniteCache<String, Integer> cache = jcache();

        {
            final Map<String, Integer> m = new LinkedHashMap<>(2);

            m.put("key1", 1);
            m.put(null, 2);

            GridTestUtils.assertThrows(log, new Callable<Void>() {
                @Override public Void call() throws Exception {
                    cache.putAll(m);

                    return null;
                }
            }, NullPointerException.class, null);

            cache.put("key1", 1);

            assertEquals(1, (int)cache.get("key1"));
        }

        {
            final Map<String, Integer> m = new LinkedHashMap<>(2);

            m.put("key3", 3);
            m.put("key4", null);

            GridTestUtils.assertThrows(log, new Callable<Void>() {
                @Override public Void call() throws Exception {
                    cache.putAll(m);

                    return null;
                }
            }, NullPointerException.class, null);

            m.put("key4", 4);

            cache.putAll(m);

            assertEquals(3, (int)cache.get("key3"));
            assertEquals(4, (int)cache.get("key4"));
        }

        assertThrows(log, new Callable<Object>() {
            @Nullable @Override public Object call() throws Exception {
                cache.put("key1", null);

                return null;
            }
        }, NullPointerException.class, A.NULL_MSG_PREFIX);

        assertThrows(log, new Callable<Object>() {
            @Nullable @Override public Object call() throws Exception {
                cache.getAndPut("key1", null);

                return null;
            }
        }, NullPointerException.class, A.NULL_MSG_PREFIX);

        assertThrows(log, new Callable<Object>() {
            @Nullable @Override public Object call() throws Exception {
                cache.put(null, 1);

                return null;
            }
        }, NullPointerException.class, A.NULL_MSG_PREFIX);

        assertThrows(log, new Callable<Object>() {
            @Nullable @Override public Object call() throws Exception {
                cache.replace(null, 1);

                return null;
            }
        }, NullPointerException.class, A.NULL_MSG_PREFIX);

        assertThrows(log, new Callable<Object>() {
            @Nullable @Override public Object call() throws Exception {
                cache.getAndReplace(null, 1);

                return null;
            }
        }, NullPointerException.class, A.NULL_MSG_PREFIX);

        assertThrows(log, new Callable<Object>() {
            @Nullable @Override public Object call() throws Exception {
                cache.replace("key", null);

                return null;
            }
        }, NullPointerException.class, A.NULL_MSG_PREFIX);

        assertThrows(log, new Callable<Object>() {
            @Nullable @Override public Object call() throws Exception {
                cache.getAndReplace("key", null);

                return null;
            }
        }, NullPointerException.class, A.NULL_MSG_PREFIX);

        assertThrows(log, new Callable<Object>() {
            @Nullable @Override public Object call() throws Exception {
                cache.replace(null, 1, 2);

                return null;
            }
        }, NullPointerException.class, A.NULL_MSG_PREFIX);

        assertThrows(log, new Callable<Object>() {
            @Nullable @Override public Object call() throws Exception {
                cache.replace("key", null, 2);

                return null;
            }
        }, NullPointerException.class, A.NULL_MSG_PREFIX);

        assertThrows(log, new Callable<Object>() {
            @Nullable @Override public Object call() throws Exception {
                cache.replace("key", 1, null);

                return null;
            }
        }, NullPointerException.class, A.NULL_MSG_PREFIX);
    }

    /**
     * @throws Exception In case of error.
     */
    @Test
    public void testPutAllAsyncOld() throws Exception {
        Map<String, Integer> map = F.asMap("key1", 1, "key2", 2);

        IgniteCache<String, Integer> cache = jcache();

        IgniteCache<String, Integer> cacheAsync = cache.withAsync();

        cacheAsync.putAll(map);

        IgniteFuture<?> f1 = cacheAsync.future();

        map.put("key1", 10);
        map.put("key2", 20);

        cacheAsync.putAll(map);

        IgniteFuture<?> f2 = cacheAsync.future();

        assertNull(f2.get());
        assertNull(f1.get());

        checkSize(F.asSet("key1", "key2"));

        assert cache.get("key1") == 10;
        assert cache.get("key2") == 20;
    }

    /**
     * @throws Exception In case of error.
     */
    @Test
    public void testPutAllAsync() throws Exception {
        Map<String, Integer> map = F.asMap("key1", 1, "key2", 2);

        IgniteCache<String, Integer> cache = jcache();

        IgniteFuture<?> f1 = cache.putAllAsync(map);

        map.put("key1", 10);
        map.put("key2", 20);

        IgniteFuture<?> f2 = cache.putAllAsync(map);

        assertNull(f2.get());
        assertNull(f1.get());

        checkSize(F.asSet("key1", "key2"));

        assert cache.get("key1") == 10;
        assert cache.get("key2") == 20;
    }

    /**
     * @throws Exception In case of error.
     */
    @Test
    public void testGetAndPutIfAbsent() throws Exception {
        Transaction tx = txShouldBeUsed() ? transactions().txStart() : null;

        IgniteCache<String, Integer> cache = jcache();

        try {
            assert cache.getAndPutIfAbsent("key", 1) == null;

            assert cache.get("key") != null;
            assert cache.get("key") == 1;

            assert cache.getAndPutIfAbsent("key", 2) != null;
            assert cache.getAndPutIfAbsent("key", 2) == 1;

            assert cache.get("key") != null;
            assert cache.get("key") == 1;

            if (tx != null)
                tx.commit();
        }
        finally {
            if (tx != null)
                tx.close();
        }

        assert cache.getAndPutIfAbsent("key", 2) != null;

        for (int i = 0; i < gridCount(); i++) {
            info("Peek on node [i=" + i + ", id=" + grid(i).localNode().id() + ", val=" +
                grid(i).cache(DEFAULT_CACHE_NAME).localPeek("key", ONHEAP) + ']');
        }

        assertEquals((Integer)1, cache.getAndPutIfAbsent("key", 2));

        assert cache.get("key") != null;
        assert cache.get("key") == 1;

        // Check swap.
        cache.put("key2", 1);

        cache.localEvict(Collections.singleton("key2"));

        assertEquals((Integer)1, cache.getAndPutIfAbsent("key2", 3));

        // Check db.
        if (!isMultiJvm()) {
            storeStgy.putToStore("key3", 3);

            assertEquals((Integer)3, cache.getAndPutIfAbsent("key3", 4));

            assertEquals((Integer)3, cache.get("key3"));
        }

        assertEquals((Integer)1, cache.get("key2"));

        cache.localEvict(Collections.singleton("key2"));

        // Same checks inside tx.
        tx = txShouldBeUsed() ? transactions().txStart() : null;

        try {
            assertEquals((Integer)1, cache.getAndPutIfAbsent("key2", 3));

            if (tx != null)
                tx.commit();

            assertEquals((Integer)1, cache.get("key2"));
        }
        finally {
            if (tx != null)
                tx.close();
        }
    }

    /**
     * @throws Exception If failed.
     */
    @Test
    public void testGetAndPutIfAbsentAsyncOld() throws Exception {
        Transaction tx = txShouldBeUsed() ? transactions().txStart() : null;

        IgniteCache<String, Integer> cache = jcache();

        IgniteCache<String, Integer> cacheAsync = cache.withAsync();

        try {
            cacheAsync.getAndPutIfAbsent("key", 1);

            IgniteFuture<Integer> fut1 = cacheAsync.future();

            assertNull(fut1.get());
            assertEquals((Integer)1, cache.get("key"));

            cacheAsync.getAndPutIfAbsent("key", 2);

            IgniteFuture<Integer> fut2 = cacheAsync.future();

            assertEquals((Integer)1, fut2.get());
            assertEquals((Integer)1, cache.get("key"));

            if (tx != null)
                tx.commit();
        }
        finally {
            if (tx != null)
                tx.close();
        }

        // Check swap.
        cache.put("key2", 1);

        cache.localEvict(Collections.singleton("key2"));

        cacheAsync.getAndPutIfAbsent("key2", 3);

        assertEquals((Integer)1, cacheAsync.<Integer>future().get());

        // Check db.
        if (!isMultiJvm()) {
            storeStgy.putToStore("key3", 3);

            cacheAsync.getAndPutIfAbsent("key3", 4);

            assertEquals((Integer)3, cacheAsync.<Integer>future().get());
        }

        cache.localEvict(Collections.singleton("key2"));

        // Same checks inside tx.
        tx = txShouldBeUsed() ? transactions().txStart() : null;

        try {
            cacheAsync.getAndPutIfAbsent("key2", 3);

            assertEquals(1, cacheAsync.future().get());

            if (tx != null)
                tx.commit();

            assertEquals((Integer)1, cache.get("key2"));
        }
        finally {
            if (tx != null)
                tx.close();
        }
    }

    /**
     * @throws Exception If failed.
     */
    @Test
    public void testGetAndPutIfAbsentAsync() throws Exception {
        Transaction tx = txShouldBeUsed() ? transactions().txStart() : null;

        IgniteCache<String, Integer> cache = jcache();

        try {
            IgniteFuture<Integer> fut1 = cache.getAndPutIfAbsentAsync("key", 1);

            assertNull(fut1.get());
            assertEquals((Integer)1, cache.get("key"));

            IgniteFuture<Integer> fut2 = cache.getAndPutIfAbsentAsync("key", 2);

            assertEquals((Integer)1, fut2.get());
            assertEquals((Integer)1, cache.get("key"));

            if (tx != null)
                tx.commit();
        }
        finally {
            if (tx != null)
                tx.close();
        }

        // Check swap.
        cache.put("key2", 1);

        cache.localEvict(Collections.singleton("key2"));

        assertEquals((Integer)1, cache.getAndPutIfAbsentAsync("key2", 3).get());

        // Check db.
        if (!isMultiJvm()) {
            storeStgy.putToStore("key3", 3);

            assertEquals((Integer)3, cache.getAndPutIfAbsentAsync("key3", 4).get());
        }

        cache.localEvict(Collections.singleton("key2"));

        // Same checks inside tx.
        tx = txShouldBeUsed() ? transactions().txStart() : null;

        try {
            assertEquals(1, (int)cache.getAndPutIfAbsentAsync("key2", 3).get());

            if (tx != null)
                tx.commit();

            assertEquals((Integer)1, cache.get("key2"));
        }
        finally {
            if (tx != null)
                tx.close();
        }
    }

    /**
     * @throws Exception If failed.
     */
    @Test
    public void testPutIfAbsent() throws Exception {
        IgniteCache<String, Integer> cache = jcache();

        assertNull(cache.get("key"));
        assert cache.putIfAbsent("key", 1);
        assert cache.get("key") != null && cache.get("key") == 1;
        assert !cache.putIfAbsent("key", 2);
        assert cache.get("key") != null && cache.get("key") == 1;

        // Check swap.
        cache.put("key2", 1);

        cache.localEvict(Collections.singleton("key2"));

        assertFalse(cache.putIfAbsent("key2", 3));

        // Check db.
        if (!isMultiJvm()) {
            storeStgy.putToStore("key3", 3);

            assertFalse(cache.putIfAbsent("key3", 4));
        }

        cache.localEvict(Collections.singleton("key2"));

        // Same checks inside tx.
        Transaction tx = txShouldBeUsed() ? transactions().txStart() : null;

        try {
            assertFalse(cache.putIfAbsent("key2", 3));

            if (tx != null)
                tx.commit();

            assertEquals((Integer)1, cache.get("key2"));
        }
        finally {
            if (tx != null)
                tx.close();
        }
    }

    /**
     * @throws Exception In case of error.
     */
    @Test
    public void testPutxIfAbsentAsync() throws Exception {
        if (txShouldBeUsed())
            checkPutxIfAbsentAsync(true);
    }

    /**
     * @throws Exception In case of error.
     */
    @Test
    public void testPutxIfAbsentAsyncNoTx() throws Exception {
        checkPutxIfAbsentAsync(false);
    }

    /**
     * @param inTx In tx flag.
     * @throws Exception If failed.
     */
    private void checkPutxIfAbsentAsyncOld(boolean inTx) throws Exception {
        IgniteCache<String, Integer> cache = jcache();

        IgniteCache<String, Integer> cacheAsync = cache.withAsync();

        cacheAsync.putIfAbsent("key", 1);

        IgniteFuture<Boolean> fut1 = cacheAsync.future();

        assert fut1.get();
        assert cache.get("key") != null && cache.get("key") == 1;

        cacheAsync.putIfAbsent("key", 2);

        IgniteFuture<Boolean> fut2 = cacheAsync.future();

        assert !fut2.get();
        assert cache.get("key") != null && cache.get("key") == 1;

        // Check swap.
        cache.put("key2", 1);

        cache.localEvict(Collections.singleton("key2"));

        cacheAsync.putIfAbsent("key2", 3);

        assertFalse(cacheAsync.<Boolean>future().get());

        // Check db.
        if (!isMultiJvm()) {
            storeStgy.putToStore("key3", 3);

            cacheAsync.putIfAbsent("key3", 4);

            assertFalse(cacheAsync.<Boolean>future().get());
        }

        cache.localEvict(Collections.singletonList("key2"));

        // Same checks inside tx.
        Transaction tx = inTx ? transactions().txStart() : null;

        try {
            cacheAsync.putIfAbsent("key2", 3);

            assertFalse(cacheAsync.<Boolean>future().get());

            if (!isMultiJvm()) {
                cacheAsync.putIfAbsent("key3", 4);

                assertFalse(cacheAsync.<Boolean>future().get());
            }

            if (tx != null)
                tx.commit();
        }
        finally {
            if (tx != null)
                tx.close();
        }

        assertEquals((Integer)1, cache.get("key2"));

        if (!isMultiJvm())
            assertEquals((Integer)3, cache.get("key3"));
    }

    /**
     * @param inTx In tx flag.
     * @throws Exception If failed.
     */
    private void checkPutxIfAbsentAsync(boolean inTx) throws Exception {
        IgniteCache<String, Integer> cache = jcache();

        IgniteFuture<Boolean> fut1 = cache.putIfAbsentAsync("key", 1);

        assert fut1.get();
        assert cache.get("key") != null && cache.get("key") == 1;

        IgniteFuture<Boolean> fut2 = cache.putIfAbsentAsync("key", 2);

        assert !fut2.get();
        assert cache.get("key") != null && cache.get("key") == 1;

        // Check swap.
        cache.put("key2", 1);

        cache.localEvict(Collections.singleton("key2"));

        assertFalse(cache.putIfAbsentAsync("key2", 3).get());

        // Check db.
        if (!isMultiJvm()) {
            storeStgy.putToStore("key3", 3);

            assertFalse(cache.putIfAbsentAsync("key3", 4).get());
        }

        cache.localEvict(Collections.singletonList("key2"));

        // Same checks inside tx.
        Transaction tx = inTx ? transactions().txStart() : null;

        try {
            assertFalse(cache.putIfAbsentAsync("key2", 3).get());

            if (!isMultiJvm())
                assertFalse(cache.putIfAbsentAsync("key3", 4).get());

            if (tx != null)
                tx.commit();
        }
        finally {
            if (tx != null)
                tx.close();
        }

        assertEquals((Integer)1, cache.get("key2"));

        if (!isMultiJvm())
            assertEquals((Integer)3, cache.get("key3"));
    }

    /**
     * @throws Exception In case of error.
     */
    @Test
    public void testPutIfAbsentAsyncConcurrentOld() throws Exception {
        IgniteCache<String, Integer> cacheAsync = jcache().withAsync();

        cacheAsync.putIfAbsent("key1", 1);

        IgniteFuture<Boolean> fut1 = cacheAsync.future();

        cacheAsync.putIfAbsent("key2", 2);

        IgniteFuture<Boolean> fut2 = cacheAsync.future();

        assert fut1.get();
        assert fut2.get();
    }

    /**
     * @throws Exception In case of error.
     */
    @Test
    public void testPutIfAbsentAsyncConcurrent() throws Exception {
        IgniteCache<String, Integer> cache = jcache();

        IgniteFuture<Boolean> fut1 = cache.putIfAbsentAsync("key1", 1);

        IgniteFuture<Boolean> fut2 = cache.putIfAbsentAsync("key2", 2);

        assert fut1.get();
        assert fut2.get();
    }

    /**
     * @throws Exception If failed.
     */
    @Test
    public void testGetAndReplace() throws Exception {
        IgniteCache<String, Integer> cache = jcache();

        cache.put("key", 1);

        assert cache.get("key") == 1;

        info("key 1 -> 2");

        assert cache.getAndReplace("key", 2) == 1;

        assert cache.get("key") == 2;

        assert cache.getAndReplace("wrong", 0) == null;

        assert cache.get("wrong") == null;

        info("key 0 -> 3");

        assert !cache.replace("key", 0, 3);

        assert cache.get("key") == 2;

        info("key 0 -> 3");

        assert !cache.replace("key", 0, 3);

        assert cache.get("key") == 2;

        info("key 2 -> 3");

        assert cache.replace("key", 2, 3);

        assert cache.get("key") == 3;

        info("evict key");

        cache.localEvict(Collections.singleton("key"));

        info("key 3 -> 4");

        assert cache.replace("key", 3, 4);

        assert cache.get("key") == 4;

        if (!isMultiJvm()) {
            storeStgy.putToStore("key2", 5);

            info("key2 5 -> 6");

            assert cache.replace("key2", 5, 6);
        }

        for (int i = 0; i < gridCount(); i++) {
            info("Peek key on grid [i=" + i + ", nodeId=" + grid(i).localNode().id() +
                ", peekVal=" + grid(i).cache(DEFAULT_CACHE_NAME).localPeek("key", ONHEAP) + ']');

            info("Peek key2 on grid [i=" + i + ", nodeId=" + grid(i).localNode().id() +
                ", peekVal=" + grid(i).cache(DEFAULT_CACHE_NAME).localPeek("key2", ONHEAP) + ']');
        }

        if (!isMultiJvm())
            assertEquals((Integer)6, cache.get("key2"));

        cache.localEvict(Collections.singleton("key"));

        Transaction tx = txShouldBeUsed() ? transactions().txStart() : null;

        try {
            assert cache.replace("key", 4, 5);

            if (tx != null)
                tx.commit();

            assert cache.get("key") == 5;
        }
        finally {
            if (tx != null)
                tx.close();
        }
    }

    /**
     * @throws Exception If failed.
     */
    @Test
    public void testReplace() throws Exception {
        IgniteCache<String, Integer> cache = jcache();

        cache.put("key", 1);

        assert cache.get("key") == 1;

        assert cache.replace("key", 2);

        assert cache.get("key") == 2;

        assert !cache.replace("wrong", 2);

        cache.localEvict(Collections.singleton("key"));

        assert cache.replace("key", 4);

        assert cache.get("key") == 4;

        if (!isMultiJvm()) {
            storeStgy.putToStore("key2", 5);

            assert cache.replace("key2", 6);

            assertEquals((Integer)6, cache.get("key2"));
        }

        cache.localEvict(Collections.singleton("key"));

        Transaction tx = txShouldBeUsed() ? transactions().txStart() : null;

        try {
            assert cache.replace("key", 5);

            if (tx != null)
                tx.commit();
        }
        finally {
            if (tx != null)
                tx.close();
        }

        assert cache.get("key") == 5;
    }

    /**
     * @throws Exception If failed.
     */
    @Test
    public void testGetAndReplaceAsyncOld() throws Exception {
        IgniteCache<String, Integer> cache = jcache();

        IgniteCache<String, Integer> cacheAsync = cache.withAsync();

        cache.put("key", 1);

        assert cache.get("key") == 1;

        cacheAsync.getAndReplace("key", 2);

        assert cacheAsync.<Integer>future().get() == 1;

        assert cache.get("key") == 2;

        cacheAsync.getAndReplace("wrong", 0);

        assert cacheAsync.future().get() == null;

        assert cache.get("wrong") == null;

        cacheAsync.replace("key", 0, 3);

        assert !cacheAsync.<Boolean>future().get();

        assert cache.get("key") == 2;

        cacheAsync.replace("key", 0, 3);

        assert !cacheAsync.<Boolean>future().get();

        assert cache.get("key") == 2;

        cacheAsync.replace("key", 2, 3);

        assert cacheAsync.<Boolean>future().get();

        assert cache.get("key") == 3;

        cache.localEvict(Collections.singleton("key"));

        cacheAsync.replace("key", 3, 4);

        assert cacheAsync.<Boolean>future().get();

        assert cache.get("key") == 4;

        if (!isMultiJvm()) {
            storeStgy.putToStore("key2", 5);

            cacheAsync.replace("key2", 5, 6);

            assert cacheAsync.<Boolean>future().get();

            assertEquals((Integer)6, cache.get("key2"));
        }

        cache.localEvict(Collections.singleton("key"));

        Transaction tx = txShouldBeUsed() ? transactions().txStart() : null;

        try {
            cacheAsync.replace("key", 4, 5);

            assert cacheAsync.<Boolean>future().get();

            if (tx != null)
                tx.commit();
        }
        finally {
            if (tx != null)
                tx.close();
        }

        assert cache.get("key") == 5;
    }

    /**
     * @throws Exception If failed.
     */
    @Test
    public void testGetAndReplaceAsync() throws Exception {
        IgniteCache<String, Integer> cache = jcache();

        cache.put("key", 1);

        assert cache.get("key") == 1;

        assert cache.getAndReplaceAsync("key", 2).get() == 1;

        assert cache.get("key") == 2;

        assert cache.getAndReplaceAsync("wrong", 0).get() == null;

        assert cache.get("wrong") == null;

        assert !cache.replaceAsync("key", 0, 3).get();

        assert cache.get("key") == 2;

        assert !cache.replaceAsync("key", 0, 3).get();

        assert cache.get("key") == 2;

        assert cache.replaceAsync("key", 2, 3).get();

        assert cache.get("key") == 3;

        cache.localEvict(Collections.singleton("key"));

        assert cache.replaceAsync("key", 3, 4).get();

        assert cache.get("key") == 4;

        if (!isMultiJvm()) {
            storeStgy.putToStore("key2", 5);

            assert cache.replaceAsync("key2", 5, 6).get();

            assertEquals((Integer)6, cache.get("key2"));
        }

        cache.localEvict(Collections.singleton("key"));

        Transaction tx = txShouldBeUsed() ? transactions().txStart() : null;

        try {
            assert cache.replaceAsync("key", 4, 5).get();

            if (tx != null)
                tx.commit();
        }
        finally {
            if (tx != null)
                tx.close();
        }

        assert cache.get("key") == 5;
    }

    /**
     * @throws Exception If failed.
     */
    @Test
    public void testReplacexAsyncOld() throws Exception {
        IgniteCache<String, Integer> cache = jcache();

        IgniteCache<String, Integer> cacheAsync = cache.withAsync();

        cache.put("key", 1);

        assert cache.get("key") == 1;

        cacheAsync.replace("key", 2);

        assert cacheAsync.<Boolean>future().get();

        info("Finished replace.");

        assertEquals((Integer)2, cache.get("key"));

        cacheAsync.replace("wrond", 2);

        assert !cacheAsync.<Boolean>future().get();

        cache.localEvict(Collections.singleton("key"));

        cacheAsync.replace("key", 4);

        assert cacheAsync.<Boolean>future().get();

        assert cache.get("key") == 4;

        if (!isMultiJvm()) {
            storeStgy.putToStore("key2", 5);

            cacheAsync.replace("key2", 6);

            assert cacheAsync.<Boolean>future().get();

            assert cache.get("key2") == 6;
        }

        cache.localEvict(Collections.singleton("key"));

        Transaction tx = txShouldBeUsed() ? transactions().txStart() : null;

        try {
            cacheAsync.replace("key", 5);

            assert cacheAsync.<Boolean>future().get();

            if (tx != null)
                tx.commit();
        }
        finally {
            if (tx != null)
                tx.close();
        }

        assert cache.get("key") == 5;
    }

    /**
     * @throws Exception If failed.
     */
    @Test
    public void testReplacexAsync() throws Exception {
        IgniteCache<String, Integer> cache = jcache();

        cache.put("key", 1);

        assert cache.get("key") == 1;

        assert cache.replaceAsync("key", 2).get();

        info("Finished replace.");

        assertEquals((Integer)2, cache.get("key"));

        assert !cache.replaceAsync("wrond", 2).get();

        cache.localEvict(Collections.singleton("key"));

        assert cache.replaceAsync("key", 4).get();

        assert cache.get("key") == 4;

        if (!isMultiJvm()) {
            storeStgy.putToStore("key2", 5);

            assert cache.replaceAsync("key2", 6).get();

            assert cache.get("key2") == 6;
        }

        cache.localEvict(Collections.singleton("key"));

        Transaction tx = txShouldBeUsed() ? transactions().txStart() : null;

        try {
            assert cache.replaceAsync("key", 5).get();

            if (tx != null)
                tx.commit();
        }
        finally {
            if (tx != null)
                tx.close();
        }

        assert cache.get("key") == 5;
    }

    /**
     * @throws Exception In case of error.
     */
    @Test
    public void testGetAndRemove() throws Exception {
        IgniteCache<String, Integer> cache = jcache();

        cache.put("key1", 1);
        cache.put("key2", 2);

        assert !cache.remove("key1", 0);
        assert cache.get("key1") != null && cache.get("key1") == 1;
        assert cache.remove("key1", 1);
        assert cache.get("key1") == null;
        assert cache.getAndRemove("key2") == 2;
        assert cache.get("key2") == null;
        assert cache.getAndRemove("key2") == null;
    }

    /**
     * @throws Exception If failed.
     */
    @Test
    public void testGetAndRemoveObject() throws Exception {
        IgniteCache<String, TestValue> cache = ignite(0).cache(DEFAULT_CACHE_NAME);

        TestValue val1 = new TestValue(1);
        TestValue val2 = new TestValue(2);

        cache.put("key1", val1);
        cache.put("key2", val2);

        assert !cache.remove("key1", new TestValue(0));

        TestValue oldVal = cache.get("key1");

        assert oldVal != null && F.eq(val1, oldVal);

        assert cache.remove("key1");

        assert cache.get("key1") == null;

        TestValue oldVal2 = cache.getAndRemove("key2");

        assert F.eq(val2, oldVal2);

        assert cache.get("key2") == null;
        assert cache.getAndRemove("key2") == null;
    }

    /**
     * @throws Exception If failed.
     */
    @Test
    public void testGetAndPutObject() throws Exception {
        IgniteCache<String, TestValue> cache = ignite(0).cache(DEFAULT_CACHE_NAME);

        TestValue val1 = new TestValue(1);
        TestValue val2 = new TestValue(2);

        cache.put("key1", val1);

        TestValue oldVal = cache.get("key1");

        assertEquals(val1, oldVal);

        oldVal = cache.getAndPut("key1", val2);

        assertEquals(val1, oldVal);

        TestValue updVal = cache.get("key1");

        assertEquals(val2, updVal);
    }

    /**
     * TODO: GG-11241.
     *
     * @throws Exception If failed.
     */
    @Test
    public void testDeletedEntriesFlag() throws Exception {
        if (cacheMode() != LOCAL && cacheMode() != REPLICATED) {
            final int cnt = 3;

            IgniteCache<String, Integer> cache = jcache();

            for (int i = 0; i < cnt; i++)
                cache.put(String.valueOf(i), i);

            for (int i = 0; i < cnt; i++)
                cache.remove(String.valueOf(i));

            for (int g = 0; g < gridCount(); g++)
                executeOnLocalOrRemoteJvm(g, new CheckEntriesDeletedTask(cnt));
        }
    }

    /**
     * @throws Exception If failed.
     */
    @Test
    public void testRemoveLoad() throws Exception {
        int cnt = 10;

        Set<String> keys = new HashSet<>();

        for (int i = 0; i < cnt; i++)
            keys.add(String.valueOf(i));

        jcache().removeAll(keys);

        for (String key : keys)
            storeStgy.putToStore(key, Integer.parseInt(key));

        for (int g = 0; g < gridCount(); g++)
            grid(g).cache(DEFAULT_CACHE_NAME).localLoadCache(null);

        for (int g = 0; g < gridCount(); g++) {
            for (int i = 0; i < cnt; i++) {
                String key = String.valueOf(i);

                if (grid(0).affinity(DEFAULT_CACHE_NAME).mapKeyToPrimaryAndBackupsList(key).contains(grid(g).localNode()))
                    assertEquals((Integer)i, peek(jcache(g), key));
                else
                    assertNull(peek(jcache(g), key));
            }
        }
    }

    /**
     * @throws Exception If failed.
     */
    @Test
    public void testRemoveLoadAsync() throws Exception {
        if (isMultiJvm())
            return;

        int cnt = 10;

        Set<String> keys = new HashSet<>();

        for (int i = 0; i < cnt; i++)
            keys.add(String.valueOf(i));

        jcache().removeAllAsync(keys).get();

        for (String key : keys)
            storeStgy.putToStore(key, Integer.parseInt(key));

        for (int g = 0; g < gridCount(); g++)
            grid(g).cache(DEFAULT_CACHE_NAME).localLoadCacheAsync(null).get();

        for (int g = 0; g < gridCount(); g++) {
            for (int i = 0; i < cnt; i++) {
                String key = String.valueOf(i);

                if (grid(0).affinity(DEFAULT_CACHE_NAME).mapKeyToPrimaryAndBackupsList(key).contains(grid(g).localNode()))
                    assertEquals((Integer)i, peek(jcache(g), key));
                else
                    assertNull(peek(jcache(g), key));
            }
        }
    }

    /**
     * @throws Exception In case of error.
     */
    @Test
    public void testRemoveAsyncOld() throws Exception {
        IgniteCache<String, Integer> cache = jcache();

        IgniteCache<String, Integer> cacheAsync = cache.withAsync();

        cache.put("key1", 1);
        cache.put("key2", 2);

        cacheAsync.remove("key1", 0);

        assert !cacheAsync.<Boolean>future().get();

        assert cache.get("key1") != null && cache.get("key1") == 1;

        cacheAsync.remove("key1", 1);

        assert cacheAsync.<Boolean>future().get();

        assert cache.get("key1") == null;

        cacheAsync.getAndRemove("key2");

        assert cacheAsync.<Integer>future().get() == 2;

        assert cache.get("key2") == null;

        cacheAsync.getAndRemove("key2");

        assert cacheAsync.future().get() == null;
    }

    /**
     * @throws Exception In case of error.
     */
    @Test
    public void testRemoveAsync() throws Exception {
        IgniteCache<String, Integer> cache = jcache();

        cache.put("key1", 1);
        cache.put("key2", 2);

        assert !cache.removeAsync("key1", 0).get();

        assert cache.get("key1") != null && cache.get("key1") == 1;

        assert cache.removeAsync("key1", 1).get();

        assert cache.get("key1") == null;

        assert cache.getAndRemoveAsync("key2").get() == 2;

        assert cache.get("key2") == null;

        assert cache.getAndRemoveAsync("key2").get() == null;
    }

    /**
     * @throws Exception In case of error.
     */
    @Test
    public void testRemove() throws Exception {
        IgniteCache<String, Integer> cache = jcache();

        cache.put("key1", 1);

        assert cache.remove("key1");
        assert cache.get("key1") == null;
        assert !cache.remove("key1");
    }

    /**
     * @throws Exception In case of error.
     */
    @Test
    public void testRemovexAsyncOld() throws Exception {
        IgniteCache<String, Integer> cache = jcache();

        IgniteCache<String, Integer> cacheAsync = cache.withAsync();

        cache.put("key1", 1);

        cacheAsync.remove("key1");

        assert cacheAsync.<Boolean>future().get();

        assert cache.get("key1") == null;

        cacheAsync.remove("key1");

        assert !cacheAsync.<Boolean>future().get();
    }

    /**
     * @throws Exception In case of error.
     */
    @Test
    public void testRemovexAsync() throws Exception {
        IgniteCache<String, Integer> cache = jcache();

        cache.put("key1", 1);

        assert cache.removeAsync("key1").get();

        assert cache.get("key1") == null;

        assert !cache.removeAsync("key1").get();
    }

    /**
     * @throws Exception In case of error.
     */
    @Test
    public void testGlobalRemoveAll() throws Exception {
        globalRemoveAll(false);
    }

    /**
     * @throws Exception In case of error.
     */
    @Test
    public void testGlobalRemoveAllAsync() throws Exception {
        globalRemoveAll(true);
    }

    /**
     * @param async If {@code true} uses asynchronous operation.
     * @throws Exception In case of error.
     */
    private void globalRemoveAllOld(boolean async) throws Exception {
        IgniteCache<String, Integer> cache = jcache();

        cache.put("key1", 1);
        cache.put("key2", 2);
        cache.put("key3", 3);

        checkSize(F.asSet("key1", "key2", "key3"));

        IgniteCache<String, Integer> asyncCache = cache.withAsync();

        if (async) {
            asyncCache.removeAll(F.asSet("key1", "key2"));

            asyncCache.future().get();
        }
        else
            cache.removeAll(F.asSet("key1", "key2"));

        checkSize(F.asSet("key3"));

        checkContainsKey(false, "key1");
        checkContainsKey(false, "key2");
        checkContainsKey(true, "key3");

        // Put values again.
        cache.put("key1", 1);
        cache.put("key2", 2);
        cache.put("key3", 3);

        if (async) {
            IgniteCache<String, Integer> asyncCache0 = jcache(gridCount() > 1 ? 1 : 0).withAsync();

            asyncCache0.removeAll();

            asyncCache0.future().get();
        }
        else
            jcache(gridCount() > 1 ? 1 : 0).removeAll();

        assertEquals(0, cache.localSize());
        long entryCnt = hugeRemoveAllEntryCount();

        for (int i = 0; i < entryCnt; i++)
            cache.put(String.valueOf(i), i);

        for (int i = 0; i < entryCnt; i++)
            assertEquals(Integer.valueOf(i), cache.get(String.valueOf(i)));

        if (async) {
            asyncCache.removeAll();

            asyncCache.future().get();
        }
        else
            cache.removeAll();

        for (int i = 0; i < entryCnt; i++)
            assertNull(cache.get(String.valueOf(i)));
    }

    /**
     * @param async If {@code true} uses asynchronous operation.
     * @throws Exception In case of error.
     */
    private void globalRemoveAll(boolean async) throws Exception {
        IgniteCache<String, Integer> cache = jcache();

        cache.put("key1", 1);
        cache.put("key2", 2);
        cache.put("key3", 3);

        checkSize(F.asSet("key1", "key2", "key3"));

        if (async)
            cache.removeAllAsync(F.asSet("key1", "key2")).get();
        else
            cache.removeAll(F.asSet("key1", "key2"));

        checkSize(F.asSet("key3"));

        checkContainsKey(false, "key1");
        checkContainsKey(false, "key2");
        checkContainsKey(true, "key3");

        // Put values again.
        cache.put("key1", 1);
        cache.put("key2", 2);
        cache.put("key3", 3);

        if (async)
            jcache(gridCount() > 1 ? 1 : 0).removeAllAsync().get();
        else
            jcache(gridCount() > 1 ? 1 : 0).removeAll();

        assertEquals(0, cache.localSize());
        long entryCnt = hugeRemoveAllEntryCount();

        for (int i = 0; i < entryCnt; i++)
            cache.put(String.valueOf(i), i);

        for (int i = 0; i < entryCnt; i++)
            assertEquals(Integer.valueOf(i), cache.get(String.valueOf(i)));

        if (async)
            cache.removeAllAsync().get();
        else
            cache.removeAll();

        for (int i = 0; i < entryCnt; i++)
            assertNull(cache.get(String.valueOf(i)));
    }

    /**
     * @return Count of entries to be removed in removeAll() test.
     */
    protected long hugeRemoveAllEntryCount() {
        return 1000L;
    }

    /**
     * @throws Exception In case of error.
     */
    @Test
    public void testRemoveAllWithNulls() throws Exception {
        final IgniteCache<String, Integer> cache = jcache();

        final Set<String> c = new LinkedHashSet<>();

        c.add("key1");
        c.add(null);

        GridTestUtils.assertThrows(log, new Callable<Void>() {
            @Override public Void call() throws Exception {
                cache.removeAll(c);

                return null;
            }
        }, NullPointerException.class, null);

        assertEquals(0, grid(0).cache(DEFAULT_CACHE_NAME).localSize());

        GridTestUtils.assertThrows(log, new Callable<Void>() {
            @Override public Void call() throws Exception {
                cache.removeAll(null);

                return null;
            }
        }, NullPointerException.class, null);

        GridTestUtils.assertThrows(log, new Callable<Void>() {
            @Override public Void call() throws Exception {
                cache.remove(null);

                return null;
            }
        }, NullPointerException.class, null);

        GridTestUtils.assertThrows(log, new Callable<Void>() {
            @Override public Void call() throws Exception {
                cache.getAndRemove(null);

                return null;
            }
        }, NullPointerException.class, null);

        GridTestUtils.assertThrows(log, new Callable<Void>() {
            @Override public Void call() throws Exception {
                cache.remove("key1", null);

                return null;
            }
        }, NullPointerException.class, null);
    }

    /**
     * @throws Exception In case of error.
     */
    @Test
    public void testRemoveAllDuplicates() throws Exception {
        jcache().removeAll(ImmutableSet.of("key1", "key1", "key1"));
    }

    /**
     * @throws Exception In case of error.
     */
    @Test
    public void testRemoveAllDuplicatesTx() throws Exception {
        if (txShouldBeUsed()) {
            try (Transaction tx = transactions().txStart()) {
                jcache().removeAll(ImmutableSet.of("key1", "key1", "key1"));

                tx.commit();
            }
        }
    }

    /**
     * @throws Exception In case of error.
     */
    @Test
    public void testRemoveAllEmpty() throws Exception {
        jcache().removeAll();
    }

    /**
     * @throws Exception In case of error.
     */
    @Test
    public void testRemoveAllAsyncOld() throws Exception {
        IgniteCache<String, Integer> cache = jcache();

        IgniteCache<String, Integer> cacheAsync = cache.withAsync();

        cache.put("key1", 1);
        cache.put("key2", 2);
        cache.put("key3", 3);

        checkSize(F.asSet("key1", "key2", "key3"));

        cacheAsync.removeAll(F.asSet("key1", "key2"));

        assertNull(cacheAsync.future().get());

        checkSize(F.asSet("key3"));

        checkContainsKey(false, "key1");
        checkContainsKey(false, "key2");
        checkContainsKey(true, "key3");
    }

    /**
     * @throws Exception In case of error.
     */
    @Test
    public void testRemoveAllAsync() throws Exception {
        IgniteCache<String, Integer> cache = jcache();

        cache.put("key1", 1);
        cache.put("key2", 2);
        cache.put("key3", 3);

        checkSize(F.asSet("key1", "key2", "key3"));

        assertNull(cache.removeAllAsync(F.asSet("key1", "key2")).get());

        checkSize(F.asSet("key3"));

        checkContainsKey(false, "key1");
        checkContainsKey(false, "key2");
        checkContainsKey(true, "key3");
    }

    /**
     * @throws Exception In case of error.
     */
    @Test
    public void testLoadAll() throws Exception {
        IgniteCache<String, Integer> cache = jcache();

        Set<String> keys = new HashSet<>(primaryKeysForCache(cache, 2));

        for (String key : keys)
            assertNull(cache.localPeek(key, ONHEAP));

        Map<String, Integer> vals = new HashMap<>();

        int i = 0;

        for (String key : keys) {
            cache.put(key, i);

            vals.put(key, i);

            i++;
        }

        for (String key : keys)
            assertEquals(vals.get(key), peek(cache, key));

        cache.clear();

        for (String key : keys)
            assertNull(peek(cache, key));

        loadAll(cache, keys, true);

        for (String key : keys)
            assertEquals(vals.get(key), peek(cache, key));
    }

    /**
     * @throws Exception If failed.
     */
    @Test
    public void testRemoveAfterClear() throws Exception {
        IgniteEx ignite = grid(0);

        boolean affNode = ignite.context().cache().internalCache(DEFAULT_CACHE_NAME).context().affinityNode();

        if (!affNode) {
            if (gridCount() < 2)
                return;

            ignite = grid(1);
        }

        IgniteCache<Integer, Integer> cache = ignite.cache(DEFAULT_CACHE_NAME);

        int key = 0;

        Collection<Integer> keys = new ArrayList<>();

        for (int k = 0; k < 2; k++) {
            while (!ignite.affinity(DEFAULT_CACHE_NAME).isPrimary(ignite.localNode(), key))
                key++;

            keys.add(key);

            key++;
        }

        info("Keys: " + keys);

        for (Integer k : keys)
            cache.put(k, k);

        cache.clear();

        for (int g = 0; g < gridCount(); g++) {
            Ignite grid0 = grid(g);

            grid0.cache(DEFAULT_CACHE_NAME).removeAll();

            assertTrue(grid0.cache(DEFAULT_CACHE_NAME).localSize() == 0);
        }
    }

    /**
     * @throws Exception In case of error.
     */
    @Test
    public void testClear() throws Exception {
        IgniteCache<String, Integer> cache = jcache();

        Set<String> keys = new HashSet<>(primaryKeysForCache(cache, 3));

        for (String key : keys)
            assertNull(cache.get(key));

        Map<String, Integer> vals = new HashMap<>(keys.size());

        int i = 0;

        for (String key : keys) {
            cache.put(key, i);

            vals.put(key, i);

            i++;
        }

        for (String key : keys)
            assertEquals(vals.get(key), peek(cache, key));

        cache.clear();

        for (String key : keys)
            assertNull(peek(cache, key));

        for (i = 0; i < gridCount(); i++)
            jcache(i).clear();

        for (i = 0; i < gridCount(); i++)
            assert jcache(i).localSize() == 0;

        for (Map.Entry<String, Integer> entry : vals.entrySet())
            cache.put(entry.getKey(), entry.getValue());

        for (String key : keys)
            assertEquals(vals.get(key), peek(cache, key));

        String first = F.first(keys);

        if (lockingEnabled()) {
            Lock lock = cache.lock(first);

            lock.lock();

            try {
                cache.clear();

                GridCacheContext<String, Integer> cctx = context(0);

                GridCacheEntryEx entry = cctx.isNear() ? cctx.near().dht().peekEx(first) :
                    cctx.cache().peekEx(first);

                assertNotNull(entry);
            }
            finally {
                lock.unlock();
            }
        }
        else {
            cache.clear();

            cache.put(first, vals.get(first));
        }

        cache.clear();

        assert cache.localSize() == 0 : "Values after clear.";

        i = 0;

        for (String key : keys) {
            cache.put(key, i);

            vals.put(key, i);

            i++;
        }

        cache.put("key1", 1);
        cache.put("key2", 2);

        cache.localEvict(Sets.union(ImmutableSet.of("key1", "key2"), keys));

        assert cache.localSize(ONHEAP) == 0;

        cache.clear();

        assert cache.localPeek("key1", ONHEAP) == null;
        assert cache.localPeek("key2", ONHEAP) == null;
    }

    /**
     * @param keys0 Keys to check.
     * @throws IgniteCheckedException If failed.
     */
    protected void checkUnlocked(final Collection<String> keys0) throws IgniteCheckedException {
        GridTestUtils.waitForCondition(new GridAbsPredicate() {
            @Override public boolean apply() {
                try {
                    for (int i = 0; i < gridCount(); i++) {
                        GridCacheAdapter<Object, Object> cache = ((IgniteKernal)ignite(i)).internalCache(DEFAULT_CACHE_NAME);

                        for (String key : keys0) {
                            GridCacheEntryEx entry = cache.peekEx(key);

                            if (entry != null) {
                                if (entry.lockedByAny()) {
                                    info("Entry is still locked [i=" + i + ", entry=" + entry + ']');

                                    return false;
                                }
                            }

                            if (cache.isNear()) {
                                entry = cache.context().near().dht().peekEx(key);

                                if (entry != null) {
                                    if (entry.lockedByAny()) {
                                        info("Entry is still locked [i=" + i + ", entry=" + entry + ']');

                                        return false;
                                    }
                                }
                            }
                        }
                    }

                    return true;
                }
                catch (GridCacheEntryRemovedException ignore) {
                    info("Entry was removed, will retry");

                    return false;
                }
            }
        }, 10_000);
    }

    /**
     * @throws Exception If failed.
     */
    @Test
    public void testGlobalClearAll() throws Exception {
        globalClearAll(false, false);
    }

    /**
     * @throws Exception If failed.
     */
    @Test
    public void testGlobalClearAllAsyncOld() throws Exception {
        globalClearAll(true, true);
    }

    /**
     * @throws Exception If failed.
     */
    @Test
    public void testGlobalClearAllAsync() throws Exception {
        globalClearAll(true, false);
    }

    /**
     * @param async If {@code true} uses async method.
     * @param oldAsync Use old async API.
     * @throws Exception If failed.
     */
    protected void globalClearAll(boolean async, boolean oldAsync) throws Exception {
        // Save entries only on their primary nodes. If we didn't do so, clearLocally() will not remove all entries
        // because some of them were blocked due to having readers.
        for (int i = 0; i < gridCount(); i++) {
            for (String key : primaryKeysForCache(jcache(i), 3, 100_000))
                jcache(i).put(key, 1);
        }

        if (async) {
            if(oldAsync) {
                IgniteCache<String, Integer> asyncCache = jcache().withAsync();

                asyncCache.clear();

                asyncCache.future().get();
            } else
                jcache().clearAsync().get();
        }
        else
            jcache().clear();

        for (int i = 0; i < gridCount(); i++)
            assert jcache(i).localSize() == 0;
    }

    /**
     * @throws Exception In case of error.
     */
    @SuppressWarnings("BusyWait")
    @Test
    public void testLockUnlock() throws Exception {
        if (lockingEnabled()) {
            final CountDownLatch lockCnt = new CountDownLatch(1);
            final CountDownLatch unlockCnt = new CountDownLatch(1);

            grid(0).events().localListen(new IgnitePredicate<Event>() {
                @Override public boolean apply(Event evt) {
                    switch (evt.type()) {
                        case EVT_CACHE_OBJECT_LOCKED:
                            lockCnt.countDown();

                            break;
                        case EVT_CACHE_OBJECT_UNLOCKED:
                            unlockCnt.countDown();

                            break;
                    }

                    return true;
                }
            }, EVT_CACHE_OBJECT_LOCKED, EVT_CACHE_OBJECT_UNLOCKED);

            IgniteCache<String, Integer> cache = jcache();

            String key = primaryKeysForCache(cache, 1).get(0);

            cache.put(key, 1);

            assert !cache.isLocalLocked(key, false);

            Lock lock = cache.lock(key);

            lock.lock();

            try {
                lockCnt.await();

                assert cache.isLocalLocked(key, false);
            }
            finally {
                lock.unlock();
            }

            unlockCnt.await();

            for (int i = 0; i < 100; i++)
                if (cache.isLocalLocked(key, false))
                    Thread.sleep(10);
                else
                    break;

            assert !cache.isLocalLocked(key, false);
        }
    }

    /**
     * @throws Exception In case of error.
     */
    @SuppressWarnings("BusyWait")
    @Test
    public void testLockUnlockAll() throws Exception {
        if (lockingEnabled()) {
            IgniteCache<String, Integer> cache = jcache();

            cache.put("key1", 1);
            cache.put("key2", 2);

            assert !cache.isLocalLocked("key1", false);
            assert !cache.isLocalLocked("key2", false);

            Lock lock1_2 = cache.lockAll(ImmutableSet.of("key1", "key2"));

            lock1_2.lock();

            try {
                assert cache.isLocalLocked("key1", false);
                assert cache.isLocalLocked("key2", false);
            }
            finally {
                lock1_2.unlock();
            }

            for (int i = 0; i < 100; i++)
                if (cache.isLocalLocked("key1", false) || cache.isLocalLocked("key2", false))
                    Thread.sleep(10);
                else
                    break;

            assert !cache.isLocalLocked("key1", false);
            assert !cache.isLocalLocked("key2", false);

            lock1_2.lock();

            try {
                assert cache.isLocalLocked("key1", false);
                assert cache.isLocalLocked("key2", false);
            }
            finally {
                lock1_2.unlock();
            }

            for (int i = 0; i < 100; i++)
                if (cache.isLocalLocked("key1", false) || cache.isLocalLocked("key2", false))
                    Thread.sleep(10);
                else
                    break;

            assert !cache.isLocalLocked("key1", false);
            assert !cache.isLocalLocked("key2", false);
        }
    }

    /**
     * @throws Exception In case of error.
     */
    @Test
    public void testPeek() throws Exception {
        Ignite ignite = primaryIgnite("key");
        IgniteCache<String, Integer> cache = ignite.cache(DEFAULT_CACHE_NAME);

        assert peek(cache, "key") == null;

        cache.put("key", 1);

        cache.replace("key", 2);

        assertEquals(2, peek(cache, "key").intValue());
    }

    /**
     * @throws Exception If failed.
     */
    @Test
    public void testPeekTxRemoveOptimistic() throws Exception {
        checkPeekTxRemove(OPTIMISTIC);
    }

    /**
     * @throws Exception If failed.
     */
    @Test
    public void testPeekTxRemovePessimistic() throws Exception {
        checkPeekTxRemove(PESSIMISTIC);
    }

    /**
     * @param concurrency Concurrency.
     * @throws Exception If failed.
     */
    private void checkPeekTxRemove(TransactionConcurrency concurrency) throws Exception {
        if (txShouldBeUsed()) {
            Ignite ignite = primaryIgnite("key");
            IgniteCache<String, Integer> cache = ignite.cache(DEFAULT_CACHE_NAME).withAllowAtomicOpsInTx();

            cache.put("key", 1);

            try (Transaction tx = ignite.transactions().txStart(concurrency, READ_COMMITTED)) {
                cache.remove("key");

                assertNull(cache.get("key")); // localPeek ignores transactions.
                assertNotNull(peek(cache, "key")); // localPeek ignores transactions.

                tx.commit();
            }
        }
    }

    /**
     * @throws Exception If failed.
     */
    @Test
    public void testPeekRemove() throws Exception {
        IgniteCache<String, Integer> cache = primaryCache("key");

        cache.put("key", 1);
        cache.remove("key");

        assertNull(peek(cache, "key"));
    }

    /**
     * @throws Exception In case of error.
     */
    @Test
    public void testEvictExpired() throws Exception {
        final IgniteCache<String, Integer> cache = jcache(0);

        final String key = primaryKeysForCache(cache, 1).get(0);

        cache.put(key, 1);

        assertEquals((Integer)1, cache.get(key));

        long ttl = 500;

        final ExpiryPolicy expiry = new TouchedExpiryPolicy(new Duration(MILLISECONDS, ttl));

        grid(0).cache(DEFAULT_CACHE_NAME).withExpiryPolicy(expiry).put(key, 1);

        final Affinity<String> aff = ignite(0).affinity(DEFAULT_CACHE_NAME);

        boolean wait = waitForCondition(new GridAbsPredicate() {
            @Override public boolean apply() {
                for (int i = 0; i < gridCount(); i++) {
                    if (peek(jcache(i), key) != null)
                        return false;
                }

                return true;
            }
        }, ttl + 1000);

        assertTrue("Failed to wait for entry expiration.", wait);

        // Expired entry should not be swapped.
        cache.localEvict(Collections.singleton(key));

        assertNull(peek(cache, "key"));

        assertNull(cache.localPeek(key, ONHEAP));

        assertTrue(cache.localSize() == 0);

        load(cache, key, true);

        for (int i = 0; i < gridCount(); i++) {
            if (aff.isPrimary(grid(i).cluster().localNode(), key))
                assertEquals((Integer)1, peek(jcache(i), key));

            if (aff.isBackup(grid(i).cluster().localNode(), key))
                assertEquals((Integer)1, peek(jcache(i), key));
        }
    }

    /**
     * @throws Exception If failed.
     */
    @Test
    public void testPeekExpired() throws Exception {
        final IgniteCache<String, Integer> c = jcache();

        final String key = primaryKeysForCache(c, 1).get(0);

        info("Using key: " + key);

        c.put(key, 1);

        assertEquals(Integer.valueOf(1), peek(c, key));

        int ttl = 500;

        final ExpiryPolicy expiry = new TouchedExpiryPolicy(new Duration(MILLISECONDS, ttl));

        c.withExpiryPolicy(expiry).put(key, 1);

        Thread.sleep(ttl + 100);

        GridTestUtils.waitForCondition(new GridAbsPredicate() {
            @Override public boolean apply() {
                return peek(c, key) == null;
            }
        }, 2000);

        assert peek(c, key) == null;

        assert c.localSize() == 0 : "Cache is not empty.";
    }

    /**
     * @throws Exception If failed.
     */
    @Test
    public void testPeekExpiredTx() throws Exception {
        if (txShouldBeUsed()) {
            final IgniteCache<String, Integer> c = jcache();

            final String key = "1";
            int ttl = 500;

            try (Transaction tx = grid(0).transactions().txStart()) {
                final ExpiryPolicy expiry = new TouchedExpiryPolicy(new Duration(MILLISECONDS, ttl));

                grid(0).cache(DEFAULT_CACHE_NAME).withExpiryPolicy(expiry).put(key, 1);

                tx.commit();
            }

            GridTestUtils.waitForCondition(new GridAbsPredicate() {
                @Override public boolean apply() {
                    return peek(c, key) == null;
                }
            }, 2000);

            assertNull(peek(c, key));

            assert c.localSize() == 0;
        }
    }

    /**
     * @throws Exception If failed.
     */
    @Test
    public void testTtlTx() throws Exception {
        if (txShouldBeUsed())
            checkTtl(true, false);
    }

    /**
     * @throws Exception If failed.
     */
    @Test
    public void testTtlNoTx() throws Exception {
        checkTtl(false, false);
    }

    /**
     * @throws Exception If failed.
     */
    @Test
    public void testTtlNoTxOldEntry() throws Exception {
        checkTtl(false, true);
    }

    /**
     * @param inTx In tx flag.
     * @param oldEntry {@code True} to check TTL on old entry, {@code false} on new.
     * @throws Exception If failed.
     */
    private void checkTtl(boolean inTx, boolean oldEntry) throws Exception {
        int ttl = 4000;

        final ExpiryPolicy expiry = new TouchedExpiryPolicy(new Duration(MILLISECONDS, ttl));

        final IgniteCache<String, Integer> c = jcache();

        final String key = primaryKeysForCache(jcache(), 1).get(0);

        IgnitePair<Long> entryTtl;

        if (oldEntry) {
            c.put(key, 1);

            entryTtl = entryTtl(fullCache(), key);

            assertNotNull(entryTtl.get1());
            assertNotNull(entryTtl.get2());
            assertEquals((Long)0L, entryTtl.get1());
            assertEquals((Long)0L, entryTtl.get2());
        }

        long startTime = System.currentTimeMillis();

        if (inTx) {
            // Rollback transaction for the first time.
            Transaction tx = transactions().txStart();

            try {
                jcache().withExpiryPolicy(expiry).put(key, 1);
            }
            finally {
                tx.rollback();
            }

            if (oldEntry) {
                entryTtl = entryTtl(fullCache(), key);

                assertEquals((Long)0L, entryTtl.get1());
                assertEquals((Long)0L, entryTtl.get2());
            }
        }

        // Now commit transaction and check that ttl and expire time have been saved.
        Transaction tx = inTx ? transactions().txStart() : null;

        try {
            jcache().withExpiryPolicy(expiry).put(key, 1);

            if (tx != null)
                tx.commit();
        }
        finally {
            if (tx != null)
                tx.close();
        }

        long[] expireTimes = new long[gridCount()];

        for (int i = 0; i < gridCount(); i++) {
            if (grid(i).affinity(DEFAULT_CACHE_NAME).isPrimaryOrBackup(grid(i).localNode(), key)) {
                IgnitePair<Long> curEntryTtl = entryTtl(jcache(i), key);

                assertNotNull(curEntryTtl.get1());
                assertNotNull(curEntryTtl.get2());
                assertTrue(curEntryTtl.get2() > startTime);

                expireTimes[i] = curEntryTtl.get2();
            }
        }

        // One more update from the same cache entry to ensure that expire time is shifted forward.
        U.sleep(100);

        tx = inTx ? transactions().txStart() : null;

        try {
            jcache().withExpiryPolicy(expiry).put(key, 2);

            if (tx != null)
                tx.commit();
        }
        finally {
            if (tx != null)
                tx.close();
        }

        for (int i = 0; i < gridCount(); i++) {
            if (grid(i).affinity(DEFAULT_CACHE_NAME).isPrimaryOrBackup(grid(i).localNode(), key)) {
                IgnitePair<Long> curEntryTtl = entryTtl(jcache(i), key);

                assertNotNull(curEntryTtl.get1());
                assertNotNull(curEntryTtl.get2());
                assertTrue(curEntryTtl.get2() > startTime);

                expireTimes[i] = curEntryTtl.get2();
            }
        }

        // And one more direct update to ensure that expire time is shifted forward.
        U.sleep(100);

        tx = inTx ? transactions().txStart() : null;

        try {
            jcache().withExpiryPolicy(expiry).put(key, 3);

            if (tx != null)
                tx.commit();
        }
        finally {
            if (tx != null)
                tx.close();
        }

        for (int i = 0; i < gridCount(); i++) {
            if (grid(i).affinity(DEFAULT_CACHE_NAME).isPrimaryOrBackup(grid(i).localNode(), key)) {
                IgnitePair<Long> curEntryTtl = entryTtl(jcache(i), key);

                assertNotNull(curEntryTtl.get1());
                assertNotNull(curEntryTtl.get2());
                assertTrue(curEntryTtl.get2() > startTime);

                expireTimes[i] = curEntryTtl.get2();
            }
        }

        // And one more update to ensure that ttl is not changed and expire time is not shifted forward.
        U.sleep(100);

        log.info("Put 4");

        tx = inTx ? transactions().txStart() : null;

        try {
            jcache().put(key, 4);

            if (tx != null)
                tx.commit();
        }
        finally {
            if (tx != null)
                tx.close();
        }

        log.info("Put 4 done");

        for (int i = 0; i < gridCount(); i++) {
            if (grid(i).affinity(DEFAULT_CACHE_NAME).isPrimaryOrBackup(grid(i).localNode(), key)) {
                IgnitePair<Long> curEntryTtl = entryTtl(jcache(i), key);

                assertNotNull(curEntryTtl.get1());
                assertNotNull(curEntryTtl.get2());
                assertEquals(expireTimes[i], (long)curEntryTtl.get2());
            }
        }

        // Avoid reloading from store.
        storeStgy.removeFromStore(key);

        assertTrue(GridTestUtils.waitForCondition(new GridAbsPredicateX() {
            @Override public boolean applyx() {
                try {
                    Integer val = c.get(key);

                    if (val != null) {
                        info("Value is in cache [key=" + key + ", val=" + val + ']');

                        return false;
                    }

                    // Get "cache" field from GridCacheProxyImpl.
                    GridCacheAdapter c0 = cacheFromCtx(c);

                    if (!c0.context().deferredDelete()) {
                        GridCacheEntryEx e0 = c0.peekEx(key);

                        return e0 == null || (e0.rawGet() == null && e0.valueBytes() == null);
                    }
                    else
                        return true;
                }
                catch (GridCacheEntryRemovedException e) {
                    throw new RuntimeException(e);
                }
            }
        }, Math.min(ttl * 10, getTestTimeout())));

        IgniteCache fullCache = fullCache();

        if (!isMultiJvmObject(fullCache)) {
            GridCacheAdapter internalCache = internalCache(fullCache);

            if (internalCache.isLocal())
                return;
        }

        assert c.get(key) == null;

        // Ensure that old TTL and expire time are not longer "visible".
        entryTtl = entryTtl(fullCache(), key);

        assertNotNull(entryTtl.get1());
        assertNotNull(entryTtl.get2());
        assertEquals(0, (long)entryTtl.get1());
        assertEquals(0, (long)entryTtl.get2());

        // Ensure that next update will not pick old expire time.

        tx = inTx ? transactions().txStart() : null;

        try {
            jcache().put(key, 10);

            if (tx != null)
                tx.commit();
        }
        finally {
            if (tx != null)
                tx.close();
        }

        U.sleep(2000);

        entryTtl = entryTtl(fullCache(), key);

        assertEquals((Integer)10, c.get(key));

        assertNotNull(entryTtl.get1());
        assertNotNull(entryTtl.get2());
        assertEquals(0, (long)entryTtl.get1());
        assertEquals(0, (long)entryTtl.get2());
    }

    /**
     * @throws Exception In case of error.
     */
    @Test(timeout = 10050000)
    public void testLocalEvict() throws Exception {
        IgniteCache<String, Integer> cache = jcache();

        List<String> keys = primaryKeysForCache(cache, 3);

        String key1 = keys.get(0);
        String key2 = keys.get(1);
        String key3 = keys.get(2);

        cache.put(key1, 1);
        cache.put(key2, 2);
        cache.put(key3, 3);

        assert peek(cache, key1) == 1;
        assert peek(cache, key2) == 2;
        assert peek(cache, key3) == 3;

        cache.localEvict(F.asList(key1, key2));

        assert cache.localPeek(key1, ONHEAP) == null;
        assert cache.localPeek(key2, ONHEAP) == null;
        assert peek(cache, key3) == 3;

        loadAll(cache, ImmutableSet.of(key1, key2), true);

        Affinity<String> aff = ignite(0).affinity(DEFAULT_CACHE_NAME);

        for (int i = 0; i < gridCount(); i++) {
            if (aff.isPrimaryOrBackup(grid(i).cluster().localNode(), key1))
                assertEquals("node name = " + grid(i).name(), (Integer)1, peek(jcache(i), key1));

            if (aff.isPrimaryOrBackup(grid(i).cluster().localNode(), key2))
                assertEquals((Integer)2, peek(jcache(i), key2));

            if (aff.isPrimaryOrBackup(grid(i).cluster().localNode(), key3))
                assertEquals((Integer)3, peek(jcache(i), key3));
        }
    }

    /**
     * JUnit.
     */
    @Test
    public void testCacheProxy() {
        IgniteCache<String, Integer> cache = jcache();

        assert cache instanceof IgniteCacheProxy;
    }

    /**
     * @throws Exception If failed.
     */
    @Test
    public void testCompactExpired() throws Exception {
        final IgniteCache<String, Integer> cache = jcache();

        final String key = F.first(primaryKeysForCache(cache, 1));

        cache.put(key, 1);

        long ttl = 500;

        final ExpiryPolicy expiry = new TouchedExpiryPolicy(new Duration(MILLISECONDS, ttl));

        grid(0).cache(DEFAULT_CACHE_NAME).withExpiryPolicy(expiry).put(key, 1);

        waitForCondition(new GridAbsPredicate() {
            @Override public boolean apply() {
                return cache.localPeek(key) == null;
            }
        }, ttl + 1000);

        // Peek will actually remove entry from cache.
        assertNull(cache.localPeek(key));

        assertEquals(0, cache.localSize());

        // Clear readers, if any.
        cache.remove(key);
    }

    /**
     * JUnit.
     *
     * @throws Exception If failed.
     */
    @Test
    public void testOptimisticTxMissingKey() throws Exception {
        if (txShouldBeUsed()) {
            try (Transaction tx = transactions().txStart(OPTIMISTIC, READ_COMMITTED)) {
                // Remove missing key.
                assertFalse(jcache().remove(UUID.randomUUID().toString()));

                tx.commit();
            }
        }
    }

    /**
     * JUnit.
     *
     * @throws Exception If failed.
     */
    @Test
    public void testOptimisticTxMissingKeyNoCommit() throws Exception {
        if (txShouldBeUsed()) {
            try (Transaction tx = transactions().txStart(OPTIMISTIC, READ_COMMITTED)) {
                // Remove missing key.
                assertFalse(jcache().remove(UUID.randomUUID().toString()));

                tx.setRollbackOnly();
            }
        }
    }

    /**
     * @throws Exception If failed.
     */
    @Test
    public void testOptimisticTxReadCommittedInTx() throws Exception {
        checkRemovexInTx(OPTIMISTIC, READ_COMMITTED);
    }

    /**
     * @throws Exception If failed.
     */
    @Test
    public void testOptimisticTxRepeatableReadInTx() throws Exception {
        checkRemovexInTx(OPTIMISTIC, REPEATABLE_READ);
    }

    /**
     * @throws Exception If failed.
     */
    @Test
    public void testPessimisticTxReadCommittedInTx() throws Exception {
        checkRemovexInTx(PESSIMISTIC, READ_COMMITTED);
    }

    /**
     * @throws Exception If failed.
     */
    @Test
    public void testPessimisticTxRepeatableReadInTx() throws Exception {
        checkRemovexInTx(PESSIMISTIC, REPEATABLE_READ);
    }

    /**
     * @param concurrency Concurrency.
     * @param isolation Isolation.
     * @throws Exception If failed.
     */
    private void checkRemovexInTx(TransactionConcurrency concurrency, TransactionIsolation isolation) throws Exception {
        if (txShouldBeUsed()) {
            final int cnt = 10;

            CU.inTx(ignite(0), jcache(), concurrency, isolation, new CIX1<IgniteCache<String, Integer>>() {
                @Override public void applyx(IgniteCache<String, Integer> cache) {
                    for (int i = 0; i < cnt; i++)
                        cache.put("key" + i, i);
                }
            });

            CU.inTx(ignite(0), jcache(), concurrency, isolation, new CIX1<IgniteCache<String, Integer>>() {
                @Override public void applyx(IgniteCache<String, Integer> cache) {
                    for (int i = 0; i < cnt; i++)
                        assertEquals(new Integer(i), cache.get("key" + i));
                }
            });

            CU.inTx(ignite(0), jcache(), concurrency, isolation, new CIX1<IgniteCache<String, Integer>>() {
                @Override public void applyx(IgniteCache<String, Integer> cache) {
                    for (int i = 0; i < cnt; i++)
                        assertTrue("Failed to remove key: key" + i, cache.remove("key" + i));
                }
            });

            CU.inTx(ignite(0), jcache(), concurrency, isolation, new CIX1<IgniteCache<String, Integer>>() {
                @Override public void applyx(IgniteCache<String, Integer> cache) {
                    for (int i = 0; i < cnt; i++)
                        assertNull(cache.get("key" + i));
                }
            });
        }
    }

    /**
     * JUnit.
     *
     * @throws Exception If failed.
     */
    @Test
    public void testPessimisticTxMissingKey() throws Exception {
        if (txShouldBeUsed()) {
            try (Transaction tx = transactions().txStart(PESSIMISTIC, READ_COMMITTED)) {
                // Remove missing key.
                assertFalse(jcache().remove(UUID.randomUUID().toString()));

                tx.commit();
            }
        }
    }

    /**
     * JUnit.
     *
     * @throws Exception If failed.
     */
    @Test
    public void testPessimisticTxMissingKeyNoCommit() throws Exception {
        if (txShouldBeUsed()) {
            try (Transaction tx = transactions().txStart(PESSIMISTIC, READ_COMMITTED)) {
                // Remove missing key.
                assertFalse(jcache().remove(UUID.randomUUID().toString()));

                tx.setRollbackOnly();
            }
        }
    }

    /**
     * @throws Exception If failed.
     */
    @Test
    public void testPessimisticTxRepeatableRead() throws Exception {
        if (txShouldBeUsed()) {
            try (Transaction ignored = transactions().txStart(PESSIMISTIC, REPEATABLE_READ)) {
                jcache().put("key", 1);

                assert jcache().get("key") == 1;
            }
        }
    }

    /**
     * @throws Exception If failed.
     */
    @Test
    public void testPessimisticTxRepeatableReadOnUpdate() throws Exception {
        if (txShouldBeUsed()) {
            try (Transaction ignored = transactions().txStart(PESSIMISTIC, REPEATABLE_READ)) {
                jcache().put("key", 1);

                assert jcache().getAndPut("key", 2) == 1;
            }
        }
    }

    /**
     * @throws Exception In case of error.
     */
    @Test
    public void testToMap() throws Exception {
        IgniteCache<String, Integer> cache = jcache();

        cache.put("key1", 1);
        cache.put("key2", 2);

        Map<String, Integer> map = new HashMap<>();

        for (int i = 0; i < gridCount(); i++) {
            for (Cache.Entry<String, Integer> entry : jcache(i))
                map.put(entry.getKey(), entry.getValue());
        }

        assert map.size() == 2;
        assert map.get("key1") == 1;
        assert map.get("key2") == 2;
    }

    /**
     * @param keys Expected keys.
     * @throws Exception If failed.
     */
    protected void checkSize(final Collection<String> keys) throws Exception {
        if (nearEnabled())
            assertEquals(keys.size(), jcache().localSize(CachePeekMode.ALL));
        else {
            for (int i = 0; i < gridCount(); i++)
                executeOnLocalOrRemoteJvm(i, new CheckEntriesTask(keys));
        }
    }

    /**
     * @param keys Expected keys.
     * @throws Exception If failed.
     */
    protected void checkKeySize(final Collection<String> keys) throws Exception {
        if (nearEnabled())
            assertEquals("Invalid key size: " + jcache().localSize(ALL),
                keys.size(), jcache().localSize(ALL));
        else {
            for (int i = 0; i < gridCount(); i++)
                executeOnLocalOrRemoteJvm(i, new CheckKeySizeTask(keys));
        }
    }

    /**
     * @param exp Expected value.
     * @param key Key.
     * @throws Exception If failed.
     */
    private void checkContainsKey(boolean exp, String key) throws Exception {
        if (nearEnabled())
            assertEquals(exp, jcache().containsKey(key));
        else {
            boolean contains = false;

            for (int i = 0; i < gridCount(); i++)
                if (containsKey(jcache(i), key)) {
                    contains = true;

                    break;
                }

            assertEquals("Key: " + key, exp, contains);
        }
    }

    /**
     * @param key Key.
     * @return Ignite instance for primary node.
     */
    protected Ignite primaryIgnite(String key) {
        ClusterNode node = grid(0).affinity(DEFAULT_CACHE_NAME).mapKeyToNode(key);

        if (node == null)
            throw new IgniteException("Failed to find primary node.");

        UUID nodeId = node.id();

        for (int i = 0; i < gridCount(); i++) {
            if (grid(i).localNode().id().equals(nodeId))
                return ignite(i);
        }

        throw new IgniteException("Failed to find primary node.");
    }

    /**
     * @param key Key.
     * @return Cache.
     */
    protected IgniteCache<String, Integer> primaryCache(String key) {
        return primaryIgnite(key).cache(DEFAULT_CACHE_NAME);
    }

    /**
     * @param cache Cache.
     * @param cnt Keys count.
     * @param startFrom Begin value ofthe key.
     * @return Collection of keys for which given cache is primary.
     */
    protected List<String> primaryKeysForCache(IgniteCache<String, Integer> cache, int cnt, int startFrom) {
        return executeOnLocalOrRemoteJvm(cache, new CheckPrimaryKeysTask(startFrom, cnt));
    }

    /**
     * @param cache Cache.
     * @param cnt Keys count.
     * @return Collection of keys for which given cache is primary.
     * @throws IgniteCheckedException If failed.
     */
    protected List<String> primaryKeysForCache(IgniteCache<String, Integer> cache, int cnt)
        throws IgniteCheckedException {
        return primaryKeysForCache(cache, cnt, 1);
    }

    /**
     * @param cache Cache.
     * @param key Entry key.
     * @return Pair [ttl, expireTime]; both values null if entry not found
     */
    protected IgnitePair<Long> entryTtl(IgniteCache cache, String key) {
        return executeOnLocalOrRemoteJvm(cache, new EntryTtlTask(key, true));
    }

    /**
     * @throws Exception If failed.
     */
    @Test
    public void testIterator() throws Exception {
        IgniteCache<Integer, Integer> cache = grid(0).cache(DEFAULT_CACHE_NAME);

        final int KEYS = 1000;

        for (int i = 0; i < KEYS; i++)
            cache.put(i, i);

        // Try to initialize readers in case when near cache is enabled.
        for (int i = 0; i < gridCount(); i++) {
            cache = grid(i).cache(DEFAULT_CACHE_NAME);

            for (int k = 0; k < KEYS; k++)
                assertEquals((Object)k, cache.get(k));
        }

        int cnt = 0;

        for (Cache.Entry e : cache)
            cnt++;

        assertEquals(KEYS, cnt);
    }

    /**
     * @throws Exception If failed.
     */
    @Test
    public void testIgniteCacheIterator() throws Exception {
        IgniteCache<String, Integer> cache = jcache(0);

        Iterator<Cache.Entry<String, Integer>> it = cache.iterator();

        boolean hasNext = it.hasNext();

        if (hasNext)
            assertFalse("Cache has value: " + it.next(), hasNext);

        final int SIZE = 10_000;

        Map<String, Integer> entries = new HashMap<>();

        Map<String, Integer> putMap = new HashMap<>();

        for (int i = 0; i < SIZE; ++i) {
            String key = Integer.toString(i);

            putMap.put(key, i);

            entries.put(key, i);

            if (putMap.size() == 500) {
                cache.putAll(putMap);

                info("Puts finished: " + (i + 1));

                putMap.clear();
            }
        }

        cache.putAll(putMap);

        checkIteratorHasNext();

        checkIteratorCache(entries);

        checkIteratorRemove(cache, entries);

        checkIteratorEmpty(cache);
    }

    /**
     * @throws Exception If failed.
     */
    @Test
    public void testIteratorLeakOnCancelCursor() throws Exception {
        IgniteCache<String, Integer> cache = jcache(0);

        final int SIZE = 10_000;

        Map<String, Integer> putMap = new HashMap<>();

        for (int i = 0; i < SIZE; ++i) {
            String key = Integer.toString(i);

            putMap.put(key, i);

            if (putMap.size() == 500) {
                cache.putAll(putMap);

                info("Puts finished: " + (i + 1));

                putMap.clear();
            }
        }

        cache.putAll(putMap);

        QueryCursor<Cache.Entry<String, Integer>> cur = cache.query(new ScanQuery<String, Integer>());

        cur.iterator().next();

        cur.close();

        waitForIteratorsCleared(cache, 10);
    }

    /**
     * If hasNext() is called repeatedly, it should return the same result.
     */
    private void checkIteratorHasNext() {
        Iterator<Cache.Entry<String, Integer>> iter = jcache(0).iterator();

        assertEquals(iter.hasNext(), iter.hasNext());

        while (iter.hasNext())
            iter.next();

        assertFalse(iter.hasNext());
    }

    /**
     * @param cache Cache.
     * @param entries Expected entries in the cache.
     */
    private void checkIteratorRemove(IgniteCache<String, Integer> cache, Map<String, Integer> entries) {
        // Check that we can remove element.
        String rmvKey = Integer.toString(5);

        removeCacheIterator(cache, rmvKey);

        entries.remove(rmvKey);

        assertFalse(cache.containsKey(rmvKey));
        assertNull(cache.get(rmvKey));

        checkIteratorCache(entries);

        // Check that we cannot call Iterator.remove() without next().
        final Iterator<Cache.Entry<String, Integer>> iter = jcache(0).iterator();

        assertTrue(iter.hasNext());

        iter.next();

        iter.remove();

        GridTestUtils.assertThrows(log, new Callable<Object>() {
            @Override public Void call() throws Exception {
                iter.remove();

                return null;
            }
        }, IllegalStateException.class, null);
    }

    /**
     * @param cache Cache.
     * @param key Key to remove.
     */
    private void removeCacheIterator(IgniteCache<String, Integer> cache, String key) {
        Iterator<Cache.Entry<String, Integer>> iter = cache.iterator();

        int delCnt = 0;

        while (iter.hasNext()) {
            Cache.Entry<String, Integer> cur = iter.next();

            if (cur.getKey().equals(key)) {
                iter.remove();

                delCnt++;
            }
        }

        assertEquals(1, delCnt);
    }

    /**
     * @param entries Expected entries in the cache.
     */
    private void checkIteratorCache(Map<String, Integer> entries) {
        for (int i = 0; i < gridCount(); ++i)
            checkIteratorCache(jcache(i), entries);
    }

    /**
     * @param cache Cache.
     * @param entries Expected entries in the cache.
     */
    private void checkIteratorCache(IgniteCache<String, Integer> cache, Map<String, Integer> entries) {
        Iterator<Cache.Entry<String, Integer>> iter = cache.iterator();

        int cnt = 0;

        while (iter.hasNext()) {
            Cache.Entry<String, Integer> cur = iter.next();

            assertTrue(entries.containsKey(cur.getKey()));
            assertEquals(entries.get(cur.getKey()), cur.getValue());

            cnt++;
        }

        assertEquals(entries.size(), cnt);
    }

    /**
     * Checks iterators are cleared.
     */
    private void checkIteratorsCleared() {
        for (int j = 0; j < gridCount(); j++)
            executeOnLocalOrRemoteJvm(j, new CheckIteratorTask());
    }

    /**
     * Checks iterators are cleared.
     */
    private void waitForIteratorsCleared(IgniteCache<String, Integer> cache, int secs) throws InterruptedException {
        for (int i = 0; i < secs; i++) {
            try {
                cache.size(); // Trigger weak queue poll.

                checkIteratorsCleared();
            }
            catch (Throwable t) {
                // If AssertionError is in the chain, assume we need to wait and retry.
                if (!X.hasCause(t, AssertionError.class))
                    throw t;

                if (i == 9) {
                    for (int j = 0; j < gridCount(); j++)
                        executeOnLocalOrRemoteJvm(j, new PrintIteratorStateTask());

                    throw t;
                }

                log.info("Iterators not cleared, will wait");

                Thread.sleep(1000);
            }
        }
    }

    /**
     * Checks iterators are cleared after using.
     *
     * @param cache Cache.
     * @throws Exception If failed.
     */
    private void checkIteratorEmpty(IgniteCache<String, Integer> cache) throws Exception {
        int cnt = 5;

        for (int i = 0; i < cnt; ++i) {
            Iterator<Cache.Entry<String, Integer>> iter = cache.iterator();

            iter.next();

            assert iter.hasNext();
        }

        System.gc();

        waitForIteratorsCleared(cache, 10);
    }

    /**
     * @throws Exception If failed.
     */
    @Test
    public void testLocalClearKey() throws Exception {
        addKeys();

        String keyToRmv = "key" + 25;

        Ignite g = primaryIgnite(keyToRmv);

        g.<String, Integer>cache(DEFAULT_CACHE_NAME).localClear(keyToRmv);

        checkLocalRemovedKey(keyToRmv);

        g.<String, Integer>cache(DEFAULT_CACHE_NAME).put(keyToRmv, 1);

        String keyToEvict = "key" + 30;

        g = primaryIgnite(keyToEvict);

        g.<String, Integer>cache(DEFAULT_CACHE_NAME).localEvict(Collections.singleton(keyToEvict));

        g.<String, Integer>cache(DEFAULT_CACHE_NAME).localClear(keyToEvict);

        checkLocalRemovedKey(keyToEvict);
    }

    /**
     * @param keyToRmv Removed key.
     */
    protected void checkLocalRemovedKey(String keyToRmv) {
        for (int i = 0; i < 500; ++i) {
            String key = "key" + i;

            boolean found = primaryIgnite(key).cache(DEFAULT_CACHE_NAME).localPeek(key) != null;

            if (keyToRmv.equals(key)) {
                Collection<ClusterNode> nodes = grid(0).affinity(DEFAULT_CACHE_NAME).mapKeyToPrimaryAndBackupsList(key);

                for (int j = 0; j < gridCount(); ++j) {
                    if (nodes.contains(grid(j).localNode()) && grid(j) != primaryIgnite(key))
                        assertTrue("Not found on backup removed key ", grid(j).cache(DEFAULT_CACHE_NAME).localPeek(key) != null);
                }

                assertFalse("Found removed key " + key, found);
            }
            else
                assertTrue("Not found key " + key, found);
        }
    }

    /**
     * @throws Exception If failed.
     */
    @Test
    public void testLocalClearKeys() throws Exception {
        Map<String, List<String>> keys = addKeys();

        Ignite g = grid(0);

        Set<String> keysToRmv = new HashSet<>();

        for (int i = 0; i < gridCount(); ++i) {
            List<String> gridKeys = keys.get(grid(i).name());

            if (gridKeys.size() > 2) {
                keysToRmv.add(gridKeys.get(0));

                keysToRmv.add(gridKeys.get(1));

                g = grid(i);

                break;
            }
        }

        assert keysToRmv.size() > 1;

        info("Will clear keys on node: " + g.cluster().localNode().id());

        g.<String, Integer>cache(DEFAULT_CACHE_NAME).localClearAll(keysToRmv);

        for (int i = 0; i < 500; ++i) {
            String key = "key" + i;

            Ignite ignite = primaryIgnite(key);

            boolean found = ignite.cache(DEFAULT_CACHE_NAME).localPeek(key) != null;

            if (keysToRmv.contains(key))
                assertFalse("Found removed key [key=" + key + ", node=" + ignite.cluster().localNode().id() + ']',
                    found);
            else
                assertTrue("Not found key " + key, found);
        }
    }

    /**
     * Add 500 keys to cache only on primaries nodes.
     *
     * @return Map grid's name to its primary keys.
     */
    protected Map<String, List<String>> addKeys() {
        // Save entries only on their primary nodes. If we didn't do so, clearLocally() will not remove all entries
        // because some of them were blocked due to having readers.
        Map<String, List<String>> keys = new HashMap<>();

        for (int i = 0; i < gridCount(); ++i)
            keys.put(grid(i).name(), new ArrayList<String>());

        for (int i = 0; i < 500; ++i) {
            String key = "key" + i;

            Ignite g = primaryIgnite(key);

            g.cache(DEFAULT_CACHE_NAME).put(key, "value" + i);

            keys.get(g.name()).add(key);
        }

        return keys;
    }

    /**
     * @throws Exception If failed.
     */
    @Test
    public void testGlobalClearKey() throws Exception {
        testGlobalClearKey(false, Arrays.asList("key25"), false);
    }

    /**
     * @throws Exception If failed.
     */
    @Test
    public void testGlobalClearKeyAsyncOld() throws Exception {
        testGlobalClearKey(true, Arrays.asList("key25"), true);
    }

    /**
     * @throws Exception If failed.
     */
    @Test
    public void testGlobalClearKeyAsync() throws Exception {
        testGlobalClearKey(true, Arrays.asList("key25"), false);
    }

    /**
     * @throws Exception If failed.
     */
    @Test
    public void testGlobalClearKeys() throws Exception {
        testGlobalClearKey(false, Arrays.asList("key25", "key100", "key150"), false);
    }

    /**
     * @throws Exception If failed.
     */
    @Test
    public void testGlobalClearKeysAsyncOld() throws Exception {
        testGlobalClearKey(true, Arrays.asList("key25", "key100", "key150"), true);
    }

    /**
     * @throws Exception If failed.
     */
    @Test
    public void testGlobalClearKeysAsync() throws Exception {
        testGlobalClearKey(true, Arrays.asList("key25", "key100", "key150"), false);
    }

    /**
     * @param async If {@code true} uses async method.
     * @param keysToRmv Keys to remove.
     * @param oldAsync Use old async API.
     * @throws Exception If failed.
     */
    protected void testGlobalClearKey(boolean async, Collection<String> keysToRmv, boolean oldAsync) throws Exception {
        // Save entries only on their primary nodes. If we didn't do so, clearLocally() will not remove all entries
        // because some of them were blocked due to having readers.
        for (int i = 0; i < 500; ++i) {
            String key = "key" + i;

            Ignite g = primaryIgnite(key);

            g.cache(DEFAULT_CACHE_NAME).put(key, "value" + i);
        }

        if (async) {
            if (oldAsync) {
                IgniteCache<String, Integer> asyncCache = jcache().withAsync();

                if (keysToRmv.size() == 1)
                    asyncCache.clear(F.first(keysToRmv));
                else
                    asyncCache.clearAll(new HashSet<>(keysToRmv));

                asyncCache.future().get();
            } else {

                if (keysToRmv.size() == 1)
                    jcache().clearAsync(F.first(keysToRmv)).get();
                else
                    jcache().clearAllAsync(new HashSet<>(keysToRmv)).get();
            }
        }
        else {
            if (keysToRmv.size() == 1)
                jcache().clear(F.first(keysToRmv));
            else
                jcache().clearAll(new HashSet<>(keysToRmv));
        }

        for (int i = 0; i < 500; ++i) {
            String key = "key" + i;

            boolean found = false;

            for (int j = 0; j < gridCount(); j++) {
                if (jcache(j).localPeek(key) != null)
                    found = true;
            }

            if (!keysToRmv.contains(key))
                assertTrue("Not found key " + key, found);
            else
                assertFalse("Found removed key " + key, found);
        }
    }

    /**
     * @throws Exception If failed.
     */
    @Test
    public void testWithSkipStore() throws Exception {
        IgniteCache<String, Integer> cache = jcache(0);

        IgniteCache<String, Integer> cacheSkipStore = cache.withSkipStore();

        List<String> keys = primaryKeysForCache(cache, 10);

        for (int i = 0; i < keys.size(); ++i)
            storeStgy.putToStore(keys.get(i), i);

        assertFalse(cacheSkipStore.iterator().hasNext());

        for (String key : keys) {
            assertNull(cacheSkipStore.get(key));

            assertNotNull(cache.get(key));
        }

        for (String key : keys) {
            cacheSkipStore.remove(key);

            assertNotNull(cache.get(key));
        }

        cache.removeAll(new HashSet<>(keys));

        for (String key : keys)
            assertNull(cache.get(key));

        final int KEYS = 250;

        // Put/remove data from multiple nodes.

        keys = new ArrayList<>(KEYS);

        for (int i = 0; i < KEYS; i++)
            keys.add("key_" + i);

        for (int i = 0; i < keys.size(); ++i)
            cache.put(keys.get(i), i);

        for (int i = 0; i < keys.size(); ++i) {
            String key = keys.get(i);

            assertNotNull(cacheSkipStore.get(key));
            assertNotNull(cache.get(key));
            assertEquals(i, storeStgy.getFromStore(key));
        }

        for (int i = 0; i < keys.size(); ++i) {
            String key = keys.get(i);

            Integer val1 = -1;

            cacheSkipStore.put(key, val1);
            assertEquals(i, storeStgy.getFromStore(key));
            assertEquals(val1, cacheSkipStore.get(key));

            Integer val2 = -2;

            assertEquals(val1, cacheSkipStore.invoke(key, new SetValueProcessor(val2)));
            assertEquals(i, storeStgy.getFromStore(key));
            assertEquals(val2, cacheSkipStore.get(key));
        }

        for (String key : keys) {
            cacheSkipStore.remove(key);

            assertNull(cacheSkipStore.get(key));
            assertNotNull(cache.get(key));
            assertTrue(storeStgy.isInStore(key));
        }

        for (String key : keys) {
            cache.remove(key);

            assertNull(cacheSkipStore.get(key));
            assertNull(cache.get(key));
            assertFalse(storeStgy.isInStore(key));

            storeStgy.putToStore(key, 0);

            Integer val = -1;

            assertNull(cacheSkipStore.invoke(key, new SetValueProcessor(val)));
            assertEquals(0, storeStgy.getFromStore(key));
            assertEquals(val, cacheSkipStore.get(key));

            cache.remove(key);

            storeStgy.putToStore(key, 0);

            assertTrue(cacheSkipStore.putIfAbsent(key, val));
            assertEquals(val, cacheSkipStore.get(key));
            assertEquals(0, storeStgy.getFromStore(key));

            cache.remove(key);

            storeStgy.putToStore(key, 0);

            assertNull(cacheSkipStore.getAndPut(key, val));
            assertEquals(val, cacheSkipStore.get(key));
            assertEquals(0, storeStgy.getFromStore(key));

            cache.remove(key);
        }

        assertFalse(cacheSkipStore.iterator().hasNext());
        assertTrue(storeStgy.getStoreSize() == 0);
        assertTrue(cache.size(ALL) == 0);

        // putAll/removeAll from multiple nodes.

        Map<String, Integer> data = new LinkedHashMap<>();

        for (int i = 0; i < keys.size(); i++)
            data.put(keys.get(i), i);

        cacheSkipStore.putAll(data);

        for (String key : keys) {
            assertNotNull(cacheSkipStore.get(key));
            assertNotNull(cache.get(key));
            assertFalse(storeStgy.isInStore(key));
        }

        cache.putAll(data);

        for (String key : keys) {
            assertNotNull(cacheSkipStore.get(key));
            assertNotNull(cache.get(key));
            assertTrue(storeStgy.isInStore(key));
        }

        cacheSkipStore.removeAll(data.keySet());

        for (String key : keys) {
            assertNull(cacheSkipStore.get(key));
            assertNotNull(cache.get(key));
            assertTrue(storeStgy.isInStore(key));
        }

        cacheSkipStore.putAll(data);

        for (String key : keys) {
            assertNotNull(cacheSkipStore.get(key));
            assertNotNull(cache.get(key));
            assertTrue(storeStgy.isInStore(key));
        }

        cacheSkipStore.removeAll(data.keySet());

        for (String key : keys) {
            assertNull(cacheSkipStore.get(key));
            assertNotNull(cache.get(key));
            assertTrue(storeStgy.isInStore(key));
        }

        cache.removeAll(data.keySet());

        for (String key : keys) {
            assertNull(cacheSkipStore.get(key));
            assertNull(cache.get(key));
            assertFalse(storeStgy.isInStore(key));
        }

        assertTrue(storeStgy.getStoreSize() == 0);

        // Miscellaneous checks.

        String newKey = "New key";

        assertFalse(storeStgy.isInStore(newKey));

        cacheSkipStore.put(newKey, 1);

        assertFalse(storeStgy.isInStore(newKey));

        cache.put(newKey, 1);

        assertTrue(storeStgy.isInStore(newKey));

        Iterator<Cache.Entry<String, Integer>> it = cacheSkipStore.iterator();

        assertTrue(it.hasNext());

        Cache.Entry<String, Integer> entry = it.next();

        String rmvKey = entry.getKey();

        assertTrue(storeStgy.isInStore(rmvKey));

        it.remove();

        assertNull(cacheSkipStore.get(rmvKey));

        assertTrue(storeStgy.isInStore(rmvKey));

        assertTrue(cache.size(ALL) == 0);
        assertTrue(cacheSkipStore.size(ALL) == 0);

        cache.remove(rmvKey);

        assertTrue(storeStgy.getStoreSize() == 0);
    }

    /**
     * @throws Exception If failed.
     */
    @Test
    public void testWithSkipStoreRemoveAll() throws Exception {
        if (atomicityMode() == TRANSACTIONAL || (atomicityMode() == ATOMIC && nearEnabled())) // TODO IGNITE-373.
            return;

        IgniteCache<String, Integer> cache = jcache(0);

        IgniteCache<String, Integer> cacheSkipStore = cache.withSkipStore();

        Map<String, Integer> data = new HashMap<>();

        for (int i = 0; i < 100; i++)
            data.put("key_" + i, i);

        cache.putAll(data);

        for (String key : data.keySet()) {
            assertNotNull(cacheSkipStore.get(key));
            assertNotNull(cache.get(key));
            assertTrue(storeStgy.isInStore(key));
        }

        cacheSkipStore.removeAll();

        for (String key : data.keySet()) {
            assertNull(cacheSkipStore.get(key));
            assertNotNull(cache.get(key));
            assertTrue(storeStgy.isInStore(key));
        }

        cache.removeAll();

        for (String key : data.keySet()) {
            assertNull(cacheSkipStore.get(key));
            assertNull(cache.get(key));
            assertFalse(storeStgy.isInStore(key));
        }
    }

    /**
     * @throws Exception If failed.
     */
    @Test
    public void testWithSkipStoreTx() throws Exception {
        if (txShouldBeUsed()) {
            IgniteCache<String, Integer> cache = grid(0).cache(DEFAULT_CACHE_NAME);

            IgniteCache<String, Integer> cacheSkipStore = cache.withSkipStore();

            final int KEYS = 250;

            // Put/remove data from multiple nodes.

            List<String> keys = new ArrayList<>(KEYS);

            for (int i = 0; i < KEYS; i++)
                keys.add("key_" + i);

            Map<String, Integer> data = new LinkedHashMap<>();

            for (int i = 0; i < keys.size(); i++)
                data.put(keys.get(i), i);

            checkSkipStoreWithTransaction(cache, cacheSkipStore, data, keys, OPTIMISTIC, READ_COMMITTED);

            checkSkipStoreWithTransaction(cache, cacheSkipStore, data, keys, OPTIMISTIC, REPEATABLE_READ);

            checkSkipStoreWithTransaction(cache, cacheSkipStore, data, keys, OPTIMISTIC, SERIALIZABLE);

            checkSkipStoreWithTransaction(cache, cacheSkipStore, data, keys, PESSIMISTIC, READ_COMMITTED);

            checkSkipStoreWithTransaction(cache, cacheSkipStore, data, keys, PESSIMISTIC, REPEATABLE_READ);

            checkSkipStoreWithTransaction(cache, cacheSkipStore, data, keys, PESSIMISTIC, SERIALIZABLE);
        }
    }

    /**
     * @param cache Cache instance.
     * @param cacheSkipStore Cache skip store projection.
     * @param data Data set.
     * @param keys Keys list.
     * @param txConcurrency Concurrency mode.
     * @param txIsolation Isolation mode.
     * @throws Exception If failed.
     */
    private void checkSkipStoreWithTransaction(IgniteCache<String, Integer> cache,
        IgniteCache<String, Integer> cacheSkipStore,
        Map<String, Integer> data,
        List<String> keys,
        TransactionConcurrency txConcurrency,
        TransactionIsolation txIsolation)
        throws Exception {
        info("Test tx skip store [concurrency=" + txConcurrency + ", isolation=" + txIsolation + ']');

        cache.removeAll(data.keySet());
        checkEmpty(cache, cacheSkipStore);

        IgniteTransactions txs = cache.unwrap(Ignite.class).transactions();

        Integer val = -1;

        // Several put check.
        try (Transaction tx = txs.txStart(txConcurrency, txIsolation)) {
            for (String key : keys)
                cacheSkipStore.put(key, val);

            for (String key : keys) {
                assertEquals(val, cacheSkipStore.get(key));
                assertEquals(val, cache.get(key));
                assertFalse(storeStgy.isInStore(key));
            }

            tx.commit();
        }

        for (String key : keys) {
            assertEquals(val, cacheSkipStore.get(key));
            assertEquals(val, cache.get(key));
            assertFalse(storeStgy.isInStore(key));
        }

        assertEquals(0, storeStgy.getStoreSize());

        // cacheSkipStore putAll(..)/removeAll(..) check.
        try (Transaction tx = txs.txStart(txConcurrency, txIsolation)) {
            cacheSkipStore.putAll(data);

            tx.commit();
        }

        for (String key : keys) {
            val = data.get(key);

            assertEquals(val, cacheSkipStore.get(key));
            assertEquals(val, cache.get(key));
            assertFalse(storeStgy.isInStore(key));
        }

        storeStgy.putAllToStore(data);

        try (Transaction tx = txs.txStart(txConcurrency, txIsolation)) {
            cacheSkipStore.removeAll(data.keySet());

            tx.commit();
        }

        for (String key : keys) {
            assertNull(cacheSkipStore.get(key));
            assertNotNull(cache.get(key));
            assertTrue(storeStgy.isInStore(key));

            cache.remove(key);
        }

        assertTrue(storeStgy.getStoreSize() == 0);

        // cache putAll(..)/removeAll(..) check.
        try (Transaction tx = txs.txStart(txConcurrency, txIsolation)) {
            cache.putAll(data);

            for (String key : keys) {
                assertNotNull(cacheSkipStore.get(key));
                assertNotNull(cache.get(key));
                assertFalse(storeStgy.isInStore(key));
            }

            cache.removeAll(data.keySet());

            for (String key : keys) {
                assertNull(cacheSkipStore.get(key));
                assertNull(cache.get(key));
                assertFalse(storeStgy.isInStore(key));
            }

            tx.commit();
        }

        assertTrue(storeStgy.getStoreSize() == 0);

        // putAll(..) from both cacheSkipStore and cache.
        try (Transaction tx = txs.txStart(txConcurrency, txIsolation)) {
            Map<String, Integer> subMap = new HashMap<>();

            for (int i = 0; i < keys.size() / 2; i++)
                subMap.put(keys.get(i), i);

            cacheSkipStore.putAll(subMap);

            subMap.clear();

            for (int i = keys.size() / 2; i < keys.size(); i++)
                subMap.put(keys.get(i), i);

            cache.putAll(subMap);

            for (String key : keys) {
                assertNotNull(cacheSkipStore.get(key));
                assertNotNull(cache.get(key));
                assertFalse(storeStgy.isInStore(key));
            }

            tx.commit();
        }

        for (int i = 0; i < keys.size() / 2; i++) {
            String key = keys.get(i);

            assertNotNull(cacheSkipStore.get(key));
            assertNotNull(cache.get(key));
            assertFalse(storeStgy.isInStore(key));
        }

        for (int i = keys.size() / 2; i < keys.size(); i++) {
            String key = keys.get(i);

            assertNotNull(cacheSkipStore.get(key));
            assertNotNull(cache.get(key));
            assertTrue(storeStgy.isInStore(key));
        }

        cache.removeAll(data.keySet());

        for (String key : keys) {
            assertNull(cacheSkipStore.get(key));
            assertNull(cache.get(key));
            assertFalse(storeStgy.isInStore(key));
        }

        // Check that read-through is disabled when cacheSkipStore is used.
        for (int i = 0; i < keys.size(); i++)
            storeStgy.putToStore(keys.get(i), i);

        assertTrue(cacheSkipStore.size(ALL) == 0);
        assertTrue(cache.size(ALL) == 0);
        assertTrue(storeStgy.getStoreSize() != 0);

        try (Transaction tx = txs.txStart(txConcurrency, txIsolation)) {
            assertTrue(cacheSkipStore.getAll(data.keySet()).isEmpty());

            for (String key : keys) {
                assertNull(cacheSkipStore.get(key));

                if (txIsolation == READ_COMMITTED) {
                    assertNotNull(cache.get(key));
                    assertNotNull(cacheSkipStore.get(key));
                }
            }

            tx.commit();
        }

        cache.removeAll(data.keySet());

        val = -1;

        try (Transaction tx = txs.txStart(txConcurrency, txIsolation)) {
            for (String key : data.keySet()) {
                storeStgy.putToStore(key, 0);

                assertNull(cacheSkipStore.invoke(key, new SetValueProcessor(val)));
            }

            tx.commit();
        }

        for (String key : data.keySet()) {
            assertEquals(0, storeStgy.getFromStore(key));

            assertEquals(val, cacheSkipStore.get(key));
            assertEquals(val, cache.get(key));
        }

        cache.removeAll(data.keySet());

        try (Transaction tx = txs.txStart(txConcurrency, txIsolation)) {
            for (String key : data.keySet()) {
                storeStgy.putToStore(key, 0);

                assertTrue(cacheSkipStore.putIfAbsent(key, val));
            }

            tx.commit();
        }

        for (String key : data.keySet()) {
            assertEquals(0, storeStgy.getFromStore(key));

            assertEquals(val, cacheSkipStore.get(key));
            assertEquals(val, cache.get(key));
        }

        cache.removeAll(data.keySet());

        try (Transaction tx = txs.txStart(txConcurrency, txIsolation)) {
            for (String key : data.keySet()) {
                storeStgy.putToStore(key, 0);

                assertNull(cacheSkipStore.getAndPut(key, val));
            }

            tx.commit();
        }

        for (String key : data.keySet()) {
            assertEquals(0, storeStgy.getFromStore(key));

            assertEquals(val, cacheSkipStore.get(key));
            assertEquals(val, cache.get(key));
        }

        cache.removeAll(data.keySet());
        checkEmpty(cache, cacheSkipStore);
    }

    /**
     * @param cache Cache instance.
     * @param cacheSkipStore Cache skip store projection.
     * @throws Exception If failed.
     */
    private void checkEmpty(IgniteCache<String, Integer> cache, IgniteCache<String, Integer> cacheSkipStore)
        throws Exception {
        assertTrue(cache.size(ALL) == 0);
        assertTrue(cacheSkipStore.size(ALL) == 0);
        assertTrue(storeStgy.getStoreSize() == 0);
    }

    /**
     * @return Cache start mode.
     */
    protected CacheStartMode cacheStartType() {
        String mode = System.getProperty("cache.start.mode");

        if (CacheStartMode.NODES_THEN_CACHES.name().equalsIgnoreCase(mode))
            return CacheStartMode.NODES_THEN_CACHES;

        if (CacheStartMode.ONE_BY_ONE.name().equalsIgnoreCase(mode))
            return CacheStartMode.ONE_BY_ONE;

        return CacheStartMode.STATIC;
    }

    /**
     * @throws Exception If failed.
     */
    @Test
    public void testGetOutTx() throws Exception {
        checkGetOutTx(false);
    }

    /**
     * @throws Exception If failed.
     */
    @Test
    public void testGetOutTxAsync() throws Exception {
        checkGetOutTx(true);
    }

    /**
     * @throws Exception If failed.
     */
    private void checkGetOutTx(boolean async) throws Exception {
        final AtomicInteger lockEvtCnt = new AtomicInteger();

        IgnitePredicate<Event> lsnr = new IgnitePredicate<Event>() {
            @Override public boolean apply(Event evt) {
                lockEvtCnt.incrementAndGet();

                return true;
            }
        };

        try {
            IgniteCache<String, Integer> cache = jcache(0);

            List<String> keys = primaryKeysForCache(cache, 2);

            assertEquals(2, keys.size());

            cache.put(keys.get(0), 0);
            cache.put(keys.get(1), 1);

            grid(0).events().localListen(lsnr, EVT_CACHE_OBJECT_LOCKED, EVT_CACHE_OBJECT_UNLOCKED);

            try (Transaction tx = transactions().txStart(PESSIMISTIC, REPEATABLE_READ)) {
                Integer val0;

                if (async)
                    val0 = cache.getAsync(keys.get(0)).get();
                else
                     val0 = cache.get(keys.get(0));

                assertEquals(0, val0.intValue());

                Map<String, Integer> allOutTx;

                if (async)
                    allOutTx = cache.getAllOutTxAsync(F.asSet(keys.get(1))).get();
                else
                    allOutTx = cache.getAllOutTx(F.asSet(keys.get(1)));

                assertEquals(1, allOutTx.size());

                assertTrue(allOutTx.containsKey(keys.get(1)));

                assertEquals(1, allOutTx.get(keys.get(1)).intValue());
            }

            assertTrue(GridTestUtils.waitForCondition(new PA() {
                @Override public boolean apply() {
                    info("Lock event count: " + lockEvtCnt.get());
                    if (atomicityMode() == ATOMIC)
                        return lockEvtCnt.get() == 0;

                    if (cacheMode() == PARTITIONED && nearEnabled()) {
                        if (!grid(0).configuration().isClientMode())
                            return lockEvtCnt.get() == 4;
                    }

                    return lockEvtCnt.get() == 2;
                }
            }, 15000));
        }
        finally {
            grid(0).events().stopLocalListen(lsnr, EVT_CACHE_OBJECT_LOCKED, EVT_CACHE_OBJECT_UNLOCKED);
        }
    }

    /**
     * @throws Exception If failed.
     */
    @Test
    public void testTransformException() throws Exception {
        final IgniteCache<String, Integer> cache = jcache();

        assertThrows(log, new Callable<Object>() {
            @Override public Object call() throws Exception {
                IgniteFuture fut = cache.invokeAsync("key2", ERR_PROCESSOR).chain(new IgniteClosure<IgniteFuture, Object>() {
                    @Override public Object apply(IgniteFuture o) {
                        return o.get();
                    }
                });

                fut.get();

                return null;
            }
        }, EntryProcessorException.class, null);
    }

    /**
     * @throws Exception If failed.
     */
    @Test
    public void testLockInsideTransaction() throws Exception {
        if (txEnabled()) {
            GridTestUtils.assertThrows(
                log,
                new Callable<Object>() {
                    @Override public Object call() throws Exception {
                        IgniteCache<String, Integer> cache = jcache(0);

                        try (Transaction tx = ignite(0).transactions().txStart()) {
                            cache.lock("key").lock();
                        }

                        return null;
                    }
                },
                CacheException.class,
                "Explicit lock can't be acquired within a transaction."
            );

            GridTestUtils.assertThrows(
                log,
                new Callable<Object>() {
                    @Override public Object call() throws Exception {
                        IgniteCache<String, Integer> cache = jcache(0);

                        try (Transaction tx = ignite(0).transactions().txStart()) {
                            cache.lockAll(Arrays.asList("key1", "key2")).lock();
                        }

                        return null;
                    }
                },
                CacheException.class,
                "Explicit lock can't be acquired within a transaction."
            );
        }
    }

    /**
     * @throws Exception If failed.
     */
    @Test
    public void testTransformResourceInjection() throws Exception {
        ClusterGroup servers = grid(0).cluster().forServers();

        if(F.isEmpty(servers.nodes()))
            return;

        grid(0).services( grid(0).cluster()).deployNodeSingleton(SERVICE_NAME1, new DummyServiceImpl());

        IgniteCache<String, Integer> cache = jcache();
        Ignite ignite = ignite(0);

        doTransformResourceInjection(ignite, cache, false, false);
        doTransformResourceInjection(ignite, cache, true, false);
        doTransformResourceInjection(ignite, cache, true, true);

        if (txEnabled()) {
            doTransformResourceInjectionInTx(ignite, cache, false, false);
            doTransformResourceInjectionInTx(ignite, cache, true, false);
            doTransformResourceInjectionInTx(ignite, cache, true, true);
        }
    }

    /**
     * @param ignite Node.
     * @param cache Cache.
     * @param async Use async API.
     * @param oldAsync Use old async API.
     * @throws Exception If failed.
     */
    private void doTransformResourceInjectionInTx(Ignite ignite, IgniteCache<String, Integer> cache, boolean async,
        boolean oldAsync) throws Exception {
        for (TransactionConcurrency concurrency : TransactionConcurrency.values()) {
            for (TransactionIsolation isolation : TransactionIsolation.values()) {
                IgniteTransactions txs = ignite.transactions();

                try (Transaction tx = txs.txStart(concurrency, isolation)) {
                    doTransformResourceInjection(ignite, cache, async, oldAsync);

                    tx.commit();
                }
            }
        }
    }

    /**
     * @param ignite Node.
     * @param cache Cache.
     * @param async Use async API.
     * @param oldAsync Use old async API.
     * @throws Exception If failed.
     */
    private void doTransformResourceInjection(Ignite ignite, IgniteCache<String, Integer> cache, boolean async,
        boolean oldAsync) throws Exception {
        final Collection<ResourceType> required = Arrays.asList(ResourceType.IGNITE_INSTANCE,
            ResourceType.CACHE_NAME,
            ResourceType.LOGGER);

        final CacheEventListener lsnr = new CacheEventListener();

        IgniteEvents evts = ignite.events(ignite.cluster());

        UUID opId = evts.remoteListen(lsnr, null, EVT_CACHE_OBJECT_READ);

        try {
            checkResourceInjectionOnInvoke(cache, required, async, oldAsync);

            checkResourceInjectionOnInvokeAll(cache, required, async, oldAsync);

            checkResourceInjectionOnInvokeAllMap(cache, required, async, oldAsync);
        }
        finally {
            evts.stopRemoteListen(opId);
        }
    }

    /**
     * Tests invokeAll method for map of pairs (key, entryProcessor).
     *
     * @param cache Cache.
     * @param required Expected injected resources.
     * @param async Use async API.
     * @param oldAsync Use old async API.
     */
    private void checkResourceInjectionOnInvokeAllMap(IgniteCache<String, Integer> cache,
        Collection<ResourceType> required, boolean async, boolean oldAsync) {
        Map<String, EntryProcessorResult<Integer>> results;

        Map<String, EntryProcessor<String, Integer, Integer>> map = new HashMap<>();

        map.put(UUID.randomUUID().toString(), new ResourceInjectionEntryProcessor());
        map.put(UUID.randomUUID().toString(), new ResourceInjectionEntryProcessor());
        map.put(UUID.randomUUID().toString(), new ResourceInjectionEntryProcessor());
        map.put(UUID.randomUUID().toString(), new ResourceInjectionEntryProcessor());

        if (async) {
            if (oldAsync) {
                IgniteCache<String, Integer> acache = cache.withAsync();

                acache.invokeAll(map);

                results = acache.<Map<String, EntryProcessorResult<Integer>>>future().get();
            }
            else
                results = cache.invokeAllAsync(map).get();
        }
        else
            results = cache.invokeAll(map);

        assertEquals(map.size(), results.size());

        for (EntryProcessorResult<Integer> res : results.values()) {
            Collection<ResourceType> notInjected = ResourceInfoSet.valueOf(res.get()).notInjected(required);

            if (!notInjected.isEmpty())
                fail("Can't inject resource(s): " + Arrays.toString(notInjected.toArray()));
        }
    }

    /**
     * Tests invokeAll method for set of keys.
     *
     * @param cache Cache.
     * @param required Expected injected resources.
     * @param async Use async API.
     * @param oldAsync Use old async API.
     */
    private void checkResourceInjectionOnInvokeAll(IgniteCache<String, Integer> cache,
        Collection<ResourceType> required, boolean async, boolean oldAsync) {
        Set<String> keys = new HashSet<>(Arrays.asList(UUID.randomUUID().toString(),
            UUID.randomUUID().toString(),
            UUID.randomUUID().toString(),
            UUID.randomUUID().toString()));

        Map<String, EntryProcessorResult<Integer>> results;

        if (async) {
            if (oldAsync) {
                IgniteCache<String, Integer> acache = cache.withAsync();

                acache.invokeAll(keys, new ResourceInjectionEntryProcessor());

                results = acache.<Map<String, EntryProcessorResult<Integer>>>future().get();
            }
            else
                results = cache.invokeAllAsync(keys, new ResourceInjectionEntryProcessor()).get();
        }
        else
            results = cache.invokeAll(keys, new ResourceInjectionEntryProcessor());

        assertEquals(keys.size(), results.size());

        for (EntryProcessorResult<Integer> res : results.values()) {
            Collection<ResourceType> notInjected1 = ResourceInfoSet.valueOf(res.get()).notInjected(required);

            if (!notInjected1.isEmpty())
                fail("Can't inject resource(s): " + Arrays.toString(notInjected1.toArray()));
        }
    }

    /**
     * Tests invoke for single key.
     *
     * @param cache Cache.
     * @param required Expected injected resources.
     * @param async Use async API.
     * @param oldAsync Use old async API.
     */
    private void checkResourceInjectionOnInvoke(IgniteCache<String, Integer> cache,
        Collection<ResourceType> required, boolean async, boolean oldAsync) {

        String key = UUID.randomUUID().toString();

        Integer flags;

        if (async) {
            if (oldAsync) {
                IgniteCache<String, Integer> acache = cache.withAsync();

                acache.invoke(key, new GridCacheAbstractFullApiSelfTest.ResourceInjectionEntryProcessor());

                flags = acache.<Integer>future().get();
            }
            else
                flags = cache.invokeAsync(key,
                    new GridCacheAbstractFullApiSelfTest.ResourceInjectionEntryProcessor()).get();
        }
        else
            flags = cache.invoke(key, new GridCacheAbstractFullApiSelfTest.ResourceInjectionEntryProcessor());

        if (cache.isAsync())
            flags = cache.<Integer>future().get();

        assertTrue("Processor result is null", flags != null);

        Collection<ResourceType> notInjected = ResourceInfoSet.valueOf(flags).notInjected(required);

        if (!notInjected.isEmpty())
            fail("Can't inject resource(s): " + Arrays.toString(notInjected.toArray()));
    }

    /**
     * Sets given value, returns old value.
     */
    public static final class SetValueProcessor implements EntryProcessor<String, Integer, Integer> {
        /** */
        private Integer newVal;

        /**
         * @param newVal New value to set.
         */
        SetValueProcessor(Integer newVal) {
            this.newVal = newVal;
        }

        /** {@inheritDoc} */
        @Override public Integer process(MutableEntry<String, Integer> entry,
            Object... arguments) throws EntryProcessorException {
            Integer val = entry.getValue();

            entry.setValue(newVal);

            return val;
        }
    }

    /**
     *
     */
    public enum CacheStartMode {
        /** Start caches together nodes (not dynamically) */
        STATIC,

        /** */
        NODES_THEN_CACHES,

        /** */
        ONE_BY_ONE
    }

    /**
     *
     */
    private static class RemoveEntryProcessor implements EntryProcessor<String, Integer, String>, Serializable {
        /** {@inheritDoc} */
        @Override public String process(MutableEntry<String, Integer> e, Object... args) {
            assertNotNull(e.getKey());

            Integer old = e.getValue();

            e.remove();

            return String.valueOf(old);
        }
    }

    /**
     *
     */
    private static class IncrementEntryProcessor implements EntryProcessor<String, Integer, String>, Serializable {
        /** {@inheritDoc} */
        @Override public String process(MutableEntry<String, Integer> e, Object... args) {
            assertNotNull(e.getKey());

            Integer old = e.getValue();

            e.setValue(old == null ? 1 : old + 1);

            return String.valueOf(old);
        }
    }

    /**
     *
     */
    public static class ResourceInjectionEntryProcessor extends ResourceInjectionEntryProcessorBase<String, Integer> {
        /** */
        protected transient Ignite ignite;

        /** */
        protected transient String cacheName;

        /** */
        protected transient IgniteLogger log;

        /** */
        protected transient DummyService svc;

        /**
         * @param ignite Ignite.
         */
        @IgniteInstanceResource
        public void setIgnite(Ignite ignite) {
            assert ignite != null;

            checkSet();

            infoSet.set(ResourceType.IGNITE_INSTANCE, true);

            this.ignite = ignite;
        }

        /**
         * @param cacheName Cache name.
         */
        @CacheNameResource
        public void setCacheName(String cacheName) {
            checkSet();

            infoSet.set(ResourceType.CACHE_NAME, true);

            this.cacheName = cacheName;
        }

        /**
         * @param log Logger.
         */
        @LoggerResource
        public void setLoggerResource(IgniteLogger log) {
            assert log != null;

            checkSet();

            infoSet.set(ResourceType.LOGGER, true);

            this.log = log;
        }

        /**
         * @param svc Service.
         */
        @ServiceResource(serviceName = SERVICE_NAME1)
        public void setDummyService(DummyService svc) {
            assert svc != null;

            checkSet();

            infoSet.set(ResourceType.SERVICE, true);

            this.svc = svc;
        }

        /** {@inheritDoc} */
        @Override public Integer process(MutableEntry<String, Integer> e, Object... args) {
            Integer oldVal = e.getValue();

            e.setValue(ThreadLocalRandom.current().nextInt() + (oldVal == null ? 0 : oldVal));

            return super.process(e, args);
        }
    }

    /**
     *
     */
    private static class CheckEntriesTask extends TestIgniteIdxRunnable {
        /** Keys. */
        private final Collection<String> keys;

        /**
         * @param keys Keys.
         */
        public CheckEntriesTask(Collection<String> keys) {
            this.keys = keys;
        }

        /** {@inheritDoc} */
        @Override public void run(int idx) throws Exception {
            GridCacheContext<String, Integer> ctx = ((IgniteKernal)ignite).<String, Integer>internalCache(DEFAULT_CACHE_NAME).context();

            int size = 0;

            if (ctx.isNear())
                ctx = ctx.near().dht().context();

            for (String key : keys) {
                if (ctx.affinity().keyLocalNode(key, ctx.discovery().topologyVersionEx())) {
                    GridCacheEntryEx e = ctx.cache().entryEx(key);

                    assert e != null : "Entry is null [idx=" + idx + ", key=" + key + ", ctx=" + ctx + ']';
                    assert !e.deleted() : "Entry is deleted: " + e;

                    size++;

                    e.touch();
                }
            }

            assertEquals("Incorrect size on cache #" + idx, size, ignite.cache(ctx.name()).localSize(ALL));
        }
    }

    /**
     *
     */
    private static class CheckCacheSizeTask extends TestIgniteIdxRunnable {
        /** */
        private final Map<String, Integer> map;

        /**
         * @param map Map.
         */
        CheckCacheSizeTask(Map<String, Integer> map) {
            this.map = map;
        }

        /** {@inheritDoc} */
        @Override public void run(int idx) throws Exception {
            GridCacheContext<String, Integer> ctx = ((IgniteKernal)ignite).<String, Integer>internalCache(DEFAULT_CACHE_NAME).context();

            int size = 0;

            for (String key : map.keySet())
                if (ctx.affinity().keyLocalNode(key, ctx.discovery().topologyVersionEx()))
                    size++;

            assertEquals("Incorrect key size on cache #" + idx, size, ignite.cache(ctx.name()).localSize(ALL));
        }
    }

    /**
     *
     */
    private static class CheckPrimaryKeysTask implements TestCacheCallable<String, Integer, List<String>> {
        /** Start from. */
        private final int startFrom;

        /** Count. */
        private final int cnt;

        /**
         * @param startFrom Start from.
         * @param cnt Count.
         */
        public CheckPrimaryKeysTask(int startFrom, int cnt) {
            this.startFrom = startFrom;
            this.cnt = cnt;
        }

        /** {@inheritDoc} */
        @Override public List<String> call(Ignite ignite, IgniteCache<String, Integer> cache) throws Exception {
            List<String> found = new ArrayList<>();

            Affinity<Object> affinity = ignite.affinity(cache.getName());

            for (int i = startFrom; i < startFrom + 100_000; i++) {
                String key = "key" + i;

                if (affinity.isPrimary(ignite.cluster().localNode(), key)) {
                    found.add(key);

                    if (found.size() == cnt)
                        return found;
                }
            }

            throw new IgniteException("Unable to find " + cnt + " keys as primary for cache.");
        }
    }

    /**
     *
     */
    public static class EntryTtlTask implements TestCacheCallable<String, Integer, IgnitePair<Long>> {
        /** Entry key. */
        private final String key;

        /** Check cache for nearness, use DHT cache if it is near. */
        private final boolean useDhtForNearCache;

        /**
         * @param key Entry key.
         * @param useDhtForNearCache Check cache for nearness, use DHT cache if it is near.
         */
        public EntryTtlTask(String key, boolean useDhtForNearCache) {
            this.key = key;
            this.useDhtForNearCache = useDhtForNearCache;
        }

        /** {@inheritDoc} */
        @Override public IgnitePair<Long> call(Ignite ignite, IgniteCache<String, Integer> cache) throws Exception {
            GridCacheAdapter<?, ?> internalCache = internalCache0(cache);

            if (useDhtForNearCache && internalCache.context().isNear())
                internalCache = internalCache.context().near().dht();

            GridCacheEntryEx entry = internalCache.entryEx(key);

            entry.unswap();

            IgnitePair<Long> pair = new IgnitePair<>(entry.ttl(), entry.expireTime());

            if (!entry.isNear())
                entry.context().cache().removeEntry(entry);

            return  pair;
        }
    }

    /**
     *
     */
    private static class CheckIteratorTask extends TestIgniteIdxCallable<Void> {
        /**
         * @param idx Index.
         */
        @Override public Void call(int idx) throws Exception {
            GridCacheContext<String, Integer> ctx = ((IgniteKernal)ignite).<String, Integer>internalCache(DEFAULT_CACHE_NAME).context();
            GridCacheQueryManager queries = ctx.queries();

            ConcurrentMap<UUID, Map<Long, GridFutureAdapter<?>>> map = GridTestUtils.getFieldValue(queries,
                GridCacheQueryManager.class, "qryIters");

            for (Map<Long, GridFutureAdapter<?>> map1 : map.values())
                assertTrue("Iterators not removed for grid " + idx, map1.isEmpty());

            return null;
        }
    }

    /**
     *
     */
    private static class PrintIteratorStateTask extends TestIgniteIdxCallable<Void> {
        /** */
        @LoggerResource
        private IgniteLogger log;

        /**
         * @param idx Index.
         */
        @Override public Void call(int idx) throws Exception {
            GridCacheContext<String, Integer> ctx = ((IgniteKernal)ignite).<String, Integer>internalCache(DEFAULT_CACHE_NAME).context();
            GridCacheQueryManager queries = ctx.queries();

            ConcurrentMap<UUID, Map<Long, GridFutureAdapter<?>>> map = GridTestUtils.getFieldValue(queries,
                GridCacheQueryManager.class, "qryIters");

            for (Map<Long, GridFutureAdapter<?>> map1 : map.values()) {
                if (!map1.isEmpty()) {
                    log.warning("Iterators leak detected at grid: " + idx);

                    for (Map.Entry<Long, GridFutureAdapter<?>> entry : map1.entrySet())
                        log.warning(entry.getKey() + "; " + entry.getValue());
                }
            }

            return null;
        }
    }

    /**
     *
     */
    private static class RemoveAndReturnNullEntryProcessor implements
        EntryProcessor<String, Integer, Integer>, Serializable {

        /** {@inheritDoc} */
        @Override public Integer process(MutableEntry<String, Integer> e, Object... args) {
            e.remove();

            return null;
        }
    }

    /**
     *
     */
    private static class CheckEntriesDeletedTask extends TestIgniteIdxRunnable {
        /** */
        private final int cnt;

        /**
         * @param cnt Keys count.
         */
        public CheckEntriesDeletedTask(int cnt) {
            this.cnt = cnt;
        }

        /** {@inheritDoc} */
        @Override public void run(int idx) throws Exception {
            for (int i = 0; i < cnt; i++) {
                String key = String.valueOf(i);

                GridCacheContext<String, Integer> ctx = ((IgniteKernal)ignite).<String, Integer>internalCache(DEFAULT_CACHE_NAME).context();

                if (ctx.isNear())
                    ctx = ctx.near().dht().context();

                GridCacheEntryEx entry = ctx.cache().peekEx(key);

<<<<<<< HEAD
                if (ignite.affinity(DEFAULT_CACHE_NAME).mapKeyToPrimaryAndBackupsList(key).contains(((IgniteKernal)ignite).localNode())) {
=======
                if (ctx.deferredDelete() && ignite.affinity(DEFAULT_CACHE_NAME).mapKeyToPrimaryAndBackups(key).contains(((IgniteKernal)ignite).localNode())) {
>>>>>>> 4ce68267
                    assertNotNull(entry);
                    assertTrue(entry.deleted());
                }
                else
                    assertNull(entry);
            }
        }
    }

    /**
     *
     */
    private static class CheckKeySizeTask extends TestIgniteIdxRunnable {
        /** Keys. */
        private final Collection<String> keys;

        /**
         * @param keys Keys.
         */
        public CheckKeySizeTask(Collection<String> keys) {
            this.keys = keys;
        }

        /** {@inheritDoc} */
        @Override public void run(int idx) throws Exception {
            GridCacheContext<String, Integer> ctx = ((IgniteKernal)ignite).<String, Integer>internalCache(DEFAULT_CACHE_NAME).context();

            int size = 0;

            for (String key : keys)
                if (ctx.affinity().keyLocalNode(key, ctx.discovery().topologyVersionEx()))
                    size++;

            assertEquals("Incorrect key size on cache #" + idx, size, ignite.cache(DEFAULT_CACHE_NAME).localSize(ALL));
        }
    }

    /**
     *
     */
    private static class FailedEntryProcessor implements EntryProcessor<String, Integer, Integer>, Serializable {
        /** {@inheritDoc} */
        @Override public Integer process(MutableEntry<String, Integer> e, Object... args) {
            throw new EntryProcessorException("Test entry processor exception.");
        }
    }

    /**
     *
     */
    private static class TestValue implements Serializable {
        /** */
        private int val;

        /**
         * @param val Value.
         */
        TestValue(int val) {
            this.val = val;
        }

        /**
         * @return Value.
         */
        public int value() {
            return val;
        }

        /** {@inheritDoc} */
        @Override public boolean equals(Object o) {
            if (this == o)
                return true;

            if (!(o instanceof TestValue))
                return false;

            TestValue value = (TestValue)o;

            if (val != value.val)
                return false;

            return true;
        }

        /** {@inheritDoc} */
        @Override public int hashCode() {
            return val;
        }
    }

    /**
     * Dummy Service.
     */
    public interface DummyService {
        /**
         *
         */
        public void noop();
    }

    /**
     * No-op test service.
     */
    public static class DummyServiceImpl implements DummyService, Service {
        /** */
        private static final long serialVersionUID = 0L;

        /** {@inheritDoc} */
        @Override public void noop() {
            // No-op.
        }

        /** {@inheritDoc} */
        @Override public void cancel(ServiceContext ctx) {
            System.out.println("Cancelling service: " + ctx.name());
        }

        /** {@inheritDoc} */
        @Override public void init(ServiceContext ctx) throws Exception {
            System.out.println("Initializing service: " + ctx.name());
        }

        /** {@inheritDoc} */
        @Override public void execute(ServiceContext ctx) {
            System.out.println("Executing service: " + ctx.name());
        }
    }

    /**
     *
     */
    public static class CacheEventListener implements IgniteBiPredicate<UUID, CacheEvent>, IgnitePredicate<CacheEvent> {
        /** */
        public final LinkedBlockingQueue<CacheEvent> evts = new LinkedBlockingQueue<>();

        /** {@inheritDoc} */
        @Override public boolean apply(UUID uuid, CacheEvent evt) {
            evts.add(evt);

            return true;
        }

        /** {@inheritDoc} */
        @Override public boolean apply(CacheEvent evt) {
            evts.add(evt);

            return true;
        }
    }
}<|MERGE_RESOLUTION|>--- conflicted
+++ resolved
@@ -6723,11 +6723,7 @@
 
                 GridCacheEntryEx entry = ctx.cache().peekEx(key);
 
-<<<<<<< HEAD
-                if (ignite.affinity(DEFAULT_CACHE_NAME).mapKeyToPrimaryAndBackupsList(key).contains(((IgniteKernal)ignite).localNode())) {
-=======
-                if (ctx.deferredDelete() && ignite.affinity(DEFAULT_CACHE_NAME).mapKeyToPrimaryAndBackups(key).contains(((IgniteKernal)ignite).localNode())) {
->>>>>>> 4ce68267
+                if (ctx.deferredDelete() && ignite.affinity(DEFAULT_CACHE_NAME).mapKeyToPrimaryAndBackupsList(key).contains(((IgniteKernal)ignite).localNode())) {
                     assertNotNull(entry);
                     assertTrue(entry.deleted());
                 }
