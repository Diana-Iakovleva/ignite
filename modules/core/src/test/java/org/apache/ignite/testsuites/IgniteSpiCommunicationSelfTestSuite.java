/*
 * Licensed to the Apache Software Foundation (ASF) under one or more
 * contributor license agreements.  See the NOTICE file distributed with
 * this work for additional information regarding copyright ownership.
 * The ASF licenses this file to You under the Apache License, Version 2.0
 * (the "License"); you may not use this file except in compliance with
 * the License.  You may obtain a copy of the License at
 *
 *      http://www.apache.org/licenses/LICENSE-2.0
 *
 * Unless required by applicable law or agreed to in writing, software
 * distributed under the License is distributed on an "AS IS" BASIS,
 * WITHOUT WARRANTIES OR CONDITIONS OF ANY KIND, either express or implied.
 * See the License for the specific language governing permissions and
 * limitations under the License.
 */

package org.apache.ignite.testsuites;

import junit.framework.TestSuite;
import org.apache.ignite.spi.communication.tcp.GridTcpCommunicationSpiConcurrentConnectSelfTest;
import org.apache.ignite.spi.communication.tcp.GridTcpCommunicationSpiConcurrentConnectSslSelfTest;
import org.apache.ignite.spi.communication.tcp.GridTcpCommunicationSpiConfigSelfTest;
import org.apache.ignite.spi.communication.tcp.GridTcpCommunicationSpiMultithreadedSelfTest;
import org.apache.ignite.spi.communication.tcp.GridTcpCommunicationSpiMultithreadedShmemTest;
import org.apache.ignite.spi.communication.tcp.GridTcpCommunicationSpiRecoveryAckSelfTest;
import org.apache.ignite.spi.communication.tcp.GridTcpCommunicationSpiRecoveryFailureDetectionSelfTest;
import org.apache.ignite.spi.communication.tcp.GridTcpCommunicationSpiRecoveryNoPairedConnectionsTest;
import org.apache.ignite.spi.communication.tcp.GridTcpCommunicationSpiRecoverySelfTest;
import org.apache.ignite.spi.communication.tcp.GridTcpCommunicationSpiRecoverySslSelfTest;
import org.apache.ignite.spi.communication.tcp.GridTcpCommunicationSpiShmemSelfTest;
import org.apache.ignite.spi.communication.tcp.GridTcpCommunicationSpiSslSelfTest;
import org.apache.ignite.spi.communication.tcp.GridTcpCommunicationSpiSslSmallBuffersSelfTest;
import org.apache.ignite.spi.communication.tcp.GridTcpCommunicationSpiStartStopSelfTest;
import org.apache.ignite.spi.communication.tcp.GridTcpCommunicationSpiTcpFailureDetectionSelfTest;
import org.apache.ignite.spi.communication.tcp.GridTcpCommunicationSpiTcpNoDelayOffSelfTest;
import org.apache.ignite.spi.communication.tcp.GridTcpCommunicationSpiTcpSelfTest;
import org.apache.ignite.spi.communication.tcp.IgniteTcpCommunicationRecoveryAckClosureSelfTest;

/**
 * Test suite for all communication SPIs.
 */
public class IgniteSpiCommunicationSelfTestSuite extends TestSuite {
    /**
     * @return Communication SPI tests suite.
     * @throws Exception If failed.
     */
    public static TestSuite suite() throws Exception {
        TestSuite suite = new TestSuite("Communication SPI Test Suite");

        suite.addTest(new TestSuite(GridTcpCommunicationSpiRecoveryAckSelfTest.class));
        suite.addTest(new TestSuite(IgniteTcpCommunicationRecoveryAckClosureSelfTest.class));
        suite.addTest(new TestSuite(GridTcpCommunicationSpiRecoverySelfTest.class));
<<<<<<< HEAD
=======
        suite.addTest(new TestSuite(GridTcpCommunicationSpiRecoveryNoPairedConnectionsTest.class));
>>>>>>> f7d89fdb
        suite.addTest(new TestSuite(GridTcpCommunicationSpiRecoverySslSelfTest.class));

        suite.addTest(new TestSuite(GridTcpCommunicationSpiConcurrentConnectSelfTest.class));
        suite.addTest(new TestSuite(GridTcpCommunicationSpiConcurrentConnectSslSelfTest.class));

        suite.addTest(new TestSuite(GridTcpCommunicationSpiSslSelfTest.class));
        suite.addTest(new TestSuite(GridTcpCommunicationSpiSslSmallBuffersSelfTest.class));

        suite.addTest(new TestSuite(GridTcpCommunicationSpiTcpSelfTest.class));
        suite.addTest(new TestSuite(GridTcpCommunicationSpiTcpNoDelayOffSelfTest.class));
        suite.addTest(new TestSuite(GridTcpCommunicationSpiShmemSelfTest.class));

        suite.addTest(new TestSuite(GridTcpCommunicationSpiStartStopSelfTest.class));

        suite.addTest(new TestSuite(GridTcpCommunicationSpiMultithreadedSelfTest.class));
        suite.addTest(new TestSuite(GridTcpCommunicationSpiMultithreadedShmemTest.class));

        suite.addTest(new TestSuite(GridTcpCommunicationSpiRecoveryFailureDetectionSelfTest.class));
        suite.addTest(new TestSuite(GridTcpCommunicationSpiTcpFailureDetectionSelfTest.class));

        suite.addTest(new TestSuite(GridTcpCommunicationSpiConfigSelfTest.class));

        return suite;
    }
}<|MERGE_RESOLUTION|>--- conflicted
+++ resolved
@@ -51,10 +51,7 @@
         suite.addTest(new TestSuite(GridTcpCommunicationSpiRecoveryAckSelfTest.class));
         suite.addTest(new TestSuite(IgniteTcpCommunicationRecoveryAckClosureSelfTest.class));
         suite.addTest(new TestSuite(GridTcpCommunicationSpiRecoverySelfTest.class));
-<<<<<<< HEAD
-=======
         suite.addTest(new TestSuite(GridTcpCommunicationSpiRecoveryNoPairedConnectionsTest.class));
->>>>>>> f7d89fdb
         suite.addTest(new TestSuite(GridTcpCommunicationSpiRecoverySslSelfTest.class));
 
         suite.addTest(new TestSuite(GridTcpCommunicationSpiConcurrentConnectSelfTest.class));
