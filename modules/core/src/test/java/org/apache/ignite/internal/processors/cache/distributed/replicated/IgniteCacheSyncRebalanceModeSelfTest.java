--- conflicted
+++ resolved
@@ -36,11 +36,7 @@
     public static final int CNT = 100_000;
 
     /** */
-<<<<<<< HEAD
-    public static final String STATIC_CACHE_NAME = "static";
-=======
     private static final String STATIC_CACHE_NAME = "static";
->>>>>>> 6e36a795
 
     /** {@inheritDoc} */
     @Override protected IgniteConfiguration getConfiguration(String gridName) throws Exception {
