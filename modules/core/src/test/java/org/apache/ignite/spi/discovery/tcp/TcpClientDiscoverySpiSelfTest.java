/*
 * Licensed to the Apache Software Foundation (ASF) under one or more
 * contributor license agreements.  See the NOTICE file distributed with
 * this work for additional information regarding copyright ownership.
 * The ASF licenses this file to You under the Apache License, Version 2.0
 * (the "License"); you may not use this file except in compliance with
 * the License.  You may obtain a copy of the License at
 *
 *      http://www.apache.org/licenses/LICENSE-2.0
 *
 * Unless required by applicable law or agreed to in writing, software
 * distributed under the License is distributed on an "AS IS" BASIS,
 * WITHOUT WARRANTIES OR CONDITIONS OF ANY KIND, either express or implied.
 * See the License for the specific language governing permissions and
 * limitations under the License.
 */

package org.apache.ignite.spi.discovery.tcp;

import java.io.IOException;
import java.io.OutputStream;
import java.net.InetSocketAddress;
import java.net.Socket;
import java.util.ArrayList;
import java.util.Collection;
import java.util.Collections;
import java.util.UUID;
import java.util.concurrent.Callable;
import java.util.concurrent.CountDownLatch;
import java.util.concurrent.TimeUnit;
import java.util.concurrent.atomic.AtomicBoolean;
import java.util.concurrent.atomic.AtomicInteger;
import org.apache.ignite.Ignite;
import org.apache.ignite.IgniteCheckedException;
import org.apache.ignite.IgniteInterruptedException;
import org.apache.ignite.IgniteMessaging;
import org.apache.ignite.IgniteState;
import org.apache.ignite.Ignition;
import org.apache.ignite.IgnitionListener;
import org.apache.ignite.cluster.ClusterNode;
import org.apache.ignite.configuration.IgniteConfiguration;
import org.apache.ignite.events.DiscoveryEvent;
import org.apache.ignite.events.Event;
import org.apache.ignite.internal.IgniteEx;
import org.apache.ignite.internal.IgniteInternalFuture;
import org.apache.ignite.internal.IgniteNodeAttributes;
import org.apache.ignite.internal.util.GridConcurrentHashSet;
import org.apache.ignite.internal.util.lang.GridAbsPredicate;
import org.apache.ignite.internal.util.lang.IgniteInClosure2X;
import org.apache.ignite.internal.util.typedef.CIX2;
import org.apache.ignite.internal.util.typedef.F;
import org.apache.ignite.internal.util.typedef.G;
import org.apache.ignite.internal.util.typedef.PA;
import org.apache.ignite.internal.util.typedef.X;
import org.apache.ignite.internal.util.typedef.internal.U;
import org.apache.ignite.lang.IgniteBiPredicate;
import org.apache.ignite.lang.IgniteInClosure;
import org.apache.ignite.lang.IgnitePredicate;
import org.apache.ignite.resources.IgniteInstanceResource;
import org.apache.ignite.spi.IgniteSpiException;
import org.apache.ignite.spi.IgniteSpiOperationTimeoutException;
import org.apache.ignite.spi.IgniteSpiOperationTimeoutHelper;
import org.apache.ignite.spi.discovery.tcp.internal.TcpDiscoveryNode;
import org.apache.ignite.spi.discovery.tcp.ipfinder.TcpDiscoveryIpFinder;
import org.apache.ignite.spi.discovery.tcp.ipfinder.vm.TcpDiscoveryVmIpFinder;
import org.apache.ignite.spi.discovery.tcp.messages.TcpDiscoveryAbstractMessage;
import org.apache.ignite.spi.discovery.tcp.messages.TcpDiscoveryClientReconnectMessage;
import org.apache.ignite.spi.discovery.tcp.messages.TcpDiscoveryJoinRequestMessage;
import org.apache.ignite.spi.discovery.tcp.messages.TcpDiscoveryNodeAddFinishedMessage;
import org.apache.ignite.spi.discovery.tcp.messages.TcpDiscoveryNodeAddedMessage;
import org.apache.ignite.testframework.GridTestUtils;
import org.apache.ignite.testframework.junits.common.GridCommonAbstractTest;
import org.jetbrains.annotations.Nullable;

import static java.util.concurrent.TimeUnit.MILLISECONDS;
import static java.util.concurrent.TimeUnit.MINUTES;
import static org.apache.ignite.events.EventType.EVT_CLIENT_NODE_DISCONNECTED;
import static org.apache.ignite.events.EventType.EVT_CLIENT_NODE_RECONNECTED;
import static org.apache.ignite.events.EventType.EVT_NODE_FAILED;
import static org.apache.ignite.events.EventType.EVT_NODE_JOINED;
import static org.apache.ignite.events.EventType.EVT_NODE_LEFT;
import static org.apache.ignite.events.EventType.EVT_NODE_SEGMENTED;

/**
 * Client-based discovery tests.
 */
public class TcpClientDiscoverySpiSelfTest extends GridCommonAbstractTest {
    /** */
    private static final TcpDiscoveryIpFinder IP_FINDER = new TcpDiscoveryVmIpFinder(true);

    /** */
    protected static final AtomicInteger srvIdx = new AtomicInteger();

    /** */
    private static final AtomicInteger clientIdx = new AtomicInteger();

    /** */
    protected static Collection<UUID> srvNodeIds;

    /** */
    private static Collection<UUID> clientNodeIds;

    /** */
    private static int clientsPerSrv;

    /** */
    private static CountDownLatch srvJoinedLatch;

    /** */
    private static CountDownLatch srvLeftLatch;

    /** */
    private static CountDownLatch srvFailedLatch;

    /** */
    private static CountDownLatch clientJoinedLatch;

    /** */
    private static CountDownLatch clientLeftLatch;

    /** */
    private static CountDownLatch clientFailedLatch;

    /** */
    private static CountDownLatch msgLatch;

    /** */
    private UUID nodeId;

    /** */
    protected TcpDiscoveryVmIpFinder clientIpFinder;

    /** */
    private long joinTimeout = TcpDiscoverySpi.DFLT_JOIN_TIMEOUT;

    /** */
    protected long netTimeout = TcpDiscoverySpi.DFLT_NETWORK_TIMEOUT;

    /** */
    private boolean longSockTimeouts;

    /** */
    private int maxMissedClientHbs = TcpDiscoverySpi.DFLT_MAX_MISSED_CLIENT_HEARTBEATS;

    /** */
    private IgniteInClosure2X<TcpDiscoveryAbstractMessage, Socket> afterWrite;

    /** */
    private boolean reconnectDisabled;

    /** {@inheritDoc} */
    @Override protected IgniteConfiguration getConfiguration(String gridName) throws Exception {
        IgniteConfiguration cfg = super.getConfiguration(gridName);

        TcpDiscoverySpi disco = getDiscoverySpi();

        disco.setMaxMissedClientHeartbeats(maxMissedClientHbs);

        if (gridName.startsWith("server"))
            disco.setIpFinder(IP_FINDER);
        else if (gridName.startsWith("client")) {
            cfg.setClientMode(true);

            TcpDiscoveryVmIpFinder ipFinder;

            if (clientIpFinder != null)
                ipFinder = clientIpFinder;
            else {
                ipFinder = new TcpDiscoveryVmIpFinder();

                String addr = new ArrayList<>(IP_FINDER.getRegisteredAddresses()).
                    get((clientIdx.get() - 1) / clientsPerSrv).toString();

                if (addr.startsWith("/"))
                    addr = addr.substring(1);

                ipFinder.setAddresses(Collections.singletonList(addr));
            }

            disco.setIpFinder(ipFinder);

            String nodeId = cfg.getNodeId().toString();

            nodeId = "cc" + nodeId.substring(2);

            cfg.setNodeId(UUID.fromString(nodeId));
        }
        else
            throw new IllegalArgumentException();

        if (useFailureDetectionTimeout())
            cfg.setFailureDetectionTimeout(failureDetectionTimeout());
        else {
            if (longSockTimeouts) {
                disco.setAckTimeout(2000);
                disco.setSocketTimeout(2000);
            }
            else {
                disco.setAckTimeout(gridName.startsWith("client") ? TcpDiscoverySpi.DFLT_ACK_TIMEOUT_CLIENT :
                    TcpDiscoverySpi.DFLT_ACK_TIMEOUT);
                disco.setSocketTimeout(gridName.startsWith("client") ? TcpDiscoverySpi.DFLT_SOCK_TIMEOUT_CLIENT :
                    TcpDiscoverySpi.DFLT_SOCK_TIMEOUT);
            }
        }

        disco.setJoinTimeout(joinTimeout);
        disco.setNetworkTimeout(netTimeout);

        disco.setClientReconnectDisabled(reconnectDisabled);

        if (disco instanceof TestTcpDiscoverySpi)
            ((TestTcpDiscoverySpi)disco).afterWrite(afterWrite);

        cfg.setDiscoverySpi(disco);

        if (nodeId != null)
            cfg.setNodeId(nodeId);

        return cfg;
    }

    /**
     * Returns TCP Discovery SPI instance to use in a test.
     * @return TCP Discovery SPI.
     */
    protected TcpDiscoverySpi getDiscoverySpi() {
        return new TestTcpDiscoverySpi();
    }

    /** {@inheritDoc} */
    @Override protected void beforeTest() throws Exception {
        Collection<InetSocketAddress> addrs = IP_FINDER.getRegisteredAddresses();

        if (!F.isEmpty(addrs))
            IP_FINDER.unregisterAddresses(addrs);

        srvIdx.set(0);
        clientIdx.set(0);

        srvNodeIds = new GridConcurrentHashSet<>();
        clientNodeIds = new GridConcurrentHashSet<>();

        clientsPerSrv = 2;
    }

    /** {@inheritDoc} */
    @Override protected void afterTest() throws Exception {
        stopAllClients(true);
        stopAllServers(true);

        nodeId = null;
        clientIpFinder = null;
        joinTimeout = TcpDiscoverySpi.DFLT_JOIN_TIMEOUT;
        netTimeout = TcpDiscoverySpi.DFLT_NETWORK_TIMEOUT;
        longSockTimeouts = false;

        assert G.allGrids().isEmpty();
    }

    /**
     * Checks whether to use failure detection timeout instead of setting explicit timeouts.
     *
     * @return {@code true} if use.
     */
    protected boolean useFailureDetectionTimeout() {
        return false;
    }

    /**
     * Gets failure detection timeout to use.
     *
     * @return Failure detection timeout.
     */
    protected long failureDetectionTimeout() {
        return 0;
    }

    /**
     * @throws Exception If failed.
     */
    public void testJoinTimeout() throws Exception {
        clientIpFinder = new TcpDiscoveryVmIpFinder();
        joinTimeout = 1000;

        try {
            startClientNodes(1);

            fail("Client cannot be start because no server nodes run");
        }
        catch (IgniteCheckedException e) {
            IgniteSpiException spiEx = e.getCause(IgniteSpiException.class);

            assert spiEx != null : e;

            assert spiEx.getMessage().contains("Join process timed out") : spiEx.getMessage();
        }
    }

    /**
     * @throws Exception If failed.
     */
    public void testClientNodeJoin() throws Exception {
        startServerNodes(3);
        startClientNodes(3);

        checkNodes(3, 3);

        srvJoinedLatch = new CountDownLatch(3);
        clientJoinedLatch = new CountDownLatch(3);

        attachListeners(3, 3);

        startClientNodes(1);

        await(srvJoinedLatch);
        await(clientJoinedLatch);

        checkNodes(3, 4);
    }

    /**
     * @throws Exception If failed.
     */
    public void testClientNodeLeave() throws Exception {
        startServerNodes(3);
        startClientNodes(3);

        checkNodes(3, 3);

        srvLeftLatch = new CountDownLatch(3);
        clientLeftLatch = new CountDownLatch(2);

        attachListeners(3, 3);

        stopGrid("client-2");

        await(srvLeftLatch);
        await(clientLeftLatch);

        checkNodes(3, 2);
    }

    /**
     * @throws Exception If failed.
     */
    public void testClientNodeFail() throws Exception {
        startServerNodes(3);
        startClientNodes(3);

        checkNodes(3, 3);

        srvFailedLatch = new CountDownLatch(3);
        clientFailedLatch = new CountDownLatch(2);

        attachListeners(3, 3);

        failClient(2);

        await(srvFailedLatch);
        await(clientFailedLatch);

        checkNodes(3, 2);
    }

    /**
     * @throws Exception If failed.
     */
    public void testServerNodeJoin() throws Exception {
        startServerNodes(3);
        startClientNodes(3);

        checkNodes(3, 3);

        srvJoinedLatch = new CountDownLatch(3);
        clientJoinedLatch = new CountDownLatch(3);

        attachListeners(3, 3);

        startServerNodes(1);

        await(srvJoinedLatch);
        await(clientJoinedLatch);

        checkNodes(4, 3);
    }

    /**
     * @throws Exception If failed.
     */
    public void testServerNodeLeave() throws Exception {
        startServerNodes(3);
        startClientNodes(3);

        checkNodes(3, 3);

        srvLeftLatch = new CountDownLatch(2);
        clientLeftLatch = new CountDownLatch(3);

        attachListeners(3, 3);

        stopGrid("server-2");

        await(srvLeftLatch);
        await(clientLeftLatch);

        checkNodes(2, 3);
    }

    /**
     * @throws Exception If failed.
     */
    public void testServerNodeFail() throws Exception {
        startServerNodes(3);
        startClientNodes(3);

        checkNodes(3, 3);

        srvFailedLatch = new CountDownLatch(2);
        clientFailedLatch = new CountDownLatch(3);

        attachListeners(3, 3);

        assert ((TcpDiscoverySpi)G.ignite("server-2").configuration().getDiscoverySpi()).clientWorkerCount() == 0;

        failServer(2);

        await(srvFailedLatch);
        await(clientFailedLatch);

        checkNodes(2, 3);
    }

    /**
     * @throws Exception If failed.
     */
    public void testPing() throws Exception {
        startServerNodes(2);
        startClientNodes(1);

        Ignite srv0 = G.ignite("server-0");
        Ignite srv1 = G.ignite("server-1");
        Ignite client = G.ignite("client-0");

        assert ((IgniteEx)srv0).context().discovery().pingNode(client.cluster().localNode().id());
        assert ((IgniteEx)srv1).context().discovery().pingNode(client.cluster().localNode().id());

        assert ((IgniteEx)client).context().discovery().pingNode(srv0.cluster().localNode().id());
        assert ((IgniteEx)client).context().discovery().pingNode(srv1.cluster().localNode().id());
    }

    /**
     * @throws Exception If failed.
     */
    public void testPingFailedNodeFromClient() throws Exception {
        startServerNodes(2);
        startClientNodes(1);

        Ignite srv0 = G.ignite("server-0");
        Ignite srv1 = G.ignite("server-1");
        Ignite client = G.ignite("client-0");

        final CountDownLatch latch = new CountDownLatch(1);

        ((TcpDiscoverySpi)srv1.configuration().getDiscoverySpi()).addIncomeConnectionListener(new IgniteInClosure
            <Socket>() {
            @Override public void apply(Socket sock) {
                try {
                    latch.await();
                }
                catch (InterruptedException e) {
                    throw new RuntimeException(e);
                }
            }
        });

        assert ((IgniteEx)client).context().discovery().pingNode(srv0.cluster().localNode().id());
        assert !((IgniteEx)client).context().discovery().pingNode(srv1.cluster().localNode().id());

        latch.countDown();
    }

    /**
     * @throws Exception If failed.
     */
    public void testPingFailedClientNode() throws Exception {
        startServerNodes(2);
        startClientNodes(1);

        checkNodes(2, 1);

        Ignite srv0 = G.ignite("server-0");
        Ignite srv1 = G.ignite("server-1");
        Ignite client = G.ignite("client-0");

        if (!useFailureDetectionTimeout())
            ((TcpDiscoverySpi)srv0.configuration().getDiscoverySpi()).setAckTimeout(1000);

        ((TestTcpDiscoverySpi)client.configuration().getDiscoverySpi()).pauseSocketWrite();

        assert !((IgniteEx)srv1).context().discovery().pingNode(client.cluster().localNode().id());
        assert !((IgniteEx)srv0).context().discovery().pingNode(client.cluster().localNode().id());

        ((TestTcpDiscoverySpi)client.configuration().getDiscoverySpi()).resumeAll();

        assert ((IgniteEx)srv1).context().discovery().pingNode(client.cluster().localNode().id());
        assert ((IgniteEx)srv0).context().discovery().pingNode(client.cluster().localNode().id());
    }

    /**
     * @throws Exception If failed.
     */
    public void testClientReconnectOnRouterFail() throws Exception {
        clientsPerSrv = 1;

        startServerNodes(3);
        startClientNodes(3);

        checkNodes(3, 3);

        setClientRouter(2, 0);

        srvFailedLatch = new CountDownLatch(2);
        clientFailedLatch = new CountDownLatch(3);

        attachListeners(2, 3);

        failServer(2);

        await(srvFailedLatch);
        await(clientFailedLatch);

        checkNodes(2, 3);
    }

    /**
     * @throws Exception If failed.
     */
    public void testClientReconnectOnNetworkProblem() throws Exception {
        clientsPerSrv = 1;

        startServerNodes(3);
        startClientNodes(3);

        checkNodes(3, 3);

        setClientRouter(2, 0);

        srvFailedLatch = new CountDownLatch(2);
        clientFailedLatch = new CountDownLatch(3);

        attachListeners(2, 3);

        ((TcpDiscoverySpi)G.ignite("client-2").configuration().getDiscoverySpi()).brakeConnection();

        G.ignite("client-2").message().remoteListen(null, new MessageListener()); // Send some discovery message.

        checkNodes(3, 3);
    }

    /**
     * @throws Exception If failed.
     */
    public void testClientReconnectOneServerOneClient() throws Exception {
        clientsPerSrv = 1;

        startServerNodes(1);
        startClientNodes(1);

        checkNodes(1, 1);

        srvLeftLatch = new CountDownLatch(1);
        srvFailedLatch = new CountDownLatch(1);

        attachListeners(1, 0);

        ((TcpDiscoverySpi)G.ignite("client-0").configuration().getDiscoverySpi()).brakeConnection();

        assertFalse(srvFailedLatch.await(2000, TimeUnit.MILLISECONDS));

        assertEquals(1L, srvLeftLatch.getCount());

        checkNodes(1, 1);
    }

    /**
     * @throws Exception If failed.
     */
    public void testClientReconnectTopologyChange1() throws Exception {
        maxMissedClientHbs = 100;

        clientsPerSrv = 1;

        startServerNodes(2);
        startClientNodes(1);

        checkNodes(2, 1);

        srvLeftLatch = new CountDownLatch(3);
        srvFailedLatch = new CountDownLatch(1);

        attachListeners(2, 0);

        Ignite ignite = G.ignite("client-0");

        TestTcpDiscoverySpi spi = ((TestTcpDiscoverySpi)ignite.configuration().getDiscoverySpi());

        spi.pauseAll(false);

        try {
            spi.brakeConnection();

            Ignite g = startGrid("server-" + srvIdx.getAndIncrement());

            g.close();

            spi.resumeAll();

            assertFalse(srvFailedLatch.await(2000, TimeUnit.MILLISECONDS));

            assertEquals(1L, srvLeftLatch.getCount());

            checkNodes(2, 1);
        }
        finally {
            spi.resumeAll();
        }
    }

    /**
     * @throws Exception If failed.
     */
    public void testClientReconnectTopologyChange2() throws Exception {
        maxMissedClientHbs = 100;

        clientsPerSrv = 1;

        startServerNodes(1);
        startClientNodes(1);

        checkNodes(1, 1);

        srvLeftLatch = new CountDownLatch(2);
        srvFailedLatch = new CountDownLatch(1);

        attachListeners(1, 0);

        Ignite ignite = G.ignite("client-0");

        TestTcpDiscoverySpi spi = ((TestTcpDiscoverySpi)ignite.configuration().getDiscoverySpi());

        spi.pauseAll(false);

        try {
            spi.brakeConnection();

            Ignite g = startGrid("server-" + srvIdx.getAndIncrement());

            g.close();

            spi.resumeAll();

            assertFalse(srvFailedLatch.await(2000, TimeUnit.MILLISECONDS));

            assertEquals(1L, srvLeftLatch.getCount());

            checkNodes(1, 1);
        }
        finally {
            spi.resumeAll();
        }
    }

    /**
     * @throws Exception If failed.
     */
    public void testGetMissedMessagesOnReconnect() throws Exception {
        clientsPerSrv = 1;

        startServerNodes(3);
        startClientNodes(2);

        checkNodes(3, 2);

        clientLeftLatch = new CountDownLatch(1);
        srvLeftLatch = new CountDownLatch(2);

        attachListeners(2, 2);

        ((TestTcpDiscoverySpi)G.ignite("client-1").configuration().getDiscoverySpi()).pauseAll(true);

        stopGrid("server-2");

        await(srvLeftLatch);
        await(srvLeftLatch);

        Thread.sleep(500);

        assert G.ignite("client-0").cluster().nodes().size() == 4;
        assert G.ignite("client-1").cluster().nodes().size() == 5;

        clientLeftLatch = new CountDownLatch(1);

        ((TestTcpDiscoverySpi)G.ignite("client-1").configuration().getDiscoverySpi()).resumeAll();

        await(clientLeftLatch);

        checkNodes(2, 2);
    }

    /**
     * @throws Exception If failed.
     */
    public void testClientSegmentation() throws Exception {
        clientsPerSrv = 1;

        reconnectDisabled = true;

        startServerNodes(3);
        startClientNodes(3);

        checkNodes(3, 3);

        srvFailedLatch = new CountDownLatch(2 + 2);
        clientFailedLatch = new CountDownLatch(2 + 2);

        attachListeners(2, 2);

        final CountDownLatch client2StoppedLatch = new CountDownLatch(1);

        IgnitionListener lsnr = new IgnitionListener() {
            @Override public void onStateChange(@Nullable String name, IgniteState state) {
                if (state == IgniteState.STOPPED_ON_SEGMENTATION)
                    client2StoppedLatch.countDown();
            }
        };
        G.addListener(lsnr);

        final TcpDiscoverySpi disco = (TcpDiscoverySpi)G.ignite("client-2").configuration().getDiscoverySpi();

        try {
            log.info("Fail server: " + 2);

            failServer(2);

            await(srvFailedLatch);
            await(clientFailedLatch);

            await(client2StoppedLatch);

            checkNodes(2, 2);
        }
        finally {
            G.removeListener(lsnr);
        }

        assert disco.getRemoteNodes().isEmpty();
    }

    /**
     * @throws Exception If failed.
     */
    public void testClientNodeJoinOneServer() throws Exception {
        startServerNodes(1);

        srvJoinedLatch = new CountDownLatch(1);

        attachListeners(1, 0);

        startClientNodes(1);

        await(srvJoinedLatch);

        checkNodes(1, 1);
    }

    /**
     * @throws Exception If failed.
     */
    public void testClientNodeLeaveOneServer() throws Exception {
        startServerNodes(1);
        startClientNodes(1);

        checkNodes(1, 1);

        srvLeftLatch = new CountDownLatch(1);

        attachListeners(1, 0);

        stopGrid("client-0");

        await(srvLeftLatch);

        checkNodes(1, 0);
    }

    /**
     * @throws Exception If failed.
     */
    public void testClientNodeFailOneServer() throws Exception {
        fail("https://issues.apache.org/jira/browse/IGNITE-1776");

        startServerNodes(1);
        startClientNodes(1);

        checkNodes(1, 1);

        srvFailedLatch = new CountDownLatch(1);

        attachListeners(1, 0);

        failClient(0);

        await(srvFailedLatch);

        checkNodes(1, 0);
    }

    /**
     * @throws Exception If failed.
     */
    public void testClientAndRouterFail() throws Exception {
        startServerNodes(2);
        startClientNodes(2);

        checkNodes(2, 2);

        srvFailedLatch = new CountDownLatch(2);
        clientFailedLatch = new CountDownLatch(2);

        attachListeners(1, 1);

        ((TcpDiscoverySpi)G.ignite("server-1").configuration().getDiscoverySpi()).addSendMessageListener(new IgniteInClosure<TcpDiscoveryAbstractMessage>() {
            @Override public void apply(TcpDiscoveryAbstractMessage msg) {
                try {
                    Thread.sleep(1000000);
                } catch (InterruptedException ignored) {
                    Thread.interrupted();
                }
            }
        });
        failClient(1);
        failServer(1);

        await(srvFailedLatch);
        await(clientFailedLatch);

        checkNodes(1, 1);
    }

    /**
     * @throws Exception If failed.
     */
    public void testMetrics() throws Exception {
        startServerNodes(3);
        startClientNodes(3);

        checkNodes(3, 3);

        attachListeners(3, 3);

        assertTrue(checkMetrics(3, 3, 0));

        G.ignite("client-0").compute().broadcast(F.noop());

        assertTrue(GridTestUtils.waitForCondition(new PA() {
            @Override public boolean apply() {
                return checkMetrics(3, 3, 1);
            }
        }, 10000));

        checkMetrics(3, 3, 1);

        G.ignite("server-0").compute().broadcast(F.noop());

        assertTrue(GridTestUtils.waitForCondition(new PA() {
            @Override public boolean apply() {
                return checkMetrics(3, 3, 2);
            }
        }, 10000));
    }

    /**
     * @param srvCnt Number of Number of server nodes.
     * @param clientCnt Number of client nodes.
     * @param execJobsCnt Expected number of executed jobs.
     * @return Whether metrics are correct.
     */
    private boolean checkMetrics(int srvCnt, int clientCnt, int execJobsCnt) {
        for (int i = 0; i < srvCnt; i++) {
            Ignite g = G.ignite("server-" + i);

            for (ClusterNode n : g.cluster().nodes()) {
                if (n.metrics().getTotalExecutedJobs() != (n.isClient() ? 0 : execJobsCnt))
                    return false;
            }
        }

        for (int i = 0; i < clientCnt; i++) {
            Ignite g = G.ignite("client-" + i);

            for (ClusterNode n : g.cluster().nodes()) {
                if (n.metrics().getTotalExecutedJobs() != (n.isClient() ? 0 : execJobsCnt))
                    return false;
            }
        }

        return true;
    }

    /**
     * @throws Exception If failed.
     */
    public void testDataExchangeFromServer() throws Exception {
        testDataExchange("server-0");
    }

    /**
     * @throws Exception If failed.
     */
    public void testDataExchangeFromClient() throws Exception {
        testDataExchange("client-0");
    }

    /**
     * @param masterName Node name
     * @throws Exception If failed.
     */
    private void testDataExchange(String masterName) throws Exception {
        startServerNodes(2);
        startClientNodes(2);

        checkNodes(2, 2);

        IgniteMessaging msg = grid(masterName).message();

        UUID id = msg.remoteListen(null, new MessageListener());

        try {
            msgLatch = new CountDownLatch(2);

            msg.send(null, "Message 1");

            await(msgLatch);

            startServerNodes(1);
            startClientNodes(1);

            checkNodes(3, 3);

            msgLatch = new CountDownLatch(3);

            msg.send(null, "Message 2");

            await(msgLatch);
        }
        finally {
            msg.stopRemoteListen(id);
        }
    }

    /**
     * @throws Exception If failed.
     */
    public void testDataExchangeFromServer2() throws Exception {
        startServerNodes(2);

        IgniteMessaging msg = grid("server-1").message();

        UUID id = msg.remoteListen(null, new MessageListener());

        try {
            startClientNodes(1);

            assertEquals(G.ignite("server-0").cluster().localNode().id(),
                ((TcpDiscoveryNode) G.ignite("client-0").cluster().localNode()).clientRouterNodeId());

            checkNodes(2, 1);

            msgLatch = new CountDownLatch(3);

            msg.send(null, "Message");

            await(msgLatch);
        }
        finally {
            msg.stopRemoteListen(id);
        }
    }


    /**
     * @throws Exception If any error occurs.
     */
    public void testDuplicateId() throws Exception {
        startServerNodes(2);

        nodeId = G.ignite("server-1").cluster().localNode().id();

        try {
            startGrid("client-0");

            assert false;
        }
        catch (IgniteCheckedException e) {
            IgniteSpiException spiEx = e.getCause(IgniteSpiException.class);

            assert spiEx != null : e;
            assert spiEx.getMessage().contains("same ID") : spiEx.getMessage();
        }
    }

    /**
     * @throws Exception If any error occurs.
     */
    public void testTimeoutWaitingNodeAddedMessage() throws Exception {
        longSockTimeouts = true;

        startServerNodes(2);

        final CountDownLatch cnt = new CountDownLatch(1);

        ((TcpDiscoverySpi)G.ignite("server-1").configuration().getDiscoverySpi()).addSendMessageListener(
            new IgniteInClosure<TcpDiscoveryAbstractMessage>() {
                @Override public void apply(TcpDiscoveryAbstractMessage msg) {
                    try {
                        cnt.await(10, MINUTES);
                    }
                    catch (InterruptedException e) {
                        Thread.currentThread().interrupt();

                        throw new IgniteInterruptedException(e);
                    }
                }
            });

        try {
            netTimeout = 500;

            startGrid("client-0");

            assert false;
        }
        catch (IgniteCheckedException e) {
            cnt.countDown();

            IgniteSpiException spiEx = e.getCause(IgniteSpiException.class);

            assert spiEx != null : e;
            assert spiEx.getMessage().contains("Join process timed out") : spiEx.getMessage();
        }
    }

    /**
     * @throws Exception If any error occurs.
     */
    public void testGridStartTime() throws Exception {
        startServerNodes(2);

        startClientNodes(2);

        long startTime = -1;

        for (Ignite g : G.allGrids()) {
            IgniteEx kernal = (IgniteEx)g;

            assertTrue(kernal.context().discovery().gridStartTime() > 0);

            if (startTime == -1)
                startTime = kernal.context().discovery().gridStartTime();
            else
                assertEquals(startTime, kernal.context().discovery().gridStartTime());
        }
    }

    /**
     * @throws Exception If failed.
     */
    public void testJoinError() throws Exception {
        fail("https://issues.apache.org/jira/browse/IGNITE-1624");

        startServerNodes(1);

        Ignite ignite = G.ignite("server-0");

        TestTcpDiscoverySpi srvSpi = ((TestTcpDiscoverySpi)ignite.configuration().getDiscoverySpi());

        srvSpi.failNodeAddedMessage();

        startClientNodes(1);

        checkNodes(1, 1);
    }

    /**
     * @throws Exception If failed.
     */
    public void testJoinError2() throws Exception {
        startServerNodes(1);

        Ignite ignite = G.ignite("server-0");

        TestTcpDiscoverySpi srvSpi = ((TestTcpDiscoverySpi)ignite.configuration().getDiscoverySpi());

        srvSpi.failNodeAddedMessage();
        srvSpi.failClientReconnectMessage();

        startClientNodes(1);

        checkNodes(1, 1);
    }

    /**
     * @throws Exception If failed.
     */
    public void testJoinError3() throws Exception {
        startServerNodes(1);

        Ignite ignite = G.ignite("server-0");

        TestTcpDiscoverySpi srvSpi = ((TestTcpDiscoverySpi)ignite.configuration().getDiscoverySpi());

        srvSpi.failNodeAddFinishedMessage();

        startClientNodes(1);

        checkNodes(1, 1);
    }

    /**
     * @throws Exception If failed.
     */
    public void testJoinErrorMissedAddFinishedMessage1() throws Exception {
        missedAddFinishedMessage(true);
    }

    /**
     * @throws Exception If failed.
     */
    public void testJoinErrorMissedAddFinishedMessage2() throws Exception {
        missedAddFinishedMessage(false);
    }

    /**
     * @param singleSrv If {@code true} starts one server node two otherwise.
     * @throws Exception If failed.
     */
    private void missedAddFinishedMessage(boolean singleSrv) throws Exception {
        int srvs = singleSrv ? 1 : 2;

        startServerNodes(srvs);

        afterWrite = new CIX2<TcpDiscoveryAbstractMessage, Socket>() {
            private boolean first = true;

            @Override public void applyx(TcpDiscoveryAbstractMessage msg, Socket sock) throws IgniteCheckedException {
                if (first && (msg instanceof TcpDiscoveryJoinRequestMessage)) {
                    first = false;

                    log.info("Close socket after message write [msg=" + msg + "]");

                    try {
                        sock.close();
                    }
                    catch (IOException e) {
                        throw new IgniteCheckedException(e);
                    }

                    log.info("Delay after message write [msg=" + msg + "]");

                    U.sleep(5000); // Wait when server process join request.
                }
            }
        };

        Ignite srv = singleSrv ? G.ignite("server-0") : G.ignite("server-1");

        TcpDiscoveryNode srvNode = (TcpDiscoveryNode)srv.cluster().localNode();

        assertEquals(singleSrv ? 1 : 2, srvNode.order());

        clientIpFinder = new TcpDiscoveryVmIpFinder();

        clientIpFinder.setAddresses(Collections.singleton("localhost:" + srvNode.discoveryPort()));

        startClientNodes(1);

        TcpDiscoveryNode clientNode = (TcpDiscoveryNode)G.ignite("client-0").cluster().localNode();

        assertEquals(srvNode.id(), clientNode.clientRouterNodeId());

        checkNodes(srvs, 1);
    }

    /**
     * @throws Exception If failed.
     */
    public void testClientMessageWorkerStartSingleServer() throws Exception {
        clientMessageWorkerStart(1, 1);
    }

    /**
     * @throws Exception If failed.
     */
    public void testClientMessageWorkerStartTwoServers1() throws Exception {
        clientMessageWorkerStart(2, 1);
    }

    /**
     * @throws Exception If failed.
     */
    public void testClientMessageWorkerStartTwoServers2() throws Exception {
        clientMessageWorkerStart(2, 2);
    }

    /**
     * @param srvs Number of server nodes.
     * @param connectTo What server connect to.
     * @throws Exception If failed.
     */
    private void clientMessageWorkerStart(int srvs, int connectTo) throws Exception {
        startServerNodes(srvs);

        Ignite srv = G.ignite("server-" + (connectTo - 1));

        final TcpDiscoveryNode srvNode = (TcpDiscoveryNode)srv.cluster().localNode();

        assertEquals((long)connectTo, srvNode.order());

        TestTcpDiscoverySpi srvSpi = ((TestTcpDiscoverySpi)srv.configuration().getDiscoverySpi());

        final String client0 = "client-" + clientIdx.getAndIncrement();

        srvSpi.delayJoinAckFor = client0;

        IgniteInternalFuture<?> fut = GridTestUtils.runAsync(new Callable<Object>() {
            @Override public Object call() throws Exception {
                clientIpFinder = new TcpDiscoveryVmIpFinder();

                clientIpFinder.setAddresses(Collections.singleton("localhost:" + srvNode.discoveryPort()));

                Ignite client = startGrid(client0);

                clientIpFinder = null;

                clientNodeIds.add(client.cluster().localNode().id());

                TestTcpDiscoverySpi clientSpi = ((TestTcpDiscoverySpi)client.configuration().getDiscoverySpi());

                assertFalse(clientSpi.invalidResponse());

                TcpDiscoveryNode clientNode = (TcpDiscoveryNode)client.cluster().localNode();

                assertEquals(srvNode.id(), clientNode.clientRouterNodeId());

                return null;
            }
        });

        final String client1 = "client-" + clientIdx.getAndIncrement();

        while (!fut.isDone()) {
            startGrid(client1);

            stopGrid(client1);
        }

        fut.get();

        checkNodes(srvs, 1);
    }

    /**
     * @throws Exception If failed.
     */
    public void testJoinMutlithreaded() throws Exception {
        startServerNodes(1);

        final int CLIENTS = 30;

        clientsPerSrv = CLIENTS;

        GridTestUtils.runMultiThreaded(new Callable<Void>() {
            @Override public Void call() throws Exception {
                Ignite g = startGrid("client-" + clientIdx.getAndIncrement());

                clientNodeIds.add(g.cluster().localNode().id());

                return null;
            }
        }, CLIENTS, "start-client");

        checkNodes(1, CLIENTS);
    }

    /**
     * @throws Exception If failed.
     */
    public void testReconnectAfterFail() throws Exception {
        reconnectAfterFail(false);
    }

    /**
     * @throws Exception If failed.
     */
    public void testReconnectAfterFailTopologyChanged() throws Exception {
        reconnectAfterFail(true);
    }

    /**
     * @param changeTop If {@code true} topology is changed after client disconnects.
     * @throws Exception If failed.
     */
    private void reconnectAfterFail(final boolean changeTop) throws Exception {
        startServerNodes(1);

        startClientNodes(1);

        Ignite srv = G.ignite("server-0");

        TestTcpDiscoverySpi srvSpi = ((TestTcpDiscoverySpi)srv.configuration().getDiscoverySpi());

        Ignite client = G.ignite("client-0");

        final ClusterNode clientNode = client.cluster().localNode();

        final UUID clientId = clientNode.id();

        final TestTcpDiscoverySpi clientSpi = ((TestTcpDiscoverySpi)client.configuration().getDiscoverySpi());

        assertEquals(2L, clientNode.order());

        final CountDownLatch failLatch = new CountDownLatch(1);

        final CountDownLatch joinLatch = new CountDownLatch(1);

        srv.events().localListen(new IgnitePredicate<Event>() {
            @Override public boolean apply(Event evt) {
                info("Server event: " + evt);

                DiscoveryEvent evt0 = (DiscoveryEvent)evt;

                if (evt0.eventNode().id().equals(clientId) && (evt.type() == EVT_NODE_FAILED)) {
                    if (evt.type() == EVT_NODE_FAILED)
                        failLatch.countDown();
                }
                else if (evt.type() == EVT_NODE_JOINED) {
                    TcpDiscoveryNode node = (TcpDiscoveryNode)evt0.eventNode();

                    if ("client-0".equals(node.attribute(IgniteNodeAttributes.ATTR_GRID_NAME))) {
                        assertEquals(changeTop ? 5L : 4L, node.order());

                        joinLatch.countDown();
                    }
                }

                return true;
            }
        }, EVT_NODE_FAILED, EVT_NODE_JOINED);

        final CountDownLatch reconnectLatch = new CountDownLatch(1);

        final CountDownLatch disconnectLatch = new CountDownLatch(1);

        client.events().localListen(new IgnitePredicate<Event>() {
            @Override public boolean apply(Event evt) {
                info("Client event: " + evt);

                if (evt.type() == EVT_CLIENT_NODE_DISCONNECTED) {
                    assertEquals(1, reconnectLatch.getCount());

                    disconnectLatch.countDown();

                    if (changeTop)
                        clientSpi.pauseAll(false);
                }
                else if (evt.type() == EVT_CLIENT_NODE_RECONNECTED) {
                    assertEquals(0, disconnectLatch.getCount());

                    reconnectLatch.countDown();
                }

                return true;
            }
        }, EVT_CLIENT_NODE_DISCONNECTED, EVT_CLIENT_NODE_RECONNECTED);

        srvSpi.failNode(client.cluster().localNode().id(), null);

        if (changeTop) {
            Ignite g = startGrid("server-" + srvIdx.getAndIncrement());

            srvNodeIds.add(g.cluster().localNode().id());

            clientSpi.resumeAll();
        }

        assertTrue(disconnectLatch.await(5000, MILLISECONDS));
        assertTrue(reconnectLatch.await(5000, MILLISECONDS));
        assertTrue(failLatch.await(5000, MILLISECONDS));
        assertTrue(joinLatch.await(5000, MILLISECONDS));

        long topVer = changeTop ? 5L : 4L;

        assertEquals(topVer, client.cluster().localNode().order());

        assertEquals(topVer, client.cluster().topologyVersion());

        Collection<ClusterNode> clientTop = client.cluster().topology(topVer);

        assertEquals(changeTop ? 3 : 2, clientTop.size());

        clientNodeIds.remove(clientId);

        clientNodeIds.add(client.cluster().localNode().id());

        checkNodes(changeTop ? 2 : 1, 1);

        Ignite g = startGrid("server-" + srvIdx.getAndIncrement());

        srvNodeIds.add(g.cluster().localNode().id());

        checkNodes(changeTop ? 3 : 2, 1);
    }

    /**
     * @throws Exception If failed.
     */
    public void testReconnectAfterFailConcurrentJoin() throws Exception {
        startServerNodes(1);

        startClientNodes(1);

        Ignite srv = G.ignite("server-0");

        TestTcpDiscoverySpi srvSpi = ((TestTcpDiscoverySpi)srv.configuration().getDiscoverySpi());

        Ignite client = G.ignite("client-0");

        final ClusterNode clientNode = client.cluster().localNode();

        assertEquals(2L, clientNode.order());

        final CountDownLatch reconnectLatch = new CountDownLatch(1);
        final CountDownLatch disconnectLatch = new CountDownLatch(1);

        client.events().localListen(new IgnitePredicate<Event>() {
            @Override public boolean apply(Event evt) {
                info("Client event: " + evt);

                if (evt.type() == EVT_CLIENT_NODE_DISCONNECTED) {
                    assertEquals(1, reconnectLatch.getCount());

                    disconnectLatch.countDown();
                }
                else if (evt.type() == EVT_CLIENT_NODE_RECONNECTED) {
                    assertEquals(0, disconnectLatch.getCount());

                    reconnectLatch.countDown();
                }

                return true;
            }
        }, EVT_CLIENT_NODE_DISCONNECTED, EVT_CLIENT_NODE_RECONNECTED);

        final int CLIENTS = 20;

        clientsPerSrv = CLIENTS + 1;

        final CountDownLatch latch = new CountDownLatch(1);

        IgniteInternalFuture<?> fut = GridTestUtils.runMultiThreadedAsync(new Callable<Void>() {
            @Override public Void call() throws Exception {
                latch.await();

                Ignite g = startGrid("client-" + clientIdx.getAndIncrement());

                clientNodeIds.add(g.cluster().localNode().id());

                return null;
            }
        }, CLIENTS, "start-client");

        srvSpi.failNode(client.cluster().localNode().id(), null);

        latch.countDown();

        assertTrue(disconnectLatch.await(awaitTime(), MILLISECONDS));
        assertTrue(reconnectLatch.await(awaitTime(), MILLISECONDS));

        clientNodeIds.add(client.cluster().localNode().id());

        fut.get();

        checkNodes(1, CLIENTS + 1);
    }

    /**
     * @throws Exception If failed.
     */
    public void testClientFailReconnectDisabled() throws Exception {
        reconnectDisabled = true;

        startServerNodes(1);

        startClientNodes(1);

        Ignite srv = G.ignite("server-0");

        TestTcpDiscoverySpi srvSpi = ((TestTcpDiscoverySpi)srv.configuration().getDiscoverySpi());

        Ignite client = G.ignite("client-0");

        final CountDownLatch segmentedLatch = new CountDownLatch(1);

        client.events().localListen(new IgnitePredicate<Event>() {
            @Override public boolean apply(Event evt) {
                if (evt.type() == EVT_NODE_SEGMENTED)
                    segmentedLatch.countDown();

                return false;
            }
        }, EVT_NODE_SEGMENTED);

        srvFailedLatch = new CountDownLatch(1);

        attachListeners(1, 0);

        log.info("Fail client node.");

        srvSpi.failNode(client.cluster().localNode().id(), null);

        assertTrue(srvFailedLatch.await(5000, MILLISECONDS));
        assertTrue(segmentedLatch.await(5000, MILLISECONDS));

        checkNodes(1, 0);
    }

    /**
     * @throws Exception If failed.
     */
    public void testReconnectSegmentedAfterJoinTimeoutServerFailed() throws Exception {
        reconnectSegmentedAfterJoinTimeout(true);
    }

    /**
     * @throws Exception If failed.
     */
    public void testReconnectSegmentedAfterJoinTimeoutNetworkError() throws Exception {
        reconnectSegmentedAfterJoinTimeout(false);
    }

    /**
     * @param failSrv If {@code true} fails server, otherwise server does not send join message.
     * @throws Exception If failed.
     */
    protected void reconnectSegmentedAfterJoinTimeout(boolean failSrv) throws Exception {
        netTimeout = 4000;
        joinTimeout = 5000;

        startServerNodes(1);

        startClientNodes(1);

        final Ignite srv = G.ignite("server-0");
        Ignite client = G.ignite("client-0");

        TestTcpDiscoverySpi srvSpi = ((TestTcpDiscoverySpi)srv.configuration().getDiscoverySpi());
        TestTcpDiscoverySpi clientSpi = ((TestTcpDiscoverySpi)client.configuration().getDiscoverySpi());

        final CountDownLatch disconnectLatch = new CountDownLatch(1);
        final CountDownLatch segmentedLatch = new CountDownLatch(1);
        final AtomicBoolean err = new AtomicBoolean(false);

        if (!failSrv) {
            srvFailedLatch = new CountDownLatch(1);

            attachListeners(1, 0);
        }

        client.events().localListen(new IgnitePredicate<Event>() {
            @Override public boolean apply(Event evt) {
                if (evt.type() == EVT_CLIENT_NODE_DISCONNECTED) {
                    log.info("Disconnected event.");

                    assertEquals(1, segmentedLatch.getCount());
                    assertEquals(1, disconnectLatch.getCount());
                    assertFalse(err.get());

                    disconnectLatch.countDown();
                }
                else if (evt.type() == EVT_NODE_SEGMENTED) {
                    log.info("Segmented event.");

                    assertEquals(1, segmentedLatch.getCount());
                    assertEquals(0, disconnectLatch.getCount());
                    assertFalse(err.get());

                    segmentedLatch.countDown();
                }
                else {
                    log.error("Unexpected event: " + evt);

                    err.set(true);
                }

                return true;
            }
        }, EVT_CLIENT_NODE_DISCONNECTED, EVT_CLIENT_NODE_RECONNECTED, EVT_NODE_SEGMENTED);

        if (failSrv) {
            log.info("Fail server.");

            failServer(0);
        }
        else {
            log.info("Fail client connection.");

            srvSpi.failClientReconnect.set(1_000_000);
            srvSpi.skipNodeAdded = true;

            clientSpi.brakeConnection();
        }

        assertTrue(disconnectLatch.await(awaitTime(), MILLISECONDS));

        assertTrue(segmentedLatch.await(awaitTime(), MILLISECONDS));

        waitSegmented(client);

        assertFalse(err.get());

        if (!failSrv) {
            await(srvFailedLatch);

            GridTestUtils.waitForCondition(new GridAbsPredicate() {
                @Override public boolean apply() {
                    return srv.cluster().nodes().size() == 1;
                }
            }, awaitTime());

            checkNodes(1, 0);
        }
    }

    /**
     * @throws Exception If failed.
     */
    public void testReconnectClusterRestart() throws Exception {
        netTimeout = 3000;
        joinTimeout = 60_000;

        final CountDownLatch disconnectLatch = new CountDownLatch(1);
        final CountDownLatch reconnectLatch = new CountDownLatch(1);
        final AtomicBoolean err = new AtomicBoolean(false);

        startServerNodes(1);

        startClientNodes(1);

        Ignite srv = G.ignite("server-0");
        Ignite client = G.ignite("client-0");

        client.events().localListen(new IgnitePredicate<Event>() {
            @Override public boolean apply(Event evt) {
                if (evt.type() == EVT_CLIENT_NODE_DISCONNECTED) {
                    log.info("Disconnected event.");

                    assertEquals(1, reconnectLatch.getCount());
                    assertEquals(1, disconnectLatch.getCount());

                    disconnectLatch.countDown();
                }
                else if (evt.type() == EVT_CLIENT_NODE_RECONNECTED) {
                    log.info("Reconnected event.");

                    assertEquals(1, reconnectLatch.getCount());
                    assertEquals(0, disconnectLatch.getCount());
                    assertFalse(err.get());

                    reconnectLatch.countDown();
                }
                else {
                    log.error("Unexpected event: " + evt);

                    err.set(true);
                }

                return true;
            }
        }, EVT_CLIENT_NODE_DISCONNECTED, EVT_CLIENT_NODE_RECONNECTED, EVT_NODE_SEGMENTED);

        log.info("Stop server.");

        srv.close();

        assertTrue(disconnectLatch.await(awaitTime(), MILLISECONDS));

        srvNodeIds.clear();
        srvIdx.set(0);

        Thread.sleep(3000);

        log.info("Restart server.");

        startServerNodes(1);

        assertTrue(reconnectLatch.await(awaitTime(), MILLISECONDS));

        clientNodeIds.clear();
        clientNodeIds.add(client.cluster().localNode().id());

        checkNodes(1, 1);

        assertFalse(err.get());
    }

    /**
     * @throws Exception If failed.
     */
    public void testDisconnectAfterNetworkTimeout() throws Exception {
        netTimeout = 5000;
        joinTimeout = 60_000;
        maxMissedClientHbs = 2;

        startServerNodes(1);

        startClientNodes(1);

        final Ignite srv = G.ignite("server-0");
        Ignite client = G.ignite("client-0");

        TestTcpDiscoverySpi srvSpi = ((TestTcpDiscoverySpi)srv.configuration().getDiscoverySpi());
        TestTcpDiscoverySpi clientSpi = ((TestTcpDiscoverySpi)client.configuration().getDiscoverySpi());

        final CountDownLatch disconnectLatch = new CountDownLatch(1);
        final CountDownLatch reconnectLatch = new CountDownLatch(1);
        final AtomicBoolean err = new AtomicBoolean(false);

        client.events().localListen(new IgnitePredicate<Event>() {
            @Override public boolean apply(Event evt) {
                if (evt.type() == EVT_CLIENT_NODE_DISCONNECTED) {
                    log.info("Disconnected event.");

                    assertEquals(1, reconnectLatch.getCount());
                    assertEquals(1, disconnectLatch.getCount());
                    assertFalse(err.get());

                    disconnectLatch.countDown();
                }
                else if (evt.type() == EVT_CLIENT_NODE_RECONNECTED) {
                    log.info("Reconnected event.");

                    assertEquals(1, reconnectLatch.getCount());
                    assertEquals(0, disconnectLatch.getCount());
                    assertFalse(err.get());

                    reconnectLatch.countDown();
                }
                else {
                    log.error("Unexpected event: " + evt);

                    err.set(true);
                }

                return true;
            }
        }, EVT_CLIENT_NODE_DISCONNECTED, EVT_CLIENT_NODE_RECONNECTED, EVT_NODE_SEGMENTED);

        log.info("Fail client connection1.");

        srvSpi.failClientReconnect.set(1_000_000);
        srvSpi.skipNodeAdded = true;

        clientSpi.brakeConnection();

        assertTrue(disconnectLatch.await(awaitTime(), MILLISECONDS));

        log.info("Fail client connection2.");

        srvSpi.failClientReconnect.set(0);
        srvSpi.skipNodeAdded = false;

        clientSpi.brakeConnection();

        assertTrue(reconnectLatch.await(awaitTime(), MILLISECONDS));

        clientNodeIds.clear();

        clientNodeIds.add(client.cluster().localNode().id());

        GridTestUtils.waitForCondition(new GridAbsPredicate() {
            @Override
            public boolean apply() {
                return srv.cluster().nodes().size() == 2;
            }
        }, awaitTime());

        checkNodes(1, 1);

        assertFalse(err.get());
    }

    /**
     * @param ignite Ignite.
     * @throws Exception If failed.
     */
    private void waitSegmented(final Ignite ignite) throws Exception {
        GridTestUtils.waitForCondition(new GridAbsPredicate() {
            @Override public boolean apply() {
                return IgniteState.STOPPED_ON_SEGMENTATION == Ignition.state(ignite.name());
            }
        }, 5000);

        assertEquals(IgniteState.STOPPED_ON_SEGMENTATION, Ignition.state(ignite.name()));
    }

    /**
     * @param clientIdx Client index.
     * @param srvIdx Server index.
     * @throws Exception In case of error.
     */
    private void setClientRouter(int clientIdx, int srvIdx) throws Exception {
        TcpDiscoverySpi disco =
            (TcpDiscoverySpi)G.ignite("client-" + clientIdx).configuration().getDiscoverySpi();

        TcpDiscoveryVmIpFinder ipFinder = (TcpDiscoveryVmIpFinder)disco.getIpFinder();

        String addr = new ArrayList<>(IP_FINDER.getRegisteredAddresses()).get(srvIdx).toString();

        if (addr.startsWith("/"))
            addr = addr.substring(1);

        ipFinder.setAddresses(Collections.singletonList(addr));
    }

    /**
     * @param cnt Number of nodes.
     * @throws Exception In case of error.
     */
    protected void startServerNodes(int cnt) throws Exception {
        for (int i = 0; i < cnt; i++) {
            Ignite g = startGrid("server-" + srvIdx.getAndIncrement());

            srvNodeIds.add(g.cluster().localNode().id());
        }
    }

    /**
     * @param cnt Number of nodes.
     * @throws Exception In case of error.
     */
    protected void startClientNodes(int cnt) throws Exception {
        for (int i = 0; i < cnt; i++) {
            Ignite g = startGrid("client-" + clientIdx.getAndIncrement());

            clientNodeIds.add(g.cluster().localNode().id());
        }
    }

    /**
     * @param idx Index.
     */
    private void failServer(int idx) {
        ((TcpDiscoverySpi)G.ignite("server-" + idx).configuration().getDiscoverySpi()).simulateNodeFailure();
    }

    /**
     * @param idx Index.
     */
    private void failClient(int idx) {
        ((TcpDiscoverySpi)G.ignite("client-" + idx).configuration().getDiscoverySpi()).simulateNodeFailure();
    }

    /**
     * @param srvCnt Number of server nodes.
     * @param clientCnt Number of client nodes.
     * @throws Exception If failed.
     */
    private void attachListeners(int srvCnt, int clientCnt) throws Exception {
        if (srvJoinedLatch != null) {
            for (int i = 0; i < srvCnt; i++) {
                G.ignite("server-" + i).events().localListen(new IgnitePredicate<Event>() {
                    @Override public boolean apply(Event evt) {
                        info("Joined event fired on server: " + evt);

                        srvJoinedLatch.countDown();

                        return true;
                    }
                }, EVT_NODE_JOINED);
            }
        }

        if (srvLeftLatch != null) {
            for (int i = 0; i < srvCnt; i++) {
                G.ignite("server-" + i).events().localListen(new IgnitePredicate<Event>() {
                    @Override public boolean apply(Event evt) {
                        info("Left event fired on server: " + evt);

                        srvLeftLatch.countDown();

                        return true;
                    }
                }, EVT_NODE_LEFT);
            }
        }

        if (srvFailedLatch != null) {
            for (int i = 0; i < srvCnt; i++) {
                G.ignite("server-" + i).events().localListen(new IgnitePredicate<Event>() {
                    @Override public boolean apply(Event evt) {
                        info("Failed event fired on server: " + evt);

                        srvFailedLatch.countDown();

                        return true;
                    }
                }, EVT_NODE_FAILED);
            }
        }

        if (clientJoinedLatch != null) {
            for (int i = 0; i < clientCnt; i++) {
                G.ignite("client-" + i).events().localListen(new IgnitePredicate<Event>() {
                    @Override public boolean apply(Event evt) {
                        info("Joined event fired on client: " + evt);

                        clientJoinedLatch.countDown();

                        return true;
                    }
                }, EVT_NODE_JOINED);
            }
        }

        if (clientLeftLatch != null) {
            for (int i = 0; i < clientCnt; i++) {
                G.ignite("client-" + i).events().localListen(new IgnitePredicate<Event>() {
                    @Override public boolean apply(Event evt) {
                        info("Left event fired on client: " + evt);

                        clientLeftLatch.countDown();

                        return true;
                    }
                }, EVT_NODE_LEFT);
            }
        }

        if (clientFailedLatch != null) {
            for (int i = 0; i < clientCnt; i++) {
                G.ignite("client-" + i).events().localListen(new IgnitePredicate<Event>() {
                    @Override public boolean apply(Event evt) {
                        info("Failed event fired on client: " + evt);

                        clientFailedLatch.countDown();

                        return true;
                    }
                }, EVT_NODE_FAILED);
            }
        }
    }

    /**
     * @param srvCnt Number of server nodes.
     * @param clientCnt Number of client nodes.
     */
    protected void checkNodes(int srvCnt, int clientCnt) {
        long topVer = -1;

        for (int i = 0; i < srvCnt; i++) {
            Ignite g = G.ignite("server-" + i);

            assertTrue(srvNodeIds.contains(g.cluster().localNode().id()));

            assertFalse(g.cluster().localNode().isClient());

            checkRemoteNodes(g, srvCnt + clientCnt - 1);

            if (topVer < 0)
                topVer = g.cluster().topologyVersion();
            else
                assertEquals(topVer, g.cluster().topologyVersion());
        }

        for (int i = 0; i < clientCnt; i++) {
            Ignite g = G.ignite("client-" + i);

            ((TcpDiscoverySpi)g.configuration().getDiscoverySpi()).waitForClientMessagePrecessed();

            assertTrue(clientNodeIds.contains(g.cluster().localNode().id()));

            assertTrue(g.cluster().localNode().isClient());

            checkRemoteNodes(g, srvCnt + clientCnt - 1);

            if (topVer < 0)
                topVer = g.cluster().topologyVersion();
            else
                assertEquals(topVer, g.cluster().topologyVersion());
        }
    }

    /**
     * @param ignite Grid.
     * @param expCnt Expected nodes count.
     */
    @SuppressWarnings("TypeMayBeWeakened")
    private void checkRemoteNodes(Ignite ignite, int expCnt) {
        Collection<ClusterNode> nodes = ignite.cluster().forRemotes().nodes();

        assertEquals("Unexpected state for node: " + ignite.name(), expCnt, nodes.size());

        for (ClusterNode node : nodes) {
            UUID id = node.id();

            if (clientNodeIds.contains(id))
                assertTrue(node.isClient());
            else if (srvNodeIds.contains(id))
                assertFalse(node.isClient());
            else
                assert false : "Unexpected node ID: " + id;
        }
    }

    /**
     * @param latch Latch.
     * @throws InterruptedException If interrupted.
     */
    protected void await(CountDownLatch latch) throws InterruptedException {
        assertTrue("Latch count: " + latch.getCount(), latch.await(awaitTime(), MILLISECONDS));
    }

    /**
     * Time to wait for operation completion.
     *
     * @return Time in milliseconds.
     */
    protected long awaitTime() {
        return 10_000;
    }

    /**
     */
    private static class MessageListener implements IgniteBiPredicate<UUID, Object> {
        /** */
        @IgniteInstanceResource
        private Ignite ignite;

        /** {@inheritDoc} */
        @Override public boolean apply(UUID uuid, Object msg) {
            X.println(">>> Received [node=" + ignite.name() + ", msg=" + msg + ']');

            msgLatch.countDown();

            return true;
        }
    }

    /**
     *
     */
    protected static class TestTcpDiscoverySpi extends TcpDiscoverySpi {
        /** */
        private final Object mux = new Object();

        /** */
        private final AtomicBoolean writeLock = new AtomicBoolean();

        /** */
        private final AtomicBoolean openSockLock = new AtomicBoolean();

        /** */
        private AtomicInteger failNodeAdded = new AtomicInteger();

        /** */
        private AtomicInteger failNodeAddFinished = new AtomicInteger();

        /** */
        private AtomicInteger failClientReconnect = new AtomicInteger();

        /** */
        private IgniteInClosure2X<TcpDiscoveryAbstractMessage, Socket> afterWrite;

        /** */
        private volatile boolean invalidRes;

        /** */
        private volatile String delayJoinAckFor;

        /** */
        private volatile boolean skipNodeAdded;

        /**
         * @param lock Lock.
         */
        private void waitFor(AtomicBoolean lock) {
            try {
                synchronized (mux) {
                    while (lock.get())
                        mux.wait();
                }
            }
            catch (InterruptedException e) {
                Thread.currentThread().interrupt();

                throw new RuntimeException(e);
            }
        }

        /**
         * @param afterWrite After write callback.
         */
        void afterWrite(IgniteInClosure2X<TcpDiscoveryAbstractMessage, Socket> afterWrite) {
            this.afterWrite = afterWrite;
        }

        /**
         * @return {@code True} if received unexpected ack.
         */
        boolean invalidResponse() {
            return invalidRes;
        }

        /**
         *
         */
        void failNodeAddedMessage() {
            failNodeAdded.set(1);
        }

        /**
         *
         */
        void failNodeAddFinishedMessage() {
            failNodeAddFinished.set(1);
        }

        /**
         *
         */
        void failClientReconnectMessage() {
            failClientReconnect.set(1);
        }

        /**
         * @param isPause Is lock.
         * @param locks Locks.
         */
        private void pauseResumeOperation(boolean isPause, AtomicBoolean... locks) {
            synchronized (mux) {
                for (AtomicBoolean lock : locks)
                    lock.set(isPause);

                mux.notifyAll();
            }
        }

        /** {@inheritDoc} */
<<<<<<< HEAD
        @Override protected void writeToSocket(Socket sock, OutputStream out, TcpDiscoveryAbstractMessage msg,
            long timeout) throws IOException, IgniteCheckedException {
=======
        @Override protected void writeToSocket(Socket sock,
            OutputStream out,
            TcpDiscoveryAbstractMessage msg,
            long timeout) throws IOException, IgniteCheckedException {
            waitFor(writeLock);

            if (!onMessage(sock, msg))
                return;

            super.writeToSocket(sock, out, msg, timeout);

            if (afterWrite != null)
                afterWrite.apply(msg, sock);
        }

        /** {@inheritDoc} */
        @Override protected void writeToSocket(Socket sock, TcpDiscoveryAbstractMessage msg, byte[] msgBytes,
            long timeout) throws IOException {
>>>>>>> 5ac30480
            waitFor(writeLock);

            if (!onMessage(sock, msg))
                return;

            super.writeToSocket(sock, msg, msgBytes, timeout);

            if (afterWrite != null)
                afterWrite.apply(msg, sock);
        }

        /**
         * @param sock Socket.
         * @param msg Message.
         * @return {@code False} if should not further process message.
         * @throws IOException If failed.
         */
        private boolean onMessage(Socket sock, TcpDiscoveryAbstractMessage msg) throws IOException {
            boolean fail = false;

            if (skipNodeAdded &&
                (msg instanceof TcpDiscoveryNodeAddedMessage || msg instanceof TcpDiscoveryNodeAddFinishedMessage)) {
                log.info("Skip message: " + msg);

                return false;
            }

            if (msg instanceof TcpDiscoveryNodeAddedMessage)
                fail = failNodeAdded.getAndDecrement() > 0;
            else if (msg instanceof TcpDiscoveryNodeAddFinishedMessage)
                fail = failNodeAddFinished.getAndDecrement() > 0;
            else if (msg instanceof TcpDiscoveryClientReconnectMessage)
                fail = failClientReconnect.getAndDecrement() > 0;

            if (fail) {
                log.info("Close socket on message write [msg=" + msg + "]");

                sock.close();
            }

<<<<<<< HEAD
            super.writeToSocket(sock, out, msg, timeout);

            if (afterWrite != null)
                afterWrite.apply(msg, sock);
=======
            return true;
>>>>>>> 5ac30480
        }

        /** {@inheritDoc} */
        @Override protected Socket openSocket(InetSocketAddress sockAddr,
            IgniteSpiOperationTimeoutHelper timeoutHelper) throws IOException, IgniteSpiOperationTimeoutException {
            waitFor(openSockLock);

            return super.openSocket(sockAddr, new IgniteSpiOperationTimeoutHelper(this));
        }

        /**
         *
         */
        public void pauseSocketWrite() {
            pauseResumeOperation(true, writeLock);
        }

        /**
         * @param suspend If {@code true} suspends worker threads.
         */
        public void pauseAll(boolean suspend) {
            pauseResumeOperation(true, openSockLock, writeLock);

            if (suspend)
                impl.workerThread().suspend();
        }

        /**
         *
         */
        public void resumeAll() {
            pauseResumeOperation(false, openSockLock, writeLock);

            impl.workerThread().resume();
        }

        /** {@inheritDoc} */
        @Override protected void writeToSocket(TcpDiscoveryAbstractMessage msg, Socket sock, int res, long timeout)
            throws IOException {
            if (delayJoinAckFor != null && msg instanceof TcpDiscoveryJoinRequestMessage) {
                TcpDiscoveryJoinRequestMessage msg0 = (TcpDiscoveryJoinRequestMessage)msg;

                if (delayJoinAckFor.equals(msg0.node().attribute(IgniteNodeAttributes.ATTR_GRID_NAME))) {
                    log.info("Delay response [sock=" + sock + ", msg=" + msg0 + ", res=" + res + ']');

                    delayJoinAckFor = null;

                    try {
                        Thread.sleep(2000);
                    }
                    catch (InterruptedException e) {
                        throw new RuntimeException(e);
                    }
                }
            }

            super.writeToSocket(msg, sock, res, timeout);
        }

        /** {@inheritDoc} */
        @Override protected int readReceipt(Socket sock, long timeout) throws IOException {
            int res = super.readReceipt(sock, timeout);

            if (res != TcpDiscoveryImpl.RES_OK) {
                invalidRes = true;

                log.info("Received unexpected response: " + res);
            }

            return res;
        }
    }
}<|MERGE_RESOLUTION|>--- conflicted
+++ resolved
@@ -2157,10 +2157,6 @@
         }
 
         /** {@inheritDoc} */
-<<<<<<< HEAD
-        @Override protected void writeToSocket(Socket sock, OutputStream out, TcpDiscoveryAbstractMessage msg,
-            long timeout) throws IOException, IgniteCheckedException {
-=======
         @Override protected void writeToSocket(Socket sock,
             OutputStream out,
             TcpDiscoveryAbstractMessage msg,
@@ -2179,7 +2175,6 @@
         /** {@inheritDoc} */
         @Override protected void writeToSocket(Socket sock, TcpDiscoveryAbstractMessage msg, byte[] msgBytes,
             long timeout) throws IOException {
->>>>>>> 5ac30480
             waitFor(writeLock);
 
             if (!onMessage(sock, msg))
@@ -2220,14 +2215,7 @@
                 sock.close();
             }
 
-<<<<<<< HEAD
-            super.writeToSocket(sock, out, msg, timeout);
-
-            if (afterWrite != null)
-                afterWrite.apply(msg, sock);
-=======
             return true;
->>>>>>> 5ac30480
         }
 
         /** {@inheritDoc} */
