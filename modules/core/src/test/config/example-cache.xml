<?xml version="1.0" encoding="UTF-8"?>

<!--
  Licensed to the Apache Software Foundation (ASF) under one or more
  contributor license agreements.  See the NOTICE file distributed with
  this work for additional information regarding copyright ownership.
  The ASF licenses this file to You under the Apache License, Version 2.0
  (the "License"); you may not use this file except in compliance with
  the License.  You may obtain a copy of the License at

       http://www.apache.org/licenses/LICENSE-2.0

  Unless required by applicable law or agreed to in writing, software
  distributed under the License is distributed on an "AS IS" BASIS,
  WITHOUT WARRANTIES OR CONDITIONS OF ANY KIND, either express or implied.
  See the License for the specific language governing permissions and
  limitations under the License.
-->

<!--
    Ignite Spring configuration file to startup grid cache.

    When starting a standalone Ignite node, you need to execute the following command:
    {IGNITE_HOME}/bin/ignite.{bat|sh} examples/config/example-cache.xml

    When starting Ignite from Java IDE, pass path to this file to Ignite:
    Ignition.start("examples/config/example-cache.xml");
-->
<beans xmlns="http://www.springframework.org/schema/beans"
       xmlns:xsi="http://www.w3.org/2001/XMLSchema-instance"
       xmlns:util="http://www.springframework.org/schema/util"
       xsi:schemaLocation="
        http://www.springframework.org/schema/beans
        http://www.springframework.org/schema/beans/spring-beans.xsd
        http://www.springframework.org/schema/util
        http://www.springframework.org/schema/util/spring-util.xsd">
    <bean id="grid.cfg" class="org.apache.ignite.configuration.IgniteConfiguration">
<<<<<<< HEAD
        <property name="connectorConfiguration"><null/></property>

=======
>>>>>>> a0210455
        <!-- Set to local host address just for examples. -->
        <property name="localHost" value="127.0.0.1"/>

        <!-- Set to true to enable grid-aware class loading for examples, default is false. -->
        <property name="peerClassLoadingEnabled" value="true"/>

        <property name="marshaller">
            <bean class="org.apache.ignite.marshaller.optimized.OptimizedMarshaller">
                <!-- Set to false to allow non-serializable objects in examples, default is true. -->
                <property name="requireSerializable" value="false"/>
            </bean>
        </property>

        <!-- Enable cache events for examples. -->
        <property name="includeEventTypes">
            <util:constant static-field="org.apache.ignite.events.EventType.EVTS_CACHE"/>
        </property>

        <!-- Cache configurations (all properties are optional). -->
        <property name="cacheConfiguration">
            <list>
                <!-- Partitioned cache example configuration (Atomic mode). -->
                <bean parent="cache-template">
                    <property name="name" value="partitioned"/>
                    <property name="cacheMode" value="PARTITIONED"/>
                    <property name="atomicityMode" value="ATOMIC"/>
                    <property name="distributionMode" value="PARTITIONED_ONLY"/>
                    <property name="backups" value="1"/>
                </bean>

                <!-- Partitioned cache example configuration (Transactional mode). -->
                <bean parent="cache-template">
                    <property name="name" value="partitioned_tx"/>
                    <property name="cacheMode" value="PARTITIONED"/>
                    <property name="atomicityMode" value="TRANSACTIONAL"/>
                    <property name="distributionMode" value="NEAR_PARTITIONED"/>
                    <property name="backups" value="1"/>
                </bean>

                <!-- Replicated cache example configuration (Atomic mode). -->
                <bean parent="cache-template">
                    <property name="name" value="replicated"/>
                    <property name="cacheMode" value="REPLICATED"/>
                    <property name="atomicityMode" value="ATOMIC"/>
                </bean>

                <!-- Replicated cache example configuration (Transactional mode). -->
                <bean parent="cache-template">
                    <property name="name" value="replicated_tx"/>
                    <property name="cacheMode" value="REPLICATED"/>
                    <property name="atomicityMode" value="TRANSACTIONAL"/>
                </bean>

                  <!-- Local cache example configuration (Atomic mode). -->
                  <bean parent="cache-template">
                      <property name="name" value="local"/>
                      <property name="cacheMode" value="LOCAL"/>
                      <property name="atomicityMode" value="ATOMIC"/>
                  </bean>

                <!-- Local cache example configuration (Transactional mode). -->
                <bean parent="cache-template">
                    <property name="name" value="local_tx"/>
                    <property name="cacheMode" value="LOCAL"/>
                    <property name="atomicityMode" value="TRANSACTIONAL"/>
                </bean>
            </list>
        </property>

        <!-- Explicitly configure TCP discovery SPI to provide list of initial nodes. -->
        <property name="discoverySpi">
            <bean class="org.apache.ignite.spi.discovery.tcp.TcpDiscoverySpi">
                <property name="ipFinder">
                    <!-- Uncomment multicast IP finder to enable multicast-based discovery of initial nodes. -->
                    <!--<bean class="org.apache.ignite.spi.discovery.tcp.ipfinder.multicast.TcpDiscoveryMulticastIpFinder">-->
                    <bean class="org.apache.ignite.spi.discovery.tcp.ipfinder.vm.TcpDiscoveryVmIpFinder">
                        <property name="addresses">
                            <list>
                                <!-- In distributed environment, replace with actual host IP address. -->
                                <value>127.0.0.1:47500..47509</value>
                            </list>
                        </property>
                    </bean>
                </property>
            </bean>
        </property>
    </bean>

    <!-- Template for all example cache configurations. -->
    <bean id="cache-template" abstract="true" class="org.apache.ignite.configuration.CacheConfiguration">
        <!-- Initial cache size. -->
        <property name="startSize" value="3000000"/>

        <!-- Set synchronous preloading (default is asynchronous). -->
        <property name="preloadMode" value="SYNC"/>

        <!-- Set to FULL_SYNC for examples, default is PRIMARY_SYNC. -->
        <property name="writeSynchronizationMode" value="FULL_SYNC"/>

        <!-- Set to true to enable indexing for query examples, default value is false. -->
        <property name="queryIndexEnabled" value="true"/>
    </bean>
</beans>
<|MERGE_RESOLUTION|>--- conflicted
+++ resolved
@@ -35,11 +35,8 @@
         http://www.springframework.org/schema/util
         http://www.springframework.org/schema/util/spring-util.xsd">
     <bean id="grid.cfg" class="org.apache.ignite.configuration.IgniteConfiguration">
-<<<<<<< HEAD
         <property name="connectorConfiguration"><null/></property>
 
-=======
->>>>>>> a0210455
         <!-- Set to local host address just for examples. -->
         <property name="localHost" value="127.0.0.1"/>
 
