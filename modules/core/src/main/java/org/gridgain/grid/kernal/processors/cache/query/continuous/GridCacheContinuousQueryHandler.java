--- conflicted
+++ resolved
@@ -291,12 +291,8 @@
 
     /** {@inheritDoc} */
     @Override public void onListenerRegistered(UUID routineId, GridKernalContext ctx) {
-<<<<<<< HEAD
         if (!entryLsnr)
-            manager(ctx).iterate(internal, routineId);
-=======
-        manager(ctx).iterate(internal, routineId, keepPortable());
->>>>>>> 9223d38d
+            manager(ctx).iterate(internal, routineId, keepPortable());
     }
 
     /** {@inheritDoc} */
