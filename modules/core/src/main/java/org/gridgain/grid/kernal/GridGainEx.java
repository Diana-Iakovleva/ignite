/* @java.file.header */

/*  _________        _____ __________________        _____
 *  __  ____/___________(_)______  /__  ____/______ ____(_)_______
 *  _  / __  __  ___/__  / _  __  / _  / __  _  __ `/__  / __  __ \
 *  / /_/ /  _  /    _  /  / /_/ /  / /_/ /  / /_/ / _  /  _  / / /
 *  \____/   /_/     /_/   \_,__/   \____/   \__,_/  /_/   /_/ /_/
 */

package org.gridgain.grid.kernal;

import org.gridgain.grid.*;
import org.gridgain.grid.cache.*;
import org.gridgain.grid.cache.affinity.rendezvous.*;
import org.gridgain.grid.compute.*;
import org.gridgain.grid.dr.hub.sender.*;
import org.gridgain.grid.ggfs.*;
import org.gridgain.grid.kernal.processors.interop.*;
import org.gridgain.grid.kernal.processors.resource.*;
import org.gridgain.grid.kernal.processors.spring.*;
import org.gridgain.grid.lang.*;
import org.gridgain.grid.logger.*;
import org.gridgain.grid.logger.java.*;
import org.gridgain.grid.marshaller.*;
import org.gridgain.grid.marshaller.jdk.*;
import org.gridgain.grid.marshaller.optimized.*;
import org.gridgain.grid.resources.*;
import org.gridgain.grid.segmentation.*;
import org.gridgain.grid.spi.*;
import org.gridgain.grid.spi.authentication.*;
import org.gridgain.grid.spi.authentication.noop.*;
import org.gridgain.grid.spi.checkpoint.*;
import org.gridgain.grid.spi.checkpoint.noop.*;
import org.gridgain.grid.spi.collision.*;
import org.gridgain.grid.spi.collision.noop.*;
import org.gridgain.grid.spi.communication.*;
import org.gridgain.grid.spi.communication.tcp.*;
import org.gridgain.grid.spi.deployment.*;
import org.gridgain.grid.spi.deployment.local.*;
import org.gridgain.grid.spi.discovery.*;
import org.gridgain.grid.spi.discovery.tcp.*;
import org.gridgain.grid.spi.discovery.tcp.ipfinder.multicast.*;
import org.gridgain.grid.spi.eventstorage.*;
import org.gridgain.grid.spi.eventstorage.memory.*;
import org.gridgain.grid.spi.failover.*;
import org.gridgain.grid.spi.failover.always.*;
import org.gridgain.grid.spi.indexing.*;
import org.gridgain.grid.spi.loadbalancing.*;
import org.gridgain.grid.spi.loadbalancing.roundrobin.*;
import org.gridgain.grid.spi.securesession.*;
import org.gridgain.grid.spi.securesession.noop.*;
import org.gridgain.grid.spi.swapspace.*;
import org.gridgain.grid.spi.swapspace.file.*;
import org.gridgain.grid.spi.swapspace.noop.*;
import org.gridgain.grid.streamer.*;
import org.gridgain.grid.thread.*;
import org.gridgain.grid.util.*;
import org.gridgain.grid.util.typedef.*;
import org.gridgain.grid.util.typedef.internal.*;
import org.jdk8.backport.*;
import org.jetbrains.annotations.*;

import javax.management.*;
import java.io.*;
import java.lang.management.*;
import java.lang.reflect.*;
import java.net.*;
import java.util.*;
import java.util.Map.*;
import java.util.concurrent.*;
import java.util.concurrent.atomic.*;
import java.util.logging.*;

import static org.gridgain.grid.GridConfiguration.*;
import static org.gridgain.grid.GridGainState.*;
import static org.gridgain.grid.GridSystemProperties.*;
import static org.gridgain.grid.cache.GridCacheAtomicityMode.*;
import static org.gridgain.grid.cache.GridCacheMode.*;
import static org.gridgain.grid.cache.GridCachePreloadMode.*;
import static org.gridgain.grid.cache.GridCacheWriteSynchronizationMode.*;
import static org.gridgain.grid.kernal.GridComponentType.*;
import static org.gridgain.grid.segmentation.GridSegmentationPolicy.*;

/**
 * This class defines a factory for the main GridGain API. It controls Grid life cycle
 * and allows listening for grid events.
 * <h1 class="header">Grid Loaders</h1>
 * Although user can apply grid factory directly to start and stop grid, grid is
 * often started and stopped by grid loaders. Grid loaders can be found in
 * {@link org.gridgain.grid.startup} package, for example:
 * <ul>
 * <li>{@code GridCommandLineStartup}</li>
 * <li>{@code GridServletStartup}</li>
 * </ul>
 * <h1 class="header">Examples</h1>
 * Use {@link #start()} method to start grid with default configuration. You can also use
 * {@link GridConfiguration} to override some default configuration. Below is an
 * example on how to start grid with <strong>URI deployment</strong>.
 * <pre name="code" class="java">
 * GridConfiguration cfg = new GridConfiguration();
 */
public class GridGainEx {
    /** Default configuration path relative to GridGain home. */
    private static final String DFLT_CFG = "config/default-config.xml";

    /** Map of named grids. */
    private static final ConcurrentMap<Object, GridNamedInstance> grids = new ConcurrentHashMap8<>();

    /** Map of grid states ever started in this JVM. */
    private static final Map<Object, GridGainState> gridStates = new ConcurrentHashMap8<>();

    /** Mutex to synchronize updates of default grid reference. */
    private static final Object dfltGridMux = new Object();

    /** Default grid. */
    private static volatile GridNamedInstance dfltGrid;

    /** Default grid state. */
    private static volatile GridGainState dfltGridState;

    /** List of state listeners. */
    private static final Collection<GridGainListener> lsnrs = new GridConcurrentHashSet<>(4);

    /** */
    private static volatile boolean daemon;

    /**
     * Checks runtime version to be 1.7.x or 1.8.x.
     * This will load pretty much first so we must do these checks here.
     */
    static {
        // Check 1.8 just in case for forward compatibility.
        if (!U.jdkVersion().contains("1.7") &&
            !U.jdkVersion().contains("1.8"))
            throw new IllegalStateException("GridGain requires Java 7 or above. Current Java version " +
                "is not supported: " + U.jdkVersion());

        // To avoid nasty race condition in UUID.randomUUID() in JDK prior to 6u34.
        // For details please see:
        // http://bugs.sun.com/bugdatabase/view_bug.do?bug_id=7071826
        // http://www.oracle.com/technetwork/java/javase/2col/6u34-bugfixes-1733379.html
        // http://hg.openjdk.java.net/jdk6/jdk6/jdk/rev/563d392b3e5c
        UUID.randomUUID();
    }

    /**
     * Enforces singleton.
     */
    private GridGainEx() {
        // No-op.
    }

    /**
     * Sets daemon flag.
     * <p>
     * If daemon flag is set then all grid instances created by the factory will be
     * daemon, i.e. the local node for these instances will be a daemon node. Note that
     * if daemon flag is set - it will override the same settings in {@link GridConfiguration#isDaemon()}.
     * Note that you can set on and off daemon flag at will.
     *
     * @param daemon Daemon flag to set.
     */
    public static void setDaemon(boolean daemon) {
        GridGainEx.daemon = daemon;
    }

    /**
     * Gets daemon flag.
     * <p>
     * If daemon flag it set then all grid instances created by the factory will be
     * daemon, i.e. the local node for these instances will be a daemon node. Note that
     * if daemon flag is set - it will override the same settings in {@link GridConfiguration#isDaemon()}.
     * Note that you can set on and off daemon flag at will.
     *
     * @return Daemon flag.
     */
    public static boolean isDaemon() {
        return daemon;
    }

    /**
     * Gets state of grid default grid.
     *
     * @return Default grid state.
     */
    public static GridGainState state() {
        return state(null);
    }

    /**
     * Gets states of named grid. If name is {@code null}, then state of
     * default no-name grid is returned.
     *
     * @param name Grid name. If name is {@code null}, then state of
     *      default no-name grid is returned.
     * @return Grid state.
     */
    public static GridGainState state(@Nullable String name) {
        GridNamedInstance grid = name != null ? grids.get(name) : dfltGrid;

        if (grid == null) {
            GridGainState state = name != null ? gridStates.get(name) : dfltGridState;

            return state != null ? state : STOPPED;
        }

        return grid.state();
    }

    /**
     * Stops default grid. This method is identical to {@code G.stop(null, cancel)} apply.
     * Note that method does not wait for all tasks to be completed.
     *
     * @param cancel If {@code true} then all jobs currently executing on
     *      default grid will be cancelled by calling {@link GridComputeJob#cancel()}
     *      method. Note that just like with {@link Thread#interrupt()}, it is
     *      up to the actual job to exit from execution
     * @return {@code true} if default grid instance was indeed stopped,
     *      {@code false} otherwise (if it was not started).
     */
    public static boolean stop(boolean cancel) {
        return stop(null, cancel);
    }

    /**
     * Stops named grid. If {@code cancel} flag is set to {@code true} then
     * all jobs currently executing on local node will be interrupted. If
     * grid name is {@code null}, then default no-name grid will be stopped.
     * If wait parameter is set to {@code true} then grid will wait for all
     * tasks to be finished.
     *
     * @param name Grid name. If {@code null}, then default no-name grid will
     *      be stopped.
     * @param cancel If {@code true} then all jobs currently will be cancelled
     *      by calling {@link GridComputeJob#cancel()} method. Note that just like with
     *      {@link Thread#interrupt()}, it is up to the actual job to exit from
     *      execution. If {@code false}, then jobs currently running will not be
     *      canceled. In either case, grid node will wait for completion of all
     *      jobs running on it before stopping.
     * @return {@code true} if named grid instance was indeed found and stopped,
     *      {@code false} otherwise (the instance with given {@code name} was
     *      not found).
     */
    public static boolean stop(@Nullable String name, boolean cancel) {
        GridNamedInstance grid = name != null ? grids.get(name) : dfltGrid;

        if (grid != null && grid.state() == STARTED) {
            grid.stop(cancel);

            boolean fireEvt;

            if (name != null)
                fireEvt = grids.remove(name, grid);
            else {
                synchronized (dfltGridMux) {
                    fireEvt = dfltGrid == grid;

                    if (fireEvt)
                        dfltGrid = null;
                }
            }

            if (fireEvt)
                notifyStateChange(grid.getName(), grid.state());

            return true;
        }

        // We don't have log at this point...
        U.warn(null, "Ignoring stopping grid instance that was already stopped or never started: " + name);

        return false;
    }

    /**
     * Stops <b>all</b> started grids. If {@code cancel} flag is set to {@code true} then
     * all jobs currently executing on local node will be interrupted.
     * If wait parameter is set to {@code true} then grid will wait for all
     * tasks to be finished.
     * <p>
     * <b>Note:</b> it is usually safer and more appropriate to stop grid instances individually
     * instead of blanket operation. In most cases, the party that started the grid instance
     * should be responsible for stopping it.
     *
     * @param cancel If {@code true} then all jobs currently executing on
     *      all grids will be cancelled by calling {@link GridComputeJob#cancel()}
     *      method. Note that just like with {@link Thread#interrupt()}, it is
     *      up to the actual job to exit from execution
     */
    public static void stopAll(boolean cancel) {
        GridNamedInstance dfltGrid0 = dfltGrid;

        if (dfltGrid0 != null) {
            dfltGrid0.stop(cancel);

            boolean fireEvt;

            synchronized (dfltGridMux) {
                fireEvt = dfltGrid == dfltGrid0;

                if (fireEvt)
                    dfltGrid = null;
            }

            if (fireEvt)
                notifyStateChange(dfltGrid0.getName(), dfltGrid0.state());
        }

        // Stop the rest and clear grids map.
        for (GridNamedInstance grid : grids.values()) {
            grid.stop(cancel);

            boolean fireEvt = grids.remove(grid.getName(), grid);

            if (fireEvt)
                notifyStateChange(grid.getName(), grid.state());
        }
    }

    /**
     * Restarts <b>all</b> started grids. If {@code cancel} flag is set to {@code true} then
     * all jobs currently executing on the local node will be interrupted.
     * If {@code wait} parameter is set to {@code true} then grid will wait for all
     * tasks to be finished.
     * <p>
     * <b>Note:</b> it is usually safer and more appropriate to stop grid instances individually
     * instead of blanket operation. In most cases, the party that started the grid instance
     * should be responsible for stopping it.
     * <p>
     * Note also that restarting functionality only works with the tools that specifically
     * support GridGain's protocol for restarting. Currently only standard <tt>ggstart.{sh|bat}</tt>
     * scripts support restarting of JVM GridGain's process.
     *
     * @param cancel If {@code true} then all jobs currently executing on
     *      all grids will be cancelled by calling {@link GridComputeJob#cancel()}
     *      method. Note that just like with {@link Thread#interrupt()}, it is
     *      up to the actual job to exit from execution.
     * @see GridGain#RESTART_EXIT_CODE
     */
    public static void restart(boolean cancel) {
        String file = System.getProperty(GG_SUCCESS_FILE);

        if (file == null)
            U.warn(null, "Cannot restart node when restart not enabled.");
        else {
            try {
                new File(file).createNewFile();
            }
            catch (IOException e) {
                U.error(null, "Failed to create restart marker file (restart aborted): " + e.getMessage());

                return;
            }

            U.log(null, "Restarting node. Will exit (" + GridGain.RESTART_EXIT_CODE + ").");

            // Set the exit code so that shell process can recognize it and loop
            // the start up sequence again.
            System.setProperty(GG_RESTART_CODE, Integer.toString(GridGain.RESTART_EXIT_CODE));

            stopAll(cancel);

            // This basically leaves loaders hang - we accept it.
            System.exit(GridGain.RESTART_EXIT_CODE);
        }
    }

    /**
     * Stops <b>all</b> started grids. If {@code cancel} flag is set to {@code true} then
     * all jobs currently executing on the local node will be interrupted.
     * If {@code wait} parameter is set to {@code true} then grid will wait for all
     * tasks to be finished.
     * <p>
     * <b>Note:</b> it is usually safer and more appropriate to stop grid instances individually
     * instead of blanket operation. In most cases, the party that started the grid instance
     * should be responsible for stopping it.
     * <p>
     * Note that upon completion of this method, the JVM with forcefully exist with
     * exit code {@link GridGain#KILL_EXIT_CODE}.
     *
     * @param cancel If {@code true} then all jobs currently executing on
     *      all grids will be cancelled by calling {@link GridComputeJob#cancel()}
     *      method. Note that just like with {@link Thread#interrupt()}, it is
     *      up to the actual job to exit from execution.
     * @see GridGain#KILL_EXIT_CODE
     */
    public static void kill(boolean cancel) {
        stopAll(cancel);

        // This basically leaves loaders hang - we accept it.
        System.exit(GridGain.KILL_EXIT_CODE);
    }

    /**
     * Starts grid with default configuration. By default this method will
     * use grid configuration defined in {@code GRIDGAIN_HOME/config/default-config.xml}
     * configuration file. If such file is not found, then all system defaults will be used.
     *
     * @return Started grid.
     * @throws GridException If default grid could not be started. This exception will be thrown
     *      also if default grid has already been started.
     */
    public static Grid start() throws GridException {
        return start((GridSpringResourceContext)null);
    }

    /**
     * Starts grid with default configuration. By default this method will
     * use grid configuration defined in {@code GRIDGAIN_HOME/config/default-config.xml}
     * configuration file. If such file is not found, then all system defaults will be used.
     *
     * @param springCtx Optional Spring application context, possibly {@code null}.
     *      Spring bean definitions for bean injection are taken from this context.
     *      If provided, this context can be injected into grid tasks and grid jobs using
     *      {@link GridSpringApplicationContextResource @GridSpringApplicationContextResource} annotation.
     * @return Started grid.
     * @throws GridException If default grid could not be started. This exception will be thrown
     *      also if default grid has already been started.
     */
    public static Grid start(@Nullable GridSpringResourceContext springCtx) throws GridException {
        URL url = U.resolveGridGainUrl(DFLT_CFG);

        if (url != null)
            return start(DFLT_CFG, null, springCtx);

        U.warn(null, "Default Spring XML file not found (is GRIDGAIN_HOME set?): " + DFLT_CFG);

        return start0(new GridStartContext(new GridConfiguration(), null, springCtx)).grid();
    }

    /**
     * Starts grid with given configuration. Note that this method is no-op if grid with the name
     * provided in given configuration is already started.
     *
     * @param cfg Grid configuration. This cannot be {@code null}.
     * @return Started grid.
     * @throws GridException If grid could not be started. This exception will be thrown
     *      also if named grid has already been started.
     */
    public static Grid start(GridConfiguration cfg) throws GridException {
        return start(cfg, null);
    }

    /**
     * Starts grid with given configuration. Note that this method is no-op if grid with the name
     * provided in given configuration is already started.
     *
     * @param cfg Grid configuration. This cannot be {@code null}.
     * @param springCtx Optional Spring application context, possibly {@code null}.
     *      Spring bean definitions for bean injection are taken from this context.
     *      If provided, this context can be injected into grid tasks and grid jobs using
     *      {@link GridSpringApplicationContextResource @GridSpringApplicationContextResource} annotation.
     * @return Started grid.
     * @throws GridException If grid could not be started. This exception will be thrown
     *      also if named grid has already been started.
     */
    public static Grid start(GridConfiguration cfg, @Nullable GridSpringResourceContext springCtx) throws GridException {
        A.notNull(cfg, "cfg");

        return start0(new GridStartContext(cfg, null, springCtx)).grid();
    }

    /**
     * Starts all grids specified within given Spring XML configuration file. If grid with given name
     * is already started, then exception is thrown. In this case all instances that may
     * have been started so far will be stopped too.
     * <p>
     * Usually Spring XML configuration file will contain only one Grid definition. Note that
     * Grid configuration bean(s) is retrieved form configuration file by type, so the name of
     * the Grid configuration bean is ignored.
     *
     * @param springCfgPath Spring XML configuration file path or URL.
     * @return Started grid. If Spring configuration contains multiple grid instances,
     *      then the 1st found instance is returned.
     * @throws GridException If grid could not be started or configuration
     *      read. This exception will be thrown also if grid with given name has already
     *      been started or Spring XML configuration file is invalid.
     */
    public static Grid start(@Nullable String springCfgPath) throws GridException {
        return springCfgPath == null ? start() : start(springCfgPath, null);
    }

    /**
     * Starts all grids specified within given Spring XML configuration file. If grid with given name
     * is already started, then exception is thrown. In this case all instances that may
     * have been started so far will be stopped too.
     * <p>
     * Usually Spring XML configuration file will contain only one Grid definition. Note that
     * Grid configuration bean(s) is retrieved form configuration file by type, so the name of
     * the Grid configuration bean is ignored.
     *
     * @param springCfgPath Spring XML configuration file path or URL.
     * @param gridName Grid name that will override default.
     * @return Started grid. If Spring configuration contains multiple grid instances,
     *      then the 1st found instance is returned.
     * @throws GridException If grid could not be started or configuration
     *      read. This exception will be thrown also if grid with given name has already
     *      been started or Spring XML configuration file is invalid.
     */
    public static Grid start(@Nullable String springCfgPath, @Nullable String gridName) throws GridException {
        if (springCfgPath == null) {
            GridConfiguration cfg = new GridConfiguration();

            if (cfg.getGridName() == null && !F.isEmpty(gridName))
                cfg.setGridName(gridName);

            return start(cfg);
        }
        else
            return start(springCfgPath, gridName, null);
    }

    /**
     * Start Grid for interop scenario.
     *
     * @param springCfgPath Spring config path.
     * @param gridName Grid name.
     * @param envPtr Environment pointer.
     * @return Started Grid.
     * @throws GridException If failed.
     */
    public static Grid startInterop(@Nullable String springCfgPath, @Nullable String gridName, long envPtr)
        throws GridException {
        GridInteropProcessorAdapter.ENV_PTR.set(envPtr);

        return start(springCfgPath, gridName);
    }

    /**
     * Loads all grid configurations specified within given Spring XML configuration file.
     * <p>
     * Usually Spring XML configuration file will contain only one Grid definition. Note that
     * Grid configuration bean(s) is retrieved form configuration file by type, so the name of
     * the Grid configuration bean is ignored.
     *
     * @param springCfgUrl Spring XML configuration file path or URL. This cannot be {@code null}.
     * @return Tuple containing all loaded configurations and Spring context used to load them.
     * @throws GridException If grid could not be started or configuration
     *      read. This exception will be thrown also if grid with given name has already
     *      been started or Spring XML configuration file is invalid.
     */
    public static GridBiTuple<Collection<GridConfiguration>, ? extends GridSpringResourceContext> loadConfigurations(
        URL springCfgUrl) throws GridException {
        GridSpringProcessor spring = SPRING.create(false);

        return spring.loadConfigurations(springCfgUrl);
    }

    /**
     * Loads all grid configurations specified within given Spring XML configuration file.
     * <p>
     * Usually Spring XML configuration file will contain only one Grid definition. Note that
     * Grid configuration bean(s) is retrieved form configuration file by type, so the name of
     * the Grid configuration bean is ignored.
     *
     * @param springCfgPath Spring XML configuration file path. This cannot be {@code null}.
     * @return Tuple containing all loaded configurations and Spring context used to load them.
     * @throws GridException If grid could not be started or configuration
     *      read. This exception will be thrown also if grid with given name has already
     *      been started or Spring XML configuration file is invalid.
     */
    public static GridBiTuple<Collection<GridConfiguration>, ? extends GridSpringResourceContext> loadConfigurations(
        String springCfgPath) throws GridException {
        A.notNull(springCfgPath, "springCfgPath");

        URL url;

        try {
            url = new URL(springCfgPath);
        }
        catch (MalformedURLException e) {
            url = U.resolveGridGainUrl(springCfgPath);

            if (url == null)
                throw new GridException("Spring XML configuration path is invalid: " + springCfgPath +
                    ". Note that this path should be either absolute or a relative local file system path, " +
                    "relative to META-INF in classpath or valid URL to GRIDGAIN_HOME.", e);
        }

        return loadConfigurations(url);
    }

    /**
     * Loads first found grid configuration specified within given Spring XML configuration file.
     * <p>
     * Usually Spring XML configuration file will contain only one Grid definition. Note that
     * Grid configuration bean(s) is retrieved form configuration file by type, so the name of
     * the Grid configuration bean is ignored.
     *
     * @param springCfgUrl Spring XML configuration file path or URL. This cannot be {@code null}.
     * @return First found configuration and Spring context used to load it.
     * @throws GridException If grid could not be started or configuration
     *      read. This exception will be thrown also if grid with given name has already
     *      been started or Spring XML configuration file is invalid.
     */
    public static GridBiTuple<GridConfiguration, GridSpringResourceContext> loadConfiguration(URL springCfgUrl)
        throws GridException {
        GridBiTuple<Collection<GridConfiguration>, ? extends GridSpringResourceContext> t = loadConfigurations(springCfgUrl);

        return F.t(F.first(t.get1()), t.get2());
    }

    /**
     * Loads first found grid configuration specified within given Spring XML configuration file.
     * <p>
     * Usually Spring XML configuration file will contain only one Grid definition. Note that
     * Grid configuration bean(s) is retrieved form configuration file by type, so the name of
     * the Grid configuration bean is ignored.
     *
     * @param springCfgPath Spring XML configuration file path. This cannot be {@code null}.
     * @return First found configuration and Spring context used to load it.
     * @throws GridException If grid could not be started or configuration
     *      read. This exception will be thrown also if grid with given name has already
     *      been started or Spring XML configuration file is invalid.
     */
    public static GridBiTuple<GridConfiguration, GridSpringResourceContext> loadConfiguration(String springCfgPath)
        throws GridException {
        GridBiTuple<Collection<GridConfiguration>, ? extends GridSpringResourceContext> t =
            loadConfigurations(springCfgPath);

        return F.t(F.first(t.get1()), t.get2());
    }

    /**
     * Starts all grids specified within given Spring XML configuration file. If grid with given name
     * is already started, then exception is thrown. In this case all instances that may
     * have been started so far will be stopped too.
     * <p>
     * Usually Spring XML configuration file will contain only one Grid definition. Note that
     * Grid configuration bean(s) is retrieved form configuration file by type, so the name of
     * the Grid configuration bean is ignored.
     *
     * @param springCfgPath Spring XML configuration file path or URL. This cannot be {@code null}.
     * @param gridName Grid name that will override default.
     * @param springCtx Optional Spring application context, possibly {@code null}.
     *      Spring bean definitions for bean injection are taken from this context.
     *      If provided, this context can be injected into grid tasks and grid jobs using
     *      {@link GridSpringApplicationContextResource @GridSpringApplicationContextResource} annotation.
     * @return Started grid. If Spring configuration contains multiple grid instances,
     *      then the 1st found instance is returned.
     * @throws GridException If grid could not be started or configuration
     *      read. This exception will be thrown also if grid with given name has already
     *      been started or Spring XML configuration file is invalid.
     */
    public static Grid start(String springCfgPath, @Nullable String gridName,
        @Nullable GridSpringResourceContext springCtx) throws GridException {
        A.notNull(springCfgPath, "springCfgPath");

        URL url;

        try {
            url = new URL(springCfgPath);
        }
        catch (MalformedURLException e) {
            url = U.resolveGridGainUrl(springCfgPath);

            if (url == null)
                throw new GridException("Spring XML configuration path is invalid: " + springCfgPath +
                    ". Note that this path should be either absolute or a relative local file system path, " +
                    "relative to META-INF in classpath or valid URL to GRIDGAIN_HOME.", e);
        }

        return start(url, gridName, springCtx);
    }

    /**
     * Starts all grids specified within given Spring XML configuration file URL. If grid with given name
     * is already started, then exception is thrown. In this case all instances that may
     * have been started so far will be stopped too.
     * <p>
     * Usually Spring XML configuration file will contain only one Grid definition. Note that
     * Grid configuration bean(s) is retrieved form configuration file by type, so the name of
     * the Grid configuration bean is ignored.
     *
     * @param springCfgUrl Spring XML configuration file URL. This cannot be {@code null}.
     * @return Started grid. If Spring configuration contains multiple grid instances,
     *      then the 1st found instance is returned.
     * @throws GridException If grid could not be started or configuration
     *      read. This exception will be thrown also if grid with given name has already
     *      been started or Spring XML configuration file is invalid.
     */
    public static Grid start(URL springCfgUrl) throws GridException {
        return start(springCfgUrl, null, null);
    }

    /**
     * Starts all grids specified within given Spring XML configuration file URL. If grid with given name
     * is already started, then exception is thrown. In this case all instances that may
     * have been started so far will be stopped too.
     * <p>
     * Usually Spring XML configuration file will contain only one Grid definition. Note that
     * Grid configuration bean(s) is retrieved form configuration file by type, so the name of
     * the Grid configuration bean is ignored.
     *
     * @param springCfgUrl Spring XML configuration file URL. This cannot be {@code null}.
     * @param gridName Grid name that will override default.
     * @param springCtx Optional Spring application context, possibly {@code null}.
     *      Spring bean definitions for bean injection are taken from this context.
     *      If provided, this context can be injected into grid tasks and grid jobs using
     *      {@link GridSpringApplicationContextResource @GridSpringApplicationContextResource} annotation.
     * @return Started grid. If Spring configuration contains multiple grid instances,
     *      then the 1st found instance is returned.
     * @throws GridException If grid could not be started or configuration
     *      read. This exception will be thrown also if grid with given name has already
     *      been started or Spring XML configuration file is invalid.
     */
    public static Grid start(URL springCfgUrl, @Nullable String gridName,
        @Nullable GridSpringResourceContext springCtx) throws GridException {
        A.notNull(springCfgUrl, "springCfgUrl");

        boolean isLog4jUsed = U.gridClassLoader().getResource("org/apache/log4j/Appender.class") != null;

        GridBiTuple<Object, Object> t = null;

        Collection<Handler> savedHnds = null;

        if (isLog4jUsed)
            t = U.addLog4jNoOpLogger();
        else
            savedHnds = U.addJavaNoOpLogger();

        GridBiTuple<Collection<GridConfiguration>, ? extends GridSpringResourceContext> cfgMap;

        try {
            cfgMap = loadConfigurations(springCfgUrl);
        }
        finally {
            if (isLog4jUsed && t != null)
                U.removeLog4jNoOpLogger(t);

            if (!isLog4jUsed)
                U.removeJavaNoOpLogger(savedHnds);
        }

        List<GridNamedInstance> grids = new ArrayList<>(cfgMap.size());

        try {
            for (GridConfiguration cfg : cfgMap.get1()) {
                assert cfg != null;

                if (cfg.getGridName() == null && !F.isEmpty(gridName))
                    cfg.setGridName(gridName);

                // Use either user defined context or our one.
                GridNamedInstance grid = start0(
                    new GridStartContext(cfg, springCfgUrl, springCtx == null ? cfgMap.get2() : springCtx));

                // Add it if it was not stopped during startup.
                if (grid != null)
                    grids.add(grid);
            }
        }
        catch (GridException e) {
            // Stop all instances started so far.
            for (GridNamedInstance grid : grids) {
                try {
                    grid.stop(true);
                }
                catch (Exception e1) {
                    U.error(grid.log, "Error when stopping grid: " + grid, e1);
                }
            }

            throw e;
        }

        // Return the first grid started.
        GridNamedInstance res = !grids.isEmpty() ? grids.get(0) : null;

        return res != null ? res.grid() : null;
    }

    /**
     * Starts grid with given configuration.
     *
     * @param startCtx Start context.
     * @return Started grid.
     * @throws GridException If grid could not be started.
     */
    private static GridNamedInstance start0(GridStartContext startCtx) throws GridException {
        assert startCtx != null;

        String name = startCtx.config().getGridName();

        if (name != null && name.isEmpty())
            throw new GridException("Non default grid instances cannot have empty string name.");

        GridNamedInstance grid = new GridNamedInstance(name);

        GridNamedInstance old;

        if (name != null)
            old = grids.putIfAbsent(name, grid);
        else {
            synchronized (dfltGridMux) {
                old = dfltGrid;

                if (old == null)
                    dfltGrid = grid;
            }
        }

        if (old != null) {
            if (name == null)
                throw new GridException("Default grid instance has already been started.");
            else
                throw new GridException("Grid instance with this name has already been started: " + name);
        }

        if (startCtx.config().getWarmupClosure() != null)
            startCtx.config().getWarmupClosure().apply(startCtx.config());

        startCtx.single(grids.size() == 1);

        boolean success = false;

        try {
            grid.start(startCtx);

            notifyStateChange(name, STARTED);

            success = true;
        }
        finally {
            if (!success) {
                if (name != null)
                    grids.remove(name, grid);
                else {
                    synchronized (dfltGridMux) {
                        if (dfltGrid == grid)
                            dfltGrid = null;
                    }
                }

                grid = null;
            }
        }

        if (grid == null)
            throw new GridException("Failed to start grid with provided configuration.");

        return grid;
    }

    /**
     * Gets an instance of default no-name grid. Note that
     * caller of this method should not assume that it will return the same
     * instance every time.
     * <p>
     * This method is identical to {@code G.grid(null)} apply.
     *
     * @return An instance of default no-name grid. This method never returns
     *      {@code null}.
     * @throws GridIllegalStateException Thrown if default grid was not properly
     *      initialized or grid instance was stopped or was not started.
     */
    public static Grid grid() throws GridIllegalStateException {
        return grid((String)null);
    }

    /**
     * Gets a list of all grids started so far.
     *
     * @return List of all grids started so far.
     */
    public static List<Grid> allGrids() {
        List<Grid> allGrids = new ArrayList<>(grids.size() + 1);

        for (GridNamedInstance grid : grids.values()) {
            Grid g = grid.grid();

            if (g != null)
                allGrids.add(g);
        }

        GridNamedInstance dfltGrid0 = dfltGrid;

        if (dfltGrid0 != null) {
            GridKernal g = dfltGrid0.grid();

            if (g != null)
                allGrids.add(g);
        }

        return allGrids;
    }

    /**
     * Gets a grid instance for given local node ID. Note that grid instance and local node have
     * one-to-one relationship where node has ID and instance has name of the grid to which
     * both grid instance and its node belong. Note also that caller of this method
     * should not assume that it will return the same instance every time.
     *
     * @param locNodeId ID of local node the requested grid instance is managing.
     * @return An instance of named grid. This method never returns
     *      {@code null}.
     * @throws GridIllegalStateException Thrown if grid was not properly
     *      initialized or grid instance was stopped or was not started.
     */
    public static Grid grid(UUID locNodeId) throws GridIllegalStateException {
        A.notNull(locNodeId, "locNodeId");

        GridNamedInstance dfltGrid0 = dfltGrid;

        if (dfltGrid0 != null) {
            GridKernal g = dfltGrid0.grid();

            if (g != null && g.getLocalNodeId().equals(locNodeId))
                return g;
        }

        for (GridNamedInstance grid : grids.values()) {
            GridKernal g = grid.grid();

            if (g != null && g.getLocalNodeId().equals(locNodeId))
                return g;
        }

        throw new GridIllegalStateException("Grid instance with given local node ID was not properly " +
            "started or was stopped: " + locNodeId);
    }

    /**
     * Gets an named grid instance. If grid name is {@code null} or empty string,
     * then default no-name grid will be returned. Note that caller of this method
     * should not assume that it will return the same instance every time.
     * <p>
     * Note that Java VM can run multiple grid instances and every grid instance (and its
     * node) can belong to a different grid. Grid name defines what grid a particular grid
     * instance (and correspondingly its node) belongs to.
     *
     * @param name Grid name to which requested grid instance belongs to. If {@code null},
     *      then grid instance belonging to a default no-name grid will be returned.
     * @return An instance of named grid. This method never returns
     *      {@code null}.
     * @throws GridIllegalStateException Thrown if default grid was not properly
     *      initialized or grid instance was stopped or was not started.
     */
    public static Grid grid(@Nullable String name) throws GridIllegalStateException {
        GridNamedInstance grid = name != null ? grids.get(name) : dfltGrid;

        Grid res;

        if (grid == null || (res = grid.grid()) == null)
            throw new GridIllegalStateException("Grid instance was not properly started " +
                "or was already stopped: " + name);

        return res;
    }

    /**
     * Gets grid instance without waiting its initialization.
     *
     * @param name Grid name.
     * @return Grid instance.
     */
    public static GridKernal gridx(@Nullable String name) {
        GridNamedInstance grid = name != null ? grids.get(name) : dfltGrid;

        GridKernal res;

        if (grid == null || (res = grid.gridx()) == null)
            throw new IllegalStateException("Grid instance was not properly started or was already stopped: " + name);

        return res;
    }

    /**
     * Adds a lsnr for grid life cycle events.
     * <p>
     * Note that unlike other listeners in GridGain this listener will be
     * notified from the same thread that triggers the state change. Because of
     * that it is the responsibility of the user to make sure that listener logic
     * is light-weight and properly handles (catches) any runtime exceptions, if any
     * are expected.
     *
     * @param lsnr Listener for grid life cycle events. If this listener was already added
     *      this method is no-op.
     */
    public static void addListener(GridGainListener lsnr) {
        A.notNull(lsnr, "lsnr");

        lsnrs.add(lsnr);
    }

    /**
     * Removes lsnr added by {@link #addListener(GridGainListener)} method.
     *
     * @param lsnr Listener to remove.
     * @return {@code true} if lsnr was added before, {@code false} otherwise.
     */
    public static boolean removeListener(GridGainListener lsnr) {
        A.notNull(lsnr, "lsnr");

        return lsnrs.remove(lsnr);
    }

    /**
     * @param gridName Grid instance name.
     * @param state Factory state.
     */
    private static void notifyStateChange(@Nullable String gridName, GridGainState state) {
        if (gridName != null)
            gridStates.put(gridName, state);
        else
            dfltGridState = state;

        for (GridGainListener lsnr : lsnrs)
            lsnr.onStateChange(gridName, state);
    }

    /**
     * Start context encapsulates all starting parameters.
     */
    private static final class GridStartContext {
        /** User-defined configuration. */
        private GridConfiguration cfg;

        /** Optional configuration path. */
        private URL cfgUrl;

        /** Optional Spring application context. */
        private GridSpringResourceContext springCtx;

        /** Whether or not this is a single grid instance in current VM. */
        private boolean single;

        /**
         *
         * @param cfg User-defined configuration.
         * @param cfgUrl Optional configuration path.
         * @param springCtx Optional Spring application context.
         */
        GridStartContext(GridConfiguration cfg, @Nullable URL cfgUrl, @Nullable GridSpringResourceContext springCtx) {
            assert(cfg != null);

            this.cfg = cfg;
            this.cfgUrl = cfgUrl;
            this.springCtx = springCtx;
        }

        /**
         * @return Whether or not this is a single grid instance in current VM.
         */
        public boolean single() {
            return single;
        }

        /**
         * @param single Whether or not this is a single grid instance in current VM.
         */
        public void single(boolean single) {
            this.single = single;
        }

        /**
         * @return User-defined configuration.
         */
        GridConfiguration config() {
            return cfg;
        }

        /**
         * @param cfg User-defined configuration.
         */
        void config(GridConfiguration cfg) {
            this.cfg = cfg;
        }

        /**
         * @return Optional configuration path.
         */
        URL configUrl() {
            return cfgUrl;
        }

        /**
         * @param cfgUrl Optional configuration path.
         */
        void configUrl(URL cfgUrl) {
            this.cfgUrl = cfgUrl;
        }

        /**
         * @return Optional Spring application context.
         */
        public GridSpringResourceContext springContext() {
            return springCtx;
        }
    }

    /**
     * Grid data container.
     */
    private static final class GridNamedInstance {
        /** Map of registered MBeans. */
        private static final Map<MBeanServer, GridMBeanServerData> mbeans =
            new HashMap<>();

        /** */
        private static final String[] EMPTY_STR_ARR = new String[0];

        /** Empty array of caches. */
        private static final GridCacheConfiguration[] EMPTY_CACHE_CONFIGS = new GridCacheConfiguration[0];

        /** Grid name. */
        private final String name;

        /** Grid instance. */
        private volatile GridKernal grid;

        /** Executor service. */
        private ExecutorService execSvc;

        /** Auto executor service flag. */
        private boolean isAutoExecSvc;

        /** Executor service shutdown flag. */
        private boolean execSvcShutdown;

        /** System executor service. */
        private ExecutorService sysExecSvc;

        /** Auto system service flag. */
        private boolean isAutoSysSvc;

        /** System executor service shutdown flag. */
        private boolean sysSvcShutdown;

        /** Management executor service. */
        private ExecutorService mgmtExecSvc;

        /** Auto management service flag. */
        private boolean isAutoMgmtSvc;

        /** Management executor service shutdown flag. */
        private boolean mgmtSvcShutdown;

        /** P2P executor service. */
        private ExecutorService p2pExecSvc;

        /** Auto P2P service flag. */
        private boolean isAutoP2PSvc;

        /** P2P executor service shutdown flag. */
        private boolean p2pSvcShutdown;

        /** GGFS executor service. */
        private ExecutorService ggfsExecSvc;

        /** Auto GGFS service flag. */
        private boolean isAutoGgfsSvc;

        /** GGFS executor service shutdown flag. */
        private boolean ggfsSvcShutdown;

        /** REST requests executor service. */
        private ExecutorService restExecSvc;

        /** Auto REST service flag. */
        private boolean isAutoRestSvc;

        /** REST executor service shutdown flag. */
        private boolean restSvcShutdown;

        /** Utility cache executor service. */
        private ExecutorService utilityCacheExecSvc;

        /** Grid state. */
        private volatile GridGainState state = STOPPED;

        /** Shutdown hook. */
        private Thread shutdownHook;

        /** Grid log. */
        private GridLogger log;

        /** Start guard. */
        private final AtomicBoolean startGuard = new AtomicBoolean();

        /** Start latch. */
        private final CountDownLatch startLatch = new CountDownLatch(1);

        /**
         * Thread that starts this named instance. This field can be non-volatile since
         * it makes sense only for thread where it was originally initialized.
         */
        @SuppressWarnings("FieldAccessedSynchronizedAndUnsynchronized")
        private Thread starterThread;

        /**
         * Creates un-started named instance.
         *
         * @param name Grid name (possibly {@code null} for default grid).
         */
        GridNamedInstance(@Nullable String name) {
            this.name = name;
        }

        /**
         * Gets grid name.
         *
         * @return Grid name.
         */
        String getName() {
            return name;
        }

        /**
         * Gets grid instance.
         *
         * @return Grid instance.
         */
        GridKernal grid() {
            if (starterThread != Thread.currentThread())
                U.awaitQuiet(startLatch);

            return grid;
        }

        /**
         * Gets grid instance without waiting for its initialization.
         *
         * @return Grid instance.
         */
        public GridKernal gridx() {
            return grid;
        }

        /**
         * Gets grid state.
         *
         * @return Grid state.
         */
        GridGainState state() {
            if (starterThread != Thread.currentThread())
                U.awaitQuiet(startLatch);

            return state;
        }

        /**
         * @param spi SPI implementation.
         * @throws GridException Thrown in case if multi-instance is not supported.
         */
        private void ensureMultiInstanceSupport(GridSpi spi) throws GridException {
            GridSpiMultipleInstancesSupport ann = U.getAnnotation(spi.getClass(),
                GridSpiMultipleInstancesSupport.class);

            if (ann == null || !ann.value())
                throw new GridException("SPI implementation doesn't support multiple grid instances in " +
                    "the same VM: " + spi);
        }

        /**
         * @param spis SPI implementations.
         * @throws GridException Thrown in case if multi-instance is not supported.
         */
        private void ensureMultiInstanceSupport(GridSpi[] spis) throws GridException {
            for (GridSpi spi : spis)
                ensureMultiInstanceSupport(spi);
        }

        /**
         * Starts grid with given configuration.
         *
         * @param startCtx Starting context.
         * @throws GridException If start failed.
         */
        synchronized void start(GridStartContext startCtx) throws GridException {
            if (startGuard.compareAndSet(false, true)) {
                try {
                    starterThread = Thread.currentThread();

                    start0(startCtx);
                }
                catch (Exception e) {
                    if (log != null)
                        stopExecutors(log);

                    throw e;
                }
                finally {
                    startLatch.countDown();
                }
            }
            else
                U.awaitQuiet(startLatch);
        }

        /**
         * @param startCtx Starting context.
         * @throws GridException If start failed.
         */
        @SuppressWarnings({"unchecked", "TooBroadScope"})
        private void start0(GridStartContext startCtx) throws GridException {
            assert grid == null : "Grid is already started: " + name;

            GridConfiguration cfg = startCtx.config();

            if (cfg == null)
                cfg = new GridConfiguration();

            GridConfiguration myCfg = new GridConfiguration();

            String ggHome = cfg.getGridGainHome();

            // Set GridGain home.
            if (ggHome == null)
                ggHome = U.getGridGainHome();
            else
                // If user provided GRIDGAIN_HOME - set it as a system property.
                U.setGridGainHome(ggHome);

            U.setWorkDirectory(cfg.getWorkDirectory(), ggHome);

            /*
             * Set up all defaults and perform all checks.
             */

            // Ensure invariant.
            // It's a bit dirty - but this is a result of late refactoring
            // and I don't want to reshuffle a lot of code.
            assert F.eq(name, cfg.getGridName());

            // Set configuration URL, if any, into system property.
            if (startCtx.configUrl() != null)
                System.setProperty(GG_CONFIG_URL, startCtx.configUrl().toString());

            myCfg.setGridName(cfg.getGridName());

            UUID nodeId = cfg.getNodeId();

            if (nodeId == null)
                nodeId = UUID.randomUUID();

            GridLogger cfgLog = initLogger(cfg.getGridLogger(), nodeId);

            assert cfgLog != null;

            cfgLog = new GridLoggerProxy(cfgLog, null, name, U.id8(nodeId));

            // Initialize factory's log.
            log = cfgLog.getLogger(G.class);

            // Check GridGain home folder (after log is available).
            if (ggHome != null) {
                File ggHomeFile = new File(ggHome);

                if (!ggHomeFile.exists() || !ggHomeFile.isDirectory())
                    throw new GridException("Invalid GridGain installation home folder: " + ggHome);
            }

            myCfg.setGridGainHome(ggHome);

            // Copy values that don't need extra processing.
            myCfg.setLicenseUrl(cfg.getLicenseUrl());
            myCfg.setPeerClassLoadingEnabled(cfg.isPeerClassLoadingEnabled());
            myCfg.setDeploymentMode(cfg.getDeploymentMode());
            myCfg.setNetworkTimeout(cfg.getNetworkTimeout());
            myCfg.setClockSyncSamples(cfg.getClockSyncSamples());
            myCfg.setClockSyncFrequency(cfg.getClockSyncFrequency());
            myCfg.setDiscoveryStartupDelay(cfg.getDiscoveryStartupDelay());
            myCfg.setMetricsHistorySize(cfg.getMetricsHistorySize());
            myCfg.setMetricsExpireTime(cfg.getMetricsExpireTime());
            myCfg.setMetricsUpdateFrequency(cfg.getMetricsUpdateFrequency());
            myCfg.setLifecycleBeans(cfg.getLifecycleBeans());
            myCfg.setLocalEventListeners(cfg.getLocalEventListeners());
            myCfg.setPeerClassLoadingMissedResourcesCacheSize(cfg.getPeerClassLoadingMissedResourcesCacheSize());
            myCfg.setIncludeEventTypes(cfg.getIncludeEventTypes());
            myCfg.setDaemon(cfg.isDaemon());
            myCfg.setIncludeProperties(cfg.getIncludeProperties());
            myCfg.setLifeCycleEmailNotification(cfg.isLifeCycleEmailNotification());
            myCfg.setMetricsLogFrequency(cfg.getMetricsLogFrequency());
            myCfg.setNetworkSendRetryDelay(cfg.getNetworkSendRetryDelay());
            myCfg.setNetworkSendRetryCount(cfg.getNetworkSendRetryCount());
            myCfg.setSecurityCredentialsProvider(cfg.getSecurityCredentialsProvider());
            myCfg.setServiceConfiguration(cfg.getServiceConfiguration());
            myCfg.setWarmupClosure(cfg.getWarmupClosure());
            myCfg.setDotNetConfiguration(cfg.getDotNetConfiguration());
<<<<<<< HEAD
            myCfg.setTransactionsConfiguration(new GridTransactionsConfiguration(cfg.getTransactionsConfiguration()));
=======
            myCfg.setPluginConfigurations(cfg.getPluginConfigurations());
>>>>>>> 0703d66a

            GridClientConnectionConfiguration clientCfg = cfg.getClientConnectionConfiguration();

            if (clientCfg == null) {
                // If client config is not provided then create config copying values from GridConfiguration.
                if (cfg.isRestEnabled()) {
                    clientCfg = new GridClientConnectionConfiguration();

                    clientCfg.setClientMessageInterceptor(cfg.getClientMessageInterceptor());
                    clientCfg.setRestAccessibleFolders(cfg.getRestAccessibleFolders());
                    clientCfg.setRestExecutorService(cfg.getRestExecutorService());
                    clientCfg.setRestExecutorServiceShutdown(cfg.getRestExecutorServiceShutdown());
                    clientCfg.setRestIdleTimeout(cfg.getRestIdleTimeout());
                    clientCfg.setRestJettyPath(cfg.getRestJettyPath());
                    clientCfg.setRestPortRange(cfg.getRestPortRange());
                    clientCfg.setRestSecretKey(cfg.getRestSecretKey());
                    clientCfg.setRestTcpDirectBuffer(cfg.isRestTcpDirectBuffer());
                    clientCfg.setRestTcpHost(cfg.getRestTcpHost());
                    clientCfg.setRestTcpNoDelay(cfg.isRestTcpNoDelay());
                    clientCfg.setRestTcpPort(cfg.getRestTcpPort());
                    clientCfg.setRestTcpReceiveBufferSize(cfg.getRestTcpReceiveBufferSize());
                    clientCfg.setRestTcpSelectorCount(cfg.getRestTcpSelectorCount());
                    clientCfg.setRestTcpSendBufferSize(cfg.getRestTcpSendBufferSize());
                    clientCfg.setRestTcpSendQueueLimit(cfg.getRestTcpSendQueueLimit());
                    clientCfg.setRestTcpSslClientAuth(cfg.isRestTcpSslClientAuth());
                    clientCfg.setRestTcpSslContextFactory(cfg.getRestTcpSslContextFactory());
                    clientCfg.setRestTcpSslEnabled(cfg.isRestTcpSslEnabled());
                }
            }
            else
                clientCfg = new GridClientConnectionConfiguration(clientCfg);


            String ntfStr = GridSystemProperties.getString(GG_LIFECYCLE_EMAIL_NOTIFY);

            if (ntfStr != null)
                myCfg.setLifeCycleEmailNotification(Boolean.parseBoolean(ntfStr));

            // Local host.
            String locHost = GridSystemProperties.getString(GG_LOCAL_HOST);

            myCfg.setLocalHost(F.isEmpty(locHost) ? cfg.getLocalHost() : locHost);

            // Override daemon flag if it was set on the factory.
            if (daemon)
                myCfg.setDaemon(true);

            // Check for deployment mode override.
            String depModeName = GridSystemProperties.getString(GG_DEP_MODE_OVERRIDE);

            if (!F.isEmpty(depModeName)) {
                if (!F.isEmpty(cfg.getCacheConfiguration())) {
                    U.quietAndInfo(log, "Skipping deployment mode override for caches (custom closure " +
                        "execution may not work for console Visor)");
                }
                else {
                    try {
                        GridDeploymentMode depMode = GridDeploymentMode.valueOf(depModeName);

                        if (myCfg.getDeploymentMode() != depMode)
                            myCfg.setDeploymentMode(depMode);
                    }
                    catch (IllegalArgumentException e) {
                        throw new GridException("Failed to override deployment mode using system property " +
                            "(are there any misspellings?)" +
                            "[name=" + GG_DEP_MODE_OVERRIDE + ", value=" + depModeName + ']', e);
                    }
                }
            }

            Map<String, ?> attrs = cfg.getUserAttributes();

            if (attrs == null)
                attrs = Collections.emptyMap();

            MBeanServer mbSrv = cfg.getMBeanServer();

            GridMarshaller marsh = cfg.getMarshaller();

            String[] p2pExclude = cfg.getPeerClassLoadingLocalClassPathExclude();

            GridCommunicationSpi commSpi = cfg.getCommunicationSpi();
            GridDiscoverySpi discoSpi = cfg.getDiscoverySpi();
            GridEventStorageSpi evtSpi = cfg.getEventStorageSpi();
            GridCollisionSpi colSpi = cfg.getCollisionSpi();
            GridAuthenticationSpi authSpi = cfg.getAuthenticationSpi();
            GridSecureSessionSpi sesSpi = cfg.getSecureSessionSpi();
            GridDeploymentSpi deploySpi = cfg.getDeploymentSpi();
            GridCheckpointSpi[] cpSpi = cfg.getCheckpointSpi();
            GridFailoverSpi[] failSpi = cfg.getFailoverSpi();
            GridLoadBalancingSpi[] loadBalancingSpi = cfg.getLoadBalancingSpi();
            GridSwapSpaceSpi swapspaceSpi = cfg.getSwapSpaceSpi();
            GridIndexingSpi[] indexingSpi = cfg.getIndexingSpi();

            execSvc = cfg.getExecutorService();
            sysExecSvc = cfg.getSystemExecutorService();
            p2pExecSvc = cfg.getPeerClassLoadingExecutorService();
            mgmtExecSvc = cfg.getManagementExecutorService();
            ggfsExecSvc = cfg.getGgfsExecutorService();

            if (execSvc == null) {
                isAutoExecSvc = true;

                execSvc = new GridThreadPoolExecutor(
                    "pub-" + cfg.getGridName(),
                    DFLT_PUBLIC_CORE_THREAD_CNT,
                    DFLT_PUBLIC_MAX_THREAD_CNT,
                    DFLT_PUBLIC_KEEP_ALIVE_TIME,
                    new LinkedBlockingQueue<Runnable>(DFLT_PUBLIC_THREADPOOL_QUEUE_CAP));

                // Pre-start all threads as they are guaranteed to be needed.
                ((ThreadPoolExecutor)execSvc).prestartAllCoreThreads();
            }

            if (sysExecSvc == null) {
                isAutoSysSvc = true;

                // Note that since we use 'LinkedBlockingQueue', number of
                // maximum threads has no effect.
                sysExecSvc = new GridThreadPoolExecutor(
                    "sys-" + cfg.getGridName(),
                    DFLT_SYSTEM_CORE_THREAD_CNT,
                    DFLT_SYSTEM_MAX_THREAD_CNT,
                    DFLT_SYSTEM_KEEP_ALIVE_TIME,
                    new LinkedBlockingQueue<Runnable>(DFLT_SYSTEM_THREADPOOL_QUEUE_CAP));

                // Pre-start all threads as they are guaranteed to be needed.
                ((ThreadPoolExecutor)sysExecSvc).prestartAllCoreThreads();
            }

            if (mgmtExecSvc == null) {
                isAutoMgmtSvc = true;

                // Note that since we use 'LinkedBlockingQueue', number of
                // maximum threads has no effect.
                // Note, that we do not pre-start threads here as management pool may
                // not be needed.
                mgmtExecSvc = new GridThreadPoolExecutor(
                    "mgmt-" + cfg.getGridName(),
                    DFLT_MGMT_THREAD_CNT,
                    DFLT_MGMT_THREAD_CNT,
                    0,
                    new LinkedBlockingQueue<Runnable>());
            }

            if (p2pExecSvc == null) {
                isAutoP2PSvc = true;

                // Note that since we use 'LinkedBlockingQueue', number of
                // maximum threads has no effect.
                // Note, that we do not pre-start threads here as class loading pool may
                // not be needed.
                p2pExecSvc = new GridThreadPoolExecutor(
                    "p2p-" + cfg.getGridName(),
                    DFLT_P2P_THREAD_CNT,
                    DFLT_P2P_THREAD_CNT,
                    0,
                    new LinkedBlockingQueue<Runnable>());
            }

            if (ggfsExecSvc == null) {
                isAutoGgfsSvc = true;

                int procCnt = Runtime.getRuntime().availableProcessors();

                // Note that we do not pre-start threads here as ggfs pool may not be needed.
                ggfsExecSvc = new GridThreadPoolExecutor(
                    "ggfs-" + cfg.getGridName(),
                    procCnt,
                    procCnt,
                    0,
                    new LinkedBlockingQueue<Runnable>());
            }

            restExecSvc = clientCfg != null ? clientCfg.getRestExecutorService() : null;

            if (restExecSvc != null && !cfg.isRestEnabled()) {
                U.warn(log, "REST executor service is configured, but REST is disabled in configuration " +
                    "(safely ignoring).");
            }
            else if (restExecSvc == null && clientCfg != null) {
                isAutoRestSvc = true;

                restExecSvc = new GridThreadPoolExecutor(
                    "rest-" + cfg.getGridName(),
                    DFLT_REST_CORE_THREAD_CNT,
                    DFLT_REST_MAX_THREAD_CNT,
                    DFLT_REST_KEEP_ALIVE_TIME,
                    new LinkedBlockingQueue<Runnable>(DFLT_REST_THREADPOOL_QUEUE_CAP)
                );

                clientCfg.setRestExecutorService(restExecSvc);
            }

            utilityCacheExecSvc = new GridThreadPoolExecutor(
                "utility-" + cfg.getGridName(),
                DFLT_SYSTEM_CORE_THREAD_CNT,
                DFLT_SYSTEM_MAX_THREAD_CNT,
                DFLT_SYSTEM_KEEP_ALIVE_TIME,
                new LinkedBlockingQueue<Runnable>(DFLT_SYSTEM_THREADPOOL_QUEUE_CAP));

            execSvcShutdown = cfg.getExecutorServiceShutdown();
            sysSvcShutdown = cfg.getSystemExecutorServiceShutdown();
            mgmtSvcShutdown = cfg.getManagementExecutorServiceShutdown();
            p2pSvcShutdown = cfg.getPeerClassLoadingExecutorServiceShutdown();
            ggfsSvcShutdown = cfg.getGgfsExecutorServiceShutdown();
            restSvcShutdown = clientCfg != null && clientCfg.isRestExecutorServiceShutdown();

            if (marsh == null) {
                if (!U.isHotSpot()) {
                    U.warn(log, "GridOptimizedMarshaller is not supported on this JVM " +
                        "(only Java HotSpot VMs are supported). Switching to standard JDK marshalling - " +
                        "object serialization performance will be significantly slower.",
                        "To enable fast marshalling upgrade to recent 1.6 or 1.7 HotSpot VM release.");

                    marsh = new GridJdkMarshaller();
                }
                else if (!GridOptimizedMarshaller.available()) {
                    U.warn(log, "GridOptimizedMarshaller is not supported on this JVM " +
                        "(only recent 1.6 and 1.7 versions HotSpot VMs are supported). " +
                        "To enable fast marshalling upgrade to recent 1.6 or 1.7 HotSpot VM release. " +
                        "Switching to standard JDK marshalling - " +
                        "object serialization performance will be significantly slower.",
                        "To enable fast marshalling upgrade to recent 1.6 or 1.7 HotSpot VM release.");

                    marsh = new GridJdkMarshaller();
                }
                else
                    marsh = new GridOptimizedMarshaller();
            }
            else if (marsh instanceof GridOptimizedMarshaller && !U.isHotSpot()) {
                U.warn(log, "Using GridOptimizedMarshaller on untested JVM (only Java HotSpot VMs were tested) - " +
                    "object serialization behavior could yield unexpected results.",
                    "Using GridOptimizedMarshaller on untested JVM.");
            }

            myCfg.setUserAttributes(attrs);
            myCfg.setMBeanServer(mbSrv == null ? ManagementFactory.getPlatformMBeanServer() : mbSrv);
            myCfg.setGridLogger(cfgLog);
            myCfg.setMarshaller(marsh);
            myCfg.setMarshalLocalJobs(cfg.isMarshalLocalJobs());
            myCfg.setExecutorService(execSvc);
            myCfg.setSystemExecutorService(sysExecSvc);
            myCfg.setManagementExecutorService(mgmtExecSvc);
            myCfg.setPeerClassLoadingExecutorService(p2pExecSvc);
            myCfg.setGgfsExecutorService(ggfsExecSvc);
            myCfg.setExecutorServiceShutdown(execSvcShutdown);
            myCfg.setSystemExecutorServiceShutdown(sysSvcShutdown);
            myCfg.setManagementExecutorServiceShutdown(mgmtSvcShutdown);
            myCfg.setPeerClassLoadingExecutorServiceShutdown(p2pSvcShutdown);
            myCfg.setGgfsExecutorServiceShutdown(ggfsSvcShutdown);
            myCfg.setNodeId(nodeId);

            GridGgfsConfiguration[] ggfsCfgs = cfg.getGgfsConfiguration();

            if (ggfsCfgs != null) {
                GridGgfsConfiguration[] clone = ggfsCfgs.clone();

                for (int i = 0; i < ggfsCfgs.length; i++)
                    clone[i] = new GridGgfsConfiguration(ggfsCfgs[i]);

                myCfg.setGgfsConfiguration(clone);
            }

            GridStreamerConfiguration[] streamerCfgs = cfg.getStreamerConfiguration();

            if (streamerCfgs != null) {
                GridStreamerConfiguration[] clone = streamerCfgs.clone();

                for (int i = 0; i < streamerCfgs.length; i++)
                    clone[i] = new GridStreamerConfiguration(streamerCfgs[i]);

                myCfg.setStreamerConfiguration(clone);
            }

            if (p2pExclude == null)
                p2pExclude = EMPTY_STR_ARR;

            myCfg.setPeerClassLoadingLocalClassPathExclude(p2pExclude);

            /*
             * Initialize default SPI implementations.
             */

            if (commSpi == null)
                commSpi = new GridTcpCommunicationSpi();

            if (discoSpi == null)
                discoSpi = new GridTcpDiscoverySpi();

            if (discoSpi instanceof GridTcpDiscoverySpi) {
                GridTcpDiscoverySpi tcpDisco = (GridTcpDiscoverySpi)discoSpi;

                if (tcpDisco.getIpFinder() == null)
                    tcpDisco.setIpFinder(new GridTcpDiscoveryMulticastIpFinder());
            }

            if (evtSpi == null)
                evtSpi = new GridMemoryEventStorageSpi();

            if (colSpi == null)
                colSpi = new GridNoopCollisionSpi();

            if (authSpi == null)
                authSpi = new GridNoopAuthenticationSpi();

            if (sesSpi == null)
                sesSpi = new GridNoopSecureSessionSpi();

            if (deploySpi == null)
                deploySpi = new GridLocalDeploymentSpi();

            if (cpSpi == null)
                cpSpi = new GridCheckpointSpi[] {new GridNoopCheckpointSpi()};

            if (failSpi == null)
                failSpi = new GridFailoverSpi[] {new GridAlwaysFailoverSpi()};

            if (loadBalancingSpi == null)
                loadBalancingSpi = new GridLoadBalancingSpi[] {new GridRoundRobinLoadBalancingSpi()};

            if (swapspaceSpi == null) {
                boolean needSwap = false;

                GridCacheConfiguration[] caches = cfg.getCacheConfiguration();

                if (caches != null) {
                    for (GridCacheConfiguration c : caches) {
                        if (c.isSwapEnabled()) {
                            needSwap = true;

                            break;
                        }
                    }
                }

                swapspaceSpi = needSwap ? new GridFileSwapSpaceSpi() : new GridNoopSwapSpaceSpi();
            }

            if (indexingSpi == null)
                indexingSpi = new GridIndexingSpi[] {(GridIndexingSpi)H2_INDEXING.createOptional()};

            myCfg.setCommunicationSpi(commSpi);
            myCfg.setDiscoverySpi(discoSpi);
            myCfg.setCheckpointSpi(cpSpi);
            myCfg.setEventStorageSpi(evtSpi);
            myCfg.setAuthenticationSpi(authSpi);
            myCfg.setSecureSessionSpi(sesSpi);
            myCfg.setDeploymentSpi(deploySpi);
            myCfg.setFailoverSpi(failSpi);
            myCfg.setCollisionSpi(colSpi);
            myCfg.setLoadBalancingSpi(loadBalancingSpi);
            myCfg.setSwapSpaceSpi(swapspaceSpi);
            myCfg.setIndexingSpi(indexingSpi);

            myCfg.setAddressResolver(cfg.getAddressResolver());

            // Set SMTP configuration.
            myCfg.setSmtpFromEmail(cfg.getSmtpFromEmail());
            myCfg.setSmtpHost(cfg.getSmtpHost());
            myCfg.setSmtpPort(cfg.getSmtpPort());
            myCfg.setSmtpSsl(cfg.isSmtpSsl());
            myCfg.setSmtpUsername(cfg.getSmtpUsername());
            myCfg.setSmtpPassword(cfg.getSmtpPassword());
            myCfg.setAdminEmails(cfg.getAdminEmails());

            // REST configuration.
            myCfg.setClientConnectionConfiguration(clientCfg);

            // Portable configuration.
            myCfg.setPortableConfiguration(cfg.getPortableConfiguration());

            // Hadoop configuration.
            myCfg.setHadoopConfiguration(cfg.getHadoopConfiguration());

            // Validate segmentation configuration.
            GridSegmentationPolicy segPlc = cfg.getSegmentationPolicy();

            // 1. Warn on potential configuration problem: grid is not configured to wait
            // for correct segment after segmentation happens.
            if (!F.isEmpty(cfg.getSegmentationResolvers()) && segPlc == RESTART_JVM && !cfg.isWaitForSegmentOnStart()) {
                U.warn(log, "Found potential configuration problem (forgot to enable waiting for segment" +
                    "on start?) [segPlc=" + segPlc + ", wait=false]");
            }

            myCfg.setSegmentationResolvers(cfg.getSegmentationResolvers());
            myCfg.setSegmentationPolicy(segPlc);
            myCfg.setSegmentCheckFrequency(cfg.getSegmentCheckFrequency());
            myCfg.setWaitForSegmentOnStart(cfg.isWaitForSegmentOnStart());
            myCfg.setAllSegmentationResolversPassRequired(cfg.isAllSegmentationResolversPassRequired());

            // Override SMTP configuration from system properties
            // and environment variables, if specified.
            String fromEmail = GridSystemProperties.getString(GG_SMTP_FROM);

            if (fromEmail != null)
                myCfg.setSmtpFromEmail(fromEmail);

            String smtpHost = GridSystemProperties.getString(GG_SMTP_HOST);

            if (smtpHost != null)
                myCfg.setSmtpHost(smtpHost);

            String smtpUsername = GridSystemProperties.getString(GG_SMTP_USERNAME);

            if (smtpUsername != null)
                myCfg.setSmtpUsername(smtpUsername);

            String smtpPwd = GridSystemProperties.getString(GG_SMTP_PWD);

            if (smtpPwd != null)
                myCfg.setSmtpPassword(smtpPwd);

            int smtpPort = GridSystemProperties.getInteger(GG_SMTP_PORT,-1);

            if(smtpPort != -1)
                myCfg.setSmtpPort(smtpPort);

            myCfg.setSmtpSsl(GridSystemProperties.getBoolean(GG_SMTP_SSL));

            String adminEmails = GridSystemProperties.getString(GG_ADMIN_EMAILS);

            if (adminEmails != null)
                myCfg.setAdminEmails(adminEmails.split(","));

            GridCacheConfiguration[] cacheCfgs = cfg.getCacheConfiguration();

            boolean hasHadoop = GridComponentType.HADOOP.inClassPath();

            GridCacheConfiguration[] copies;

            if (cacheCfgs != null && cacheCfgs.length > 0) {
                if (!U.discoOrdered(discoSpi) && !U.relaxDiscoveryOrdered())
                    throw new GridException("Discovery SPI implementation does not support node ordering and " +
                        "cannot be used with cache (use SPI with @GridDiscoverySpiOrderSupport annotation, " +
                        "like GridTcpDiscoverySpi)");

                for (GridCacheConfiguration ccfg : cacheCfgs) {
                    if (CU.isHadoopSystemCache(ccfg.getName()))
                        throw new GridException("Cache name cannot be \"" + CU.SYS_CACHE_HADOOP_MR +
                            "\" because it is reserved for internal purposes.");

                    if (CU.isUtilityCache(ccfg.getName()))
                        throw new GridException("Cache name cannot start with \"" + CU.UTILITY_CACHE_NAME +
                            "\" because this prefix is reserved for internal purposes.");
                }

                copies = new GridCacheConfiguration[cacheCfgs.length + (hasHadoop ? 2 : 1)];

                int cloneIdx = 1;

                if (hasHadoop)
                    copies[cloneIdx++] = CU.hadoopSystemCache();

                for (GridCacheConfiguration ccfg : cacheCfgs)
                    copies[cloneIdx++] = new GridCacheConfiguration(ccfg);
            }
            else if (hasHadoop) {
                // Populate system caches
                copies = new GridCacheConfiguration[hasHadoop ? 2 : 1];

                copies[1] = CU.hadoopSystemCache();
            }
            else
                copies = new GridCacheConfiguration[1];

            // Always add utility cache.
            copies[0] = utilitySystemCache();

            myCfg.setCacheConfiguration(copies);

            myCfg.setCacheSanityCheckEnabled(cfg.isCacheSanityCheckEnabled());

            try {
                // Use reflection to avoid loading undesired classes.
                Class helperCls = Class.forName("org.gridgain.grid.util.GridConfigurationHelper");

                helperCls.getMethod("overrideConfiguration", GridConfiguration.class, Properties.class,
                    String.class, GridLogger.class).invoke(helperCls, myCfg, System.getProperties(), name, log);
            }
            catch (Exception ignored) {
                // No-op.
            }

            // Ensure that SPIs support multiple grid instances, if required.
            if (!startCtx.single()) {
                ensureMultiInstanceSupport(deploySpi);
                ensureMultiInstanceSupport(commSpi);
                ensureMultiInstanceSupport(discoSpi);
                ensureMultiInstanceSupport(cpSpi);
                ensureMultiInstanceSupport(evtSpi);
                ensureMultiInstanceSupport(colSpi);
                ensureMultiInstanceSupport(failSpi);
                ensureMultiInstanceSupport(authSpi);
                ensureMultiInstanceSupport(sesSpi);
                ensureMultiInstanceSupport(loadBalancingSpi);
                ensureMultiInstanceSupport(swapspaceSpi);
            }

            // Register GridGain MBean for current grid instance.
            registerFactoryMbean(myCfg.getMBeanServer());

            boolean started = false;

            try {
                GridKernal grid0 = new GridKernal(startCtx.springContext());

                // Init here to make grid available to lifecycle listeners.
                grid = grid0;

                grid0.start(myCfg, utilityCacheExecSvc, new CA() {
                    @Override public void apply() {
                        startLatch.countDown();
                    }
                });

                state = STARTED;

                if (log.isDebugEnabled())
                    log.debug("Grid factory started ok: " + name);

                started = true;
            }
            catch (GridException e) {
                unregisterFactoryMBean();

                throw e;
            }
            // Catch Throwable to protect against any possible failure.
            catch (Throwable e) {
                unregisterFactoryMBean();

                throw new GridException("Unexpected exception when starting grid.", e);
            }
            finally {
                if (!started)
                    // Grid was not started.
                    grid = null;
            }

            // Do NOT set it up only if GRIDGAIN_NO_SHUTDOWN_HOOK=TRUE is provided.
            if (GridSystemProperties.getBoolean(GG_NO_SHUTDOWN_HOOK)) {
                try {
                    Runtime.getRuntime().addShutdownHook(shutdownHook = new Thread() {
                        @Override public void run() {
                            if (log.isInfoEnabled())
                                log.info("Invoking shutdown hook...");

                            GridNamedInstance.this.stop(true);
                        }
                    });

                    if (log.isDebugEnabled())
                        log.debug("Shutdown hook is installed.");
                }
                catch (IllegalStateException e) {
                    stop(true);

                    throw new GridException("Failed to install shutdown hook.", e);
                }
            }
            else {
                if (log.isDebugEnabled())
                    log.debug("Shutdown hook has not been installed because environment " +
                        "or system property " + GG_NO_SHUTDOWN_HOOK + " is set.");
            }
        }

        /**
         * @param cfgLog Configured logger.
         * @param nodeId Local node ID.
         * @return Initialized logger.
         * @throws GridException If failed.
         */
        private GridLogger initLogger(@Nullable GridLogger cfgLog, UUID nodeId) throws GridException {
            try {
                if (cfgLog == null) {
                    Class<?> log4jCls;

                    try {
                        log4jCls = Class.forName("org.gridgain.grid.logger.log4j.GridLog4jLogger");
                    }
                    catch (ClassNotFoundException | NoClassDefFoundError ignored) {
                        log4jCls = null;
                    }

                    if (log4jCls != null) {
                        URL url = U.resolveGridGainUrl("config/gridgain-log4j.xml");

                        if (url == null) {
                            File cfgFile = new File("config/gridgain-log4j.xml");

                            if (!cfgFile.exists())
                                cfgFile = new File("../config/gridgain-log4j.xml");

                            if (cfgFile.exists()) {
                                try {
                                    url = cfgFile.toURI().toURL();
                                }
                                catch (MalformedURLException ignore) {
                                    // No-op.
                                }
                            }
                        }

                        if (url != null) {
                            boolean configured = (Boolean)log4jCls.getMethod("isConfigured").invoke(null);

                            if (configured)
                                url = null;
                        }

                        if (url != null) {
                            Constructor<?> ctor = log4jCls.getConstructor(URL.class);

                            cfgLog = (GridLogger)ctor.newInstance(url);
                        }
                        else
                            cfgLog = (GridLogger)log4jCls.newInstance();
                    }
                    else
                        cfgLog = new GridJavaLogger();
                }

                // Set node IDs for all file appenders.
                if (cfgLog instanceof GridLoggerNodeIdAware)
                    ((GridLoggerNodeIdAware)cfgLog).setNodeId(nodeId);

                return cfgLog;
            }
            catch (Exception e) {
                throw new GridException("Failed to create logger.", e);
            }
        }

        /**
         * Creates utility system cache configuration.
         *
         * @return Utility system cache configuration.
         */
        private GridCacheConfiguration utilitySystemCache() {
            GridCacheConfiguration cache = new GridCacheConfiguration();

            cache.setName(CU.UTILITY_CACHE_NAME);
            cache.setCacheMode(REPLICATED);
            cache.setAtomicityMode(TRANSACTIONAL);
            cache.setSwapEnabled(false);
            cache.setQueryIndexEnabled(false);
            cache.setPreloadMode(SYNC);
            cache.setWriteSynchronizationMode(FULL_SYNC);
            cache.setAffinity(new GridCacheRendezvousAffinityFunction(false, 100));

            return cache;
        }

        /**
         * Stops grid.
         *
         * @param cancel Flag indicating whether all currently running jobs
         *      should be cancelled.
         */
        void stop(boolean cancel) {
            // Stop cannot be called prior to start from public API,
            // since it checks for STARTED state. So, we can assert here.
            assert startGuard.get();

            stop0(cancel);
        }

        /**
         * @param cancel Flag indicating whether all currently running jobs
         *      should be cancelled.
         */
        private synchronized void stop0(boolean cancel) {
            GridKernal grid0 = grid;

            // Double check.
            if (grid0 == null) {
                if (log != null)
                    U.warn(log, "Attempting to stop an already stopped grid instance (ignore): " + name);

                return;
            }

            if (shutdownHook != null)
                try {
                    Runtime.getRuntime().removeShutdownHook(shutdownHook);

                    shutdownHook = null;

                    if (log.isDebugEnabled())
                        log.debug("Shutdown hook is removed.");
                }
                catch (IllegalStateException e) {
                    // Shutdown is in progress...
                    if (log.isDebugEnabled())
                        log.debug("Shutdown is in progress (ignoring): " + e.getMessage());
                }

            // Unregister GridGain MBean.
            unregisterFactoryMBean();

            try {
                grid0.stop(cancel);

                if (log.isDebugEnabled())
                    log.debug("Grid instance stopped ok: " + name);
            }
            catch (Throwable e) {
                U.error(log, "Failed to properly stop grid instance due to undeclared exception.", e);
            }
            finally {
                state = grid0.context().segmented() ? STOPPED_ON_SEGMENTATION : STOPPED;

                grid = null;

                stopExecutors(log);

                log = null;
            }
        }

        /**
         * Stops executor services if they has been started.
         *
         * @param log Grid logger.
         */
        private void stopExecutors(GridLogger log) {
            boolean interrupted = Thread.interrupted();

            try {
                stopExecutors0(log);
            }
            finally {
                if (interrupted)
                    Thread.currentThread().interrupt();
            }
        }

        /**
         * Stops executor services if they has been started.
         *
         * @param log Grid logger.
         */
        private void stopExecutors0(GridLogger log) {
            assert log != null;

            /*
             * If it was us who started the executor services than we
             * stop it. Otherwise, we do no-op since executor service
             * was started before us.
             */
            if (isAutoExecSvc || execSvcShutdown) {
                U.shutdownNow(getClass(), execSvc, log);

                execSvc = null;
            }

            if (isAutoSysSvc || sysSvcShutdown) {
                U.shutdownNow(getClass(), sysExecSvc, log);

                sysExecSvc = null;
            }

            if (isAutoMgmtSvc || mgmtSvcShutdown) {
                U.shutdownNow(getClass(), mgmtExecSvc, log);

                mgmtExecSvc = null;
            }

            if (isAutoP2PSvc || p2pSvcShutdown) {
                U.shutdownNow(getClass(), p2pExecSvc, log);

                p2pExecSvc = null;
            }

            if (isAutoGgfsSvc || ggfsSvcShutdown) {
                U.shutdownNow(getClass(), ggfsExecSvc, log);

                ggfsExecSvc = null;
            }

            if (isAutoRestSvc || restSvcShutdown) {
                U.shutdownNow(getClass(), restExecSvc, log);

                restExecSvc = null;
            }

            U.shutdownNow(getClass(), utilityCacheExecSvc, log);

            utilityCacheExecSvc = null;
        }

        /**
         * Registers delegate Mbean instance for {@link GridGain}.
         *
         * @param srv MBeanServer where mbean should be registered.
         * @throws GridException If registration failed.
         */
        private void registerFactoryMbean(MBeanServer srv) throws GridException {
            synchronized (mbeans) {
                GridMBeanServerData data = mbeans.get(srv);

                if (data == null) {
                    try {
                        GridGainMBean mbean = new GridGainMBeanAdapter();

                        ObjectName objName = U.makeMBeanName(
                            null,
                            "Kernal",
                            GridGain.class.getSimpleName()
                        );

                        // Make check if MBean was already registered.
                        if (!srv.queryMBeans(objName, null).isEmpty())
                            throw new GridException("MBean was already registered: " + objName);
                        else {
                            objName = U.registerMBean(
                                srv,
                                null,
                                "Kernal",
                                GridGain.class.getSimpleName(),
                                mbean,
                                GridGainMBean.class
                            );

                            data = new GridMBeanServerData(objName);

                            mbeans.put(srv, data);

                            if (log.isDebugEnabled())
                                log.debug("Registered MBean: " + objName);
                        }
                    }
                    catch (JMException e) {
                        throw new GridException("Failed to register MBean.", e);
                    }
                }

                assert data != null;

                data.addGrid(name);
                data.setCounter(data.getCounter() + 1);
            }
        }

        /**
         * Unregister delegate Mbean instance for {@link GridGain}.
         */
        private void unregisterFactoryMBean() {
            synchronized (mbeans) {
                Iterator<Entry<MBeanServer, GridMBeanServerData>> iter = mbeans.entrySet().iterator();

                while (iter.hasNext()) {
                    Entry<MBeanServer, GridMBeanServerData> entry = iter.next();

                    if (entry.getValue().containsGrid(name)) {
                        GridMBeanServerData data = entry.getValue();

                        assert data != null;

                        // Unregister MBean if no grid instances started for current MBeanServer.
                        if (data.getCounter() == 1) {
                            try {
                                entry.getKey().unregisterMBean(data.getMbean());

                                if (log.isDebugEnabled())
                                    log.debug("Unregistered MBean: " + data.getMbean());
                            }
                            catch (JMException e) {
                                U.error(log, "Failed to unregister MBean.", e);
                            }

                            iter.remove();
                        }
                        else {
                            // Decrement counter.
                            data.setCounter(data.getCounter() - 1);
                            data.removeGrid(name);
                        }
                    }
                }
            }
        }

        /**
         * Grid factory MBean data container.
         * Contains necessary data for selected MBeanServer.
         */
        private static class GridMBeanServerData {
            /** Set of grid names for selected MBeanServer. */
            private Collection<String> gridNames = new HashSet<>();

            /** */
            private ObjectName mbean;

            /** Count of grid instances. */
            private int cnt;

            /**
             * Create data container.
             *
             * @param mbean Object name of MBean.
             */
            GridMBeanServerData(ObjectName mbean) {
                assert mbean != null;

                this.mbean = mbean;
            }

            /**
             * Add grid name.
             *
             * @param gridName Grid name.
             */
            public void addGrid(String gridName) {
                gridNames.add(gridName);
            }

            /**
             * Remove grid name.
             *
             * @param gridName Grid name.
             */
            public void removeGrid(String gridName) {
                gridNames.remove(gridName);
            }

            /**
             * Returns {@code true} if data contains the specified
             * grid name.
             *
             * @param gridName Grid name.
             * @return {@code true} if data contains the specified grid name.
             */
            public boolean containsGrid(String gridName) {
                return gridNames.contains(gridName);
            }

            /**
             * Gets name used in MBean server.
             *
             * @return Object name of MBean.
             */
            public ObjectName getMbean() {
                return mbean;
            }

            /**
             * Gets number of grid instances working with MBeanServer.
             *
             * @return Number of grid instances.
             */
            public int getCounter() {
                return cnt;
            }

            /**
             * Sets number of grid instances working with MBeanServer.
             *
             * @param cnt Number of grid instances.
             */
            public void setCounter(int cnt) {
                this.cnt = cnt;
            }
        }
    }
}<|MERGE_RESOLUTION|>--- conflicted
+++ resolved
@@ -1378,11 +1378,8 @@
             myCfg.setServiceConfiguration(cfg.getServiceConfiguration());
             myCfg.setWarmupClosure(cfg.getWarmupClosure());
             myCfg.setDotNetConfiguration(cfg.getDotNetConfiguration());
-<<<<<<< HEAD
+            myCfg.setPluginConfigurations(cfg.getPluginConfigurations());
             myCfg.setTransactionsConfiguration(new GridTransactionsConfiguration(cfg.getTransactionsConfiguration()));
-=======
-            myCfg.setPluginConfigurations(cfg.getPluginConfigurations());
->>>>>>> 0703d66a
 
             GridClientConnectionConfiguration clientCfg = cfg.getClientConnectionConfiguration();
 
