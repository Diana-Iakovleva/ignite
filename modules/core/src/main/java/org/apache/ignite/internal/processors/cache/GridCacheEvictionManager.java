--- conflicted
+++ resolved
@@ -490,13 +490,8 @@
      * @param ver Version.
      * @param p Partition ID.
      */
-<<<<<<< HEAD
-    private void saveEvictionInfo(K key, GridCacheVersion ver, int p) {
+    private void saveEvictionInfo(KeyCacheObject key, GridCacheVersion ver, int p) {
         assert cctx.rebalanceEnabled();
-=======
-    private void saveEvictionInfo(KeyCacheObject key, GridCacheVersion ver, int p) {
-        assert cctx.preloadEnabled();
->>>>>>> 5d460e06
 
         if (!cctx.isNear()) {
             try {
