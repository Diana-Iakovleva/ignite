--- conflicted
+++ resolved
@@ -30,10 +30,8 @@
 import java.util.UUID;
 import org.apache.ignite.IgniteCheckedException;
 import org.apache.ignite.internal.managers.encryption.GridEncryptionManager;
-<<<<<<< HEAD
 import org.apache.ignite.spi.encryption.EncryptionSpi;
-=======
->>>>>>> 8e819430
+import org.apache.ignite.internal.managers.encryption.GridEncryptionManager;
 import org.apache.ignite.internal.pagemem.FullPageId;
 import org.apache.ignite.internal.pagemem.wal.record.CacheState;
 import org.apache.ignite.internal.pagemem.wal.record.CheckpointRecord;
@@ -245,16 +243,10 @@
      * @return {@code True} if this record should be encrypted.
      */
     private boolean needEncryption(int grpId) {
-<<<<<<< HEAD
-        GridEncryptionManager encMgr = cctx.kernalContext().encryption();
-
-        return encMgr != null && encMgr.groupKey(grpId) != null;
-=======
         if (encSpi instanceof NoopEncryptionSpi)
             return false;
 
-        return encMgr.groupKey(grpId) != null;
->>>>>>> 8e819430
+        return encMgr != null && encMgr.groupKey(grpId) != null;
     }
 
     /**
