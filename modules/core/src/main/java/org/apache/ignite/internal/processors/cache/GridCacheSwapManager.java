--- conflicted
+++ resolved
@@ -110,12 +110,9 @@
 
     /** Values to be evicted from offheap to swap. */
     private ThreadLocal<Collection<IgniteBiTuple<byte[], byte[]>>> offheapEvicts = new ThreadLocal<>();
-<<<<<<< HEAD
-=======
 
     /** First offheap eviction warning flag. */
     private volatile boolean firstEvictWarn;
->>>>>>> 367d805d
 
     /**
      * @param enabled Flag to indicate if swap is enabled.
@@ -174,12 +171,9 @@
                         }
                     }
                 }
-<<<<<<< HEAD
-=======
                 catch (GridDhtInvalidPartitionException e) {
                     // Skip entry.
                 }
->>>>>>> 367d805d
                 catch (IgniteCheckedException e) {
                     U.error(log, "Failed to unmarshal off-heap entry", e);
                 }
@@ -189,12 +183,6 @@
         }
     }
 
-<<<<<<< HEAD
-    /** First offheap eviction warning flag. */
-    private volatile boolean firstEvictWarn;
-
-=======
->>>>>>> 367d805d
     /**
      * Initializes off-heap space.
      */
@@ -218,7 +206,6 @@
                     assert offheapToSwapEvicts;
 
                     onOffheapEvict();
-<<<<<<< HEAD
 
                     Collection<IgniteBiTuple<byte[], byte[]>> evicts = offheapEvicts.get();
 
@@ -228,19 +215,7 @@
                     evicts.add(new IgniteBiTuple<>(kb, vb));
                 }
 
-                @Override public boolean removedEvicted() {
-=======
-
-                    Collection<IgniteBiTuple<byte[], byte[]>> evicts = offheapEvicts.get();
-
-                    if (evicts == null)
-                        offheapEvicts.set(evicts = new ArrayList<>());
-
-                    evicts.add(new IgniteBiTuple<>(kb, vb));
-                }
-
                 @Override public boolean removeEvicted() {
->>>>>>> 367d805d
                     return false;
                 }
             };
@@ -251,11 +226,7 @@
                     onOffheapEvict();
                 }
 
-<<<<<<< HEAD
-                @Override public boolean removedEvicted() {
-=======
                 @Override public boolean removeEvicted() {
->>>>>>> 367d805d
                     return true;
                 }
             };
@@ -271,11 +242,7 @@
         if (cctx.config().isStatisticsEnabled())
             cctx.cache().metrics0().onOffHeapEvict();
 
-<<<<<<< HEAD
-        if (!firstEvictWarn)
-=======
         if (firstEvictWarn)
->>>>>>> 367d805d
             return;
 
         synchronized (this) {
@@ -1084,15 +1051,6 @@
     }
 
     /**
-<<<<<<< HEAD
-     * @param key Key to remove.
-     * @param part Partition.
-     * @param ver Expected version.
-     * @return {@code True} if removed.
-     * @throws IgniteCheckedException If failed.
-     */
-    boolean removeOffheap(final KeyCacheObject key, int part, final GridCacheVersion ver)
-=======
      * @param key Key to move from offheap to swap.
      * @param entry Serialized swap entry.
      * @param part Partition.
@@ -1101,17 +1059,12 @@
      * @throws IgniteCheckedException If failed.
      */
     boolean offheapSwapEvict(final KeyCacheObject key, byte[] entry, int part, final GridCacheVersion ver)
->>>>>>> 367d805d
         throws IgniteCheckedException {
         assert offheapEnabled;
 
         checkIteratorQueue();
 
-<<<<<<< HEAD
-        return offheap.removex(spaceName, part, key, key.valueBytes(cctx.cacheObjectContext()),
-=======
         boolean rmv = offheap.removex(spaceName, part, key, key.valueBytes(cctx.cacheObjectContext()),
->>>>>>> 367d805d
             new IgniteBiPredicate<Long, Integer>() {
                 @Override public boolean apply(Long ptr, Integer len) {
                     GridCacheVersion ver0 = GridCacheOffheapSwapEntry.version(ptr);
@@ -1120,8 +1073,6 @@
                 }
             }
         );
-<<<<<<< HEAD
-=======
 
         if (rmv) {
             Collection<GridCacheSwapListener> lsnrs = offheapLsnrs.get(part);
@@ -1137,7 +1088,6 @@
         }
 
         return rmv;
->>>>>>> 367d805d
     }
 
     /**
