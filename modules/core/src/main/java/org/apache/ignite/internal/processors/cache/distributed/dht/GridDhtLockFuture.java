--- conflicted
+++ resolved
@@ -885,73 +885,6 @@
                     }
                 }
             }
-<<<<<<< HEAD
-=======
-
-            for (Map.Entry<ClusterNode, List<GridDhtCacheEntry<K, V>>> mapped : nearMap.entrySet()) {
-                ClusterNode n = mapped.getKey();
-
-                List<GridDhtCacheEntry<K, V>> nearMapping = mapped.getValue();
-
-                int cnt = F.size(nearMapping);
-
-                if (cnt > 0) {
-                    MiniFuture fut = new MiniFuture(n, null, nearMapping);
-
-                    GridDhtLockRequest<K, V> req = new GridDhtLockRequest<>(
-                        cctx.cacheId(),
-                        nearNodeId,
-                        inTx() ? tx.nearXidVersion() : null,
-                        threadId,
-                        futId,
-                        fut.futureId(),
-                        lockVer,
-                        topVer,
-                        inTx(),
-                        read,
-                        isolation(),
-                        isInvalidate(),
-                        timeout,
-                        0,
-                        cnt,
-                        inTx() ? tx.size() : cnt,
-                        inTx() ? tx.groupLockKey() : null,
-                        inTx() && tx.partitionLock(),
-                        inTx() ? tx.subjectId() : null,
-                        inTx() ? tx.taskNameHash() : 0,
-                        read ? accessTtl : -1L);
-
-                    try {
-                        for (ListIterator<GridDhtCacheEntry<K, V>> it = nearMapping.listIterator(); it.hasNext();) {
-                            GridDhtCacheEntry<K, V> e = it.next();
-
-                            req.addNearKey(e.key(), e.getOrMarshalKeyBytes(), cctx.shared());
-
-                            it.set(addOwned(req, e));
-                        }
-
-                        add(fut); // Append new future.
-
-                        // Primary node can never be a reader.
-                        assert !n.id().equals(ctx.localNodeId());
-
-                        if (log.isDebugEnabled())
-                            log.debug("Sending DHT lock request to near node [node=" + n.id() +
-                                ", req=" + req + ']');
-
-                        cctx.io().send(n, req, cctx.ioPolicy());
-                    }
-                    catch (ClusterTopologyCheckedException e) {
-                        fut.onResult(e);
-                    }
-                    catch (IgniteCheckedException e) {
-                        onError(e);
-
-                        break; // For
-                    }
-                }
-            }
->>>>>>> 420c74f8
         }
         finally {
             markInitialized();
@@ -1112,22 +1045,7 @@
                 // Fail the whole compound future.
                 onError(res.error());
             else {
-<<<<<<< HEAD
                 Set<Integer> invalidParts = res.invalidPartitions();
-=======
-                if (nearMapping != null && !F.isEmpty(res.nearEvicted())) {
-                    if (tx != null) {
-                        GridDistributedTxMapping<K, V> m = tx.nearMapping(node.id());
-
-                        if (m != null)
-                            m.evictReaders(res.nearEvicted());
-                    }
-
-                    evictReaders(cctx, res.nearEvicted(), node.id(), res.messageId(), nearMapping);
-                }
-
-                Collection<Integer> invalidParts = res.invalidPartitions();
->>>>>>> 420c74f8
 
                 // Removing mappings for invalid partitions.
                 if (!F.isEmpty(invalidParts)) {
