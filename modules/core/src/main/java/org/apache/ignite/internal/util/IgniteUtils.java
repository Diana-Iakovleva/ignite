/*
 * Licensed to the Apache Software Foundation (ASF) under one or more
 * contributor license agreements.  See the NOTICE file distributed with
 * this work for additional information regarding copyright ownership.
 * The ASF licenses this file to You under the Apache License, Version 2.0
 * (the "License"); you may not use this file except in compliance with
 * the License.  You may obtain a copy of the License at
 *
 *      http://www.apache.org/licenses/LICENSE-2.0
 *
 * Unless required by applicable law or agreed to in writing, software
 * distributed under the License is distributed on an "AS IS" BASIS,
 * WITHOUT WARRANTIES OR CONDITIONS OF ANY KIND, either express or implied.
 * See the License for the specific language governing permissions and
 * limitations under the License.
 */

package org.apache.ignite.internal.util;

import org.apache.ignite.*;
import org.apache.ignite.cache.*;
import org.apache.ignite.cache.CacheEntry;
import org.apache.ignite.cluster.*;
import org.apache.ignite.compute.*;
import org.apache.ignite.configuration.*;
import org.apache.ignite.events.*;
import org.apache.ignite.internal.*;
import org.apache.ignite.internal.cluster.*;
import org.apache.ignite.internal.compute.*;
import org.apache.ignite.internal.managers.deployment.*;
import org.apache.ignite.internal.mxbean.*;
import org.apache.ignite.internal.processors.cache.*;
import org.apache.ignite.internal.processors.cache.version.*;
import org.apache.ignite.internal.processors.streamer.*;
import org.apache.ignite.internal.transactions.*;
import org.apache.ignite.internal.util.io.*;
import org.apache.ignite.internal.util.lang.*;
import org.apache.ignite.internal.util.typedef.*;
import org.apache.ignite.internal.util.typedef.internal.*;
import org.apache.ignite.internal.util.worker.*;
import org.apache.ignite.lang.*;
import org.apache.ignite.lifecycle.*;
import org.apache.ignite.portables.*;
import org.apache.ignite.spi.*;
import org.apache.ignite.spi.discovery.*;
import org.apache.ignite.transactions.*;
import org.jdk8.backport.*;
import org.jetbrains.annotations.*;
import sun.misc.*;

import javax.cache.*;
import javax.management.*;
import javax.naming.*;
import javax.net.ssl.*;
import java.io.*;
import java.lang.annotation.Annotation;
import java.lang.management.*;
import java.lang.reflect.Array;
import java.lang.reflect.*;
import java.math.*;
import java.net.*;
import java.nio.*;
import java.nio.channels.*;
import java.nio.channels.spi.*;
import java.nio.charset.*;
import java.security.*;
import java.security.cert.*;
import java.sql.*;
import java.sql.Timestamp;
import java.text.*;
import java.util.*;
import java.util.Date;
import java.util.concurrent.*;
import java.util.concurrent.atomic.*;
import java.util.concurrent.locks.*;
import java.util.jar.*;
import java.util.logging.*;
import java.util.regex.*;
import java.util.zip.*;

import static org.apache.ignite.IgniteSystemProperties.*;
<<<<<<< HEAD
import static org.apache.ignite.events.IgniteEventType.*;
=======
import static org.apache.ignite.events.EventType.*;
>>>>>>> 1d7321b0
import static org.apache.ignite.internal.IgniteNodeAttributes.*;

/**
 * Collection of utility methods used throughout the system.
 */
@SuppressWarnings({"UnusedReturnValue", "UnnecessaryFullyQualifiedName"})
public abstract class IgniteUtils {
    /** Unsafe. */
    private static final Unsafe UNSAFE = GridUnsafe.unsafe();

    /** {@code True} if {@code unsafe} should be used for array copy. */
    private static final boolean UNSAFE_BYTE_ARR_CP = unsafeByteArrayCopyAvailable();

    /** Offset. */
    private static final int BYTE_ARRAY_DATA_OFFSET = UNSAFE.arrayBaseOffset(byte[].class);

    /** Sun-specific JDK constructor factory for objects that don't have empty constructor. */
    private static final Method CTOR_FACTORY;

    /** Sun JDK reflection factory. */
    private static final Object SUN_REFLECT_FACTORY;

    /** Public {@code java.lang.Object} no-argument constructor. */
    private static final Constructor OBJECT_CTOR;

    /** All grid event names. */
    private static final Map<Integer, String> GRID_EVT_NAMES = new HashMap<>();

    /** All grid events. */
    private static final int[] GRID_EVTS;

    /** Empty integers array. */
    private static final int[] EMPTY_INTS = new int[0];

    /** Empty  longs. */
    private static final long[] EMPTY_LONGS = new long[0];

    /** System line separator. */
    private static final String NL = System.getProperty("line.separator");

    /** Default user version. */
    public static final String DFLT_USER_VERSION = "0";

    /** Cache for {@link GridPeerDeployAware} fields to speed up reflection. */
    private static final ConcurrentMap<String, IgniteBiTuple<Class<?>, Collection<Field>>> p2pFields =
        new ConcurrentHashMap8<>();

    /** Secure socket protocol to use. */
    private static final String HTTPS_PROTOCOL = "TLS";

    /** Project home directory. */
    private static volatile GridTuple<String> ggHome;

    /** Project work directory. */
    private static volatile String igniteWork;

    /** OS JDK string. */
    private static String osJdkStr;

    /** OS string. */
    private static String osStr;

    /** JDK string. */
    private static String jdkStr;

    /** Indicates whether current OS is Windows 95. */
    private static boolean win95;

    /** Indicates whether current OS is Windows 98. */
    private static boolean win98;

    /** Indicates whether current OS is Windows NT. */
    private static boolean winNt;

    /** Indicates whether current OS is Windows Vista. */
    private static boolean winVista;

    /** Indicates whether current OS is Windows 7. */
    private static boolean win7;

    /** Indicates whether current OS is Windows 8. */
    private static boolean win8;

    /** Indicates whether current OS is Windows 8.1. */
    private static boolean win81;

    /** Indicates whether current OS is some version of Windows. */
    private static boolean unknownWin;

    /** Indicates whether current OS is Windows 2000. */
    private static boolean win2k;

    /** Indicates whether current OS is Windows XP. */
    private static boolean winXp;

    /** Indicates whether current OS is Windows Server 2003. */
    private static boolean win2003;

    /** Indicates whether current OS is Windows Server 2008. */
    private static boolean win2008;

    /** Indicates whether current OS is UNIX flavor. */
    private static boolean unix;

    /** Indicates whether current OS is Solaris. */
    private static boolean solaris;

    /** Indicates whether current OS is Linux flavor. */
    private static boolean linux;

    /** Indicates whether current OS is NetWare. */
    private static boolean netware;

    /** Indicates whether current OS is Mac OS. */
    private static boolean mac;

    /** Indicates whether current OS architecture is Sun Sparc. */
    private static boolean sparc;

    /** Indicates whether current OS architecture is Intel X86. */
    private static boolean x86;

    /** Name of the underlying OS. */
    private static String osName;

    /** Version of the underlying OS. */
    private static String osVer;

    /** CPU architecture of the underlying OS. */
    private static String osArch;

    /** Name of the Java Runtime. */
    private static String javaRtName;

    /** Name of the Java Runtime version. */
    private static String javaRtVer;

    /** Name of the JDK vendor. */
    private static String jdkVendor;

    /** Name of the JDK. */
    private static String jdkName;

    /** Version of the JDK. */
    private static String jdkVer;

    /** Name of JVM specification. */
    private static String jvmSpecName;

    /** Version of JVM implementation. */
    private static String jvmImplVer;

    /** Vendor's name of JVM implementation. */
    private static String jvmImplVendor;

    /** Name of the JVM implementation. */
    private static String jvmImplName;

    /** JMX domain as 'xxx.apache.ignite'. */
    public static final String JMX_DOMAIN = IgniteUtils.class.getName().substring(0, IgniteUtils.class.getName().
        indexOf('.', IgniteUtils.class.getName().indexOf('.') + 1));

    /** Network packet header. */
    public static final byte[] IGNITE_HEADER = U.intToBytes(0x00004747);

    /** Default buffer size = 4K. */
    private static final int BUF_SIZE = 4096;

    /** Byte bit-mask. */
    private static final int MASK = 0xf;

    /** Long date format pattern for log messages. */
    private static final SimpleDateFormat LONG_DATE_FMT = new SimpleDateFormat("MM/dd/yyyy HH:mm:ss");

    /**
     * Short date format pattern for log messages in "quiet" mode.
     * Only time is included since we don't expect "quiet" mode to be used
     * for longer runs.
     */
    private static final SimpleDateFormat SHORT_DATE_FMT = new SimpleDateFormat("HH:mm:ss");

    /** Debug date format. */
    private static final SimpleDateFormat DEBUG_DATE_FMT = new SimpleDateFormat("HH:mm:ss,SSS");

    /** Cached local host address to make sure that every time the same local host is returned. */
    private static InetAddress locHost;

    /** */
    static volatile long curTimeMillis = System.currentTimeMillis();

    /** Primitive class map. */
    private static final Map<String, Class<?>> primitiveMap = new HashMap<>(16, .5f);

    /** Boxed class map. */
    private static final Map<Class<?>, Class<?>> boxedClsMap = new HashMap<>(16, .5f);

    /** Class loader used to load Ignite. */
    private static final ClassLoader gridClassLoader = IgniteUtils.class.getClassLoader();

    /** MAC OS invalid argument socket error message. */
    public static final String MAC_INVALID_ARG_MSG = "On MAC OS you may have too many file descriptors open " +
        "(simple restart usually solves the issue)";

    /** Portable classes. */
    private static final Collection<Class<?>> PORTABLE_CLS = new HashSet<>();

    /** Ignite Logging Directory. */
    public static final String IGNITE_LOG_DIR = System.getenv(IgniteSystemProperties.IGNITE_LOG_DIR);

    /** Ignite Work Directory. */
    public static final String IGNITE_WORK_DIR = System.getenv(IgniteSystemProperties.IGNITE_WORK_DIR);

    /** Clock timer. */
    private static Thread timer;

    /** Grid counter. */
    private static int gridCnt;

    /** Mutex. */
    private static final Object mux = new Object();

    /** Exception converters. */
    private static final Map<Class<? extends IgniteCheckedException>, C1<IgniteCheckedException, IgniteException>>
        exceptionConverters;

    /**
     * Initializes enterprise check.
     */
    static {
        String osName = System.getProperty("os.name");

        String osLow = osName.toLowerCase();

        // OS type detection.
        if (osLow.contains("win")) {
            if (osLow.contains("95"))
                win95 = true;
            else if (osLow.contains("98"))
                win98 = true;
            else if (osLow.contains("nt"))
                winNt = true;
            else if (osLow.contains("2000"))
                win2k = true;
            else if (osLow.contains("vista"))
                winVista = true;
            else if (osLow.contains("xp"))
                winXp = true;
            else if (osLow.contains("2003"))
                win2003 = true;
            else if (osLow.contains("2008"))
                win2008 = true;
            else if (osLow.contains("7"))
                win7 = true;
            else if (osLow.contains("8.1"))
                win81 = true;
            else if (osLow.contains("8"))
                win8 = true;
            else
                unknownWin = true;
        }
        else if (osLow.contains("netware"))
            netware = true;
        else if (osLow.contains("mac os"))
            mac = true;
        else {
            // UNIXs flavors tokens.
            for (CharSequence os : new String[]{"ix", "inux", "olaris", "un", "ux", "sco", "bsd", "att"})
                if (osLow.contains(os)) {
                    unix = true;

                    break;
                }

            // UNIX name detection.
            if (osLow.contains("olaris"))
                solaris = true;
            else if (osLow.contains("inux"))
                linux = true;
        }

        String osArch = System.getProperty("os.arch");

        String archStr = osArch.toLowerCase();

        // OS architecture detection.
        if (archStr.contains("x86"))
            x86 = true;
        else if (archStr.contains("sparc"))
            sparc = true;

        String javaRtName = System.getProperty("java.runtime.name");
        String javaRtVer = System.getProperty("java.runtime.version");
        String jdkVendor = System.getProperty("java.specification.vendor");
        String jdkName = System.getProperty("java.specification.name");
        String jdkVer = System.getProperty("java.specification.version");
        String osVer = System.getProperty("os.version");
        String jvmSpecName = System.getProperty("java.vm.specification.name");
        String jvmImplVer = System.getProperty("java.vm.version");
        String jvmImplVendor = System.getProperty("java.vm.vendor");
        String jvmImplName = System.getProperty("java.vm.name");

        String jdkStr = javaRtName + ' ' + javaRtVer + ' ' + jvmImplVendor + ' ' + jvmImplName + ' ' +
            jvmImplVer;

        osStr = osName + ' ' + osVer + ' ' + osArch;
        osJdkStr = osLow + ", " + jdkStr;

        // Copy auto variables to static ones.
        IgniteUtils.osName = osName;
        IgniteUtils.jdkName = jdkName;
        IgniteUtils.jdkVendor = jdkVendor;
        IgniteUtils.jdkVer = jdkVer;
        IgniteUtils.jdkStr = jdkStr;
        IgniteUtils.osVer = osVer;
        IgniteUtils.osArch = osArch;
        IgniteUtils.jvmSpecName = jvmSpecName;
        IgniteUtils.jvmImplVer = jvmImplVer;
        IgniteUtils.jvmImplVendor = jvmImplVendor;
        IgniteUtils.jvmImplName = jvmImplName;
        IgniteUtils.javaRtName = javaRtName;
        IgniteUtils.javaRtVer = javaRtVer;

        primitiveMap.put("byte", byte.class);
        primitiveMap.put("short", short.class);
        primitiveMap.put("int", int.class);
        primitiveMap.put("long", long.class);
        primitiveMap.put("float", float.class);
        primitiveMap.put("double", double.class);
        primitiveMap.put("char", char.class);
        primitiveMap.put("boolean", boolean.class);

        boxedClsMap.put(byte.class, Byte.class);
        boxedClsMap.put(short.class, Short.class);
        boxedClsMap.put(int.class, Integer.class);
        boxedClsMap.put(long.class, Long.class);
        boxedClsMap.put(float.class, Float.class);
        boxedClsMap.put(double.class, Double.class);
        boxedClsMap.put(char.class, Character.class);
        boxedClsMap.put(boolean.class, Boolean.class);

        try {
            OBJECT_CTOR = Object.class.getConstructor();
        }
        catch (NoSuchMethodException e) {
            throw withCause(new AssertionError("Object class does not have empty constructor (is JDK corrupted?)."), e);
        }

        // Constructor factory.
        Method ctorFac = null;
        Object refFac = null;

        try {
            Class<?> refFactoryCls = Class.forName("sun.reflect.ReflectionFactory");

            refFac = refFactoryCls.getMethod("getReflectionFactory").invoke(null);

            ctorFac = refFac.getClass().getMethod("newConstructorForSerialization", Class.class,
                Constructor.class);
        }
        catch (NoSuchMethodException | ClassNotFoundException | IllegalAccessException | InvocationTargetException ignored) {
            // No-op.
        }

        CTOR_FACTORY = ctorFac;
        SUN_REFLECT_FACTORY = refFac;

        // Disable hostname SSL verification for development and testing with self-signed certificates.
        if (Boolean.parseBoolean(System.getProperty(IGNITE_DISABLE_HOSTNAME_VERIFIER))) {
            HttpsURLConnection.setDefaultHostnameVerifier(new HostnameVerifier() {
                @Override public boolean verify(String hostname, SSLSession sslSes) {
                    return true;
                }
            });
        }

        // Event names initialization.
        for (Field field : EventType.class.getFields()) {
            if (field.getType().equals(int.class)) {
                try {
                    assert field.getName().startsWith("EVT_") : "Invalid event name (should start with 'EVT_': " +
                        field.getName();

                    int type = field.getInt(null);

                    String prev = GRID_EVT_NAMES.put(type, field.getName().substring(4));

                    // Check for duplicate event types.
                    assert prev == null : "Duplicate event [type=" + type + ", name1=" + prev +
                        ", name2=" + field.getName() + ']';
                }
                catch (IllegalAccessException e) {
                    throw new IgniteException(e);
                }
            }
        }

        // Event array initialization.
        GRID_EVTS = toIntArray(GRID_EVT_NAMES.keySet());

        // Sort for fast event lookup.
        Arrays.sort(GRID_EVTS);

        // We need to re-initialize EVTS_ALL and EVTS_ALL_MINUS_METRIC_UPDATE
        // because they may have been initialized to null before GRID_EVTS were initialized.
        if (EVTS_ALL == null || EVTS_ALL_MINUS_METRIC_UPDATE == null) {
            try {
                Field f1 = EventType.class.getDeclaredField("EVTS_ALL");
                Field f2 = EventType.class.getDeclaredField("EVTS_ALL_MINUS_METRIC_UPDATE");

                assert f1 != null;
                assert f2 != null;

                // We use unsafe operations to update static fields on interface because
                // they are treated as static final and cannot be updated via standard reflection.
                UNSAFE.putObjectVolatile(UNSAFE.staticFieldBase(f1), UNSAFE.staticFieldOffset(f1), gridEvents());
                UNSAFE.putObjectVolatile(UNSAFE.staticFieldBase(f2), UNSAFE.staticFieldOffset(f2),
                    gridEvents(EVT_NODE_METRICS_UPDATED));

                assert EVTS_ALL != null;
                assert EVTS_ALL.length == GRID_EVTS.length;

                assert EVTS_ALL_MINUS_METRIC_UPDATE != null;
                assert EVTS_ALL_MINUS_METRIC_UPDATE.length == GRID_EVTS.length - 1;

                // Validate correctness.
                for (int type : GRID_EVTS) {
                    assert containsIntArray(EVTS_ALL, type);

                    if (type != EVT_NODE_METRICS_UPDATED)
                        assert containsIntArray(EVTS_ALL_MINUS_METRIC_UPDATE, type);
                }

                assert !containsIntArray(EVTS_ALL_MINUS_METRIC_UPDATE, EVT_NODE_METRICS_UPDATED);
            }
            catch (NoSuchFieldException e) {
                throw new IgniteException(e);
            }
        }

        PORTABLE_CLS.add(Byte.class);
        PORTABLE_CLS.add(Short.class);
        PORTABLE_CLS.add(Integer.class);
        PORTABLE_CLS.add(Long.class);
        PORTABLE_CLS.add(Float.class);
        PORTABLE_CLS.add(Double.class);
        PORTABLE_CLS.add(Character.class);
        PORTABLE_CLS.add(Boolean.class);
        PORTABLE_CLS.add(String.class);
        PORTABLE_CLS.add(UUID.class);
        PORTABLE_CLS.add(Date.class);
        PORTABLE_CLS.add(Timestamp.class);
        PORTABLE_CLS.add(byte[].class);
        PORTABLE_CLS.add(short[].class);
        PORTABLE_CLS.add(int[].class);
        PORTABLE_CLS.add(long[].class);
        PORTABLE_CLS.add(float[].class);
        PORTABLE_CLS.add(double[].class);
        PORTABLE_CLS.add(char[].class);
        PORTABLE_CLS.add(boolean[].class);
        PORTABLE_CLS.add(String[].class);
        PORTABLE_CLS.add(UUID[].class);
        PORTABLE_CLS.add(Date[].class);
        PORTABLE_CLS.add(Timestamp[].class);

        exceptionConverters = Collections.unmodifiableMap(exceptionConverters());
    }


    /**
     * Gets map with converters to convert internal checked exceptions to public API unchecked exceptions.
     *
     * @return Exception converters.
     */
    private static Map<Class<? extends IgniteCheckedException>, C1<IgniteCheckedException, IgniteException>>
        exceptionConverters() {
        Map<Class<? extends IgniteCheckedException>, C1<IgniteCheckedException, IgniteException>> m = new HashMap<>();

        m.put(IgniteInterruptedCheckedException.class, new C1<IgniteCheckedException, IgniteException>() {
            @Override public IgniteException apply(IgniteCheckedException e) {
                return new IgniteInterruptedException(e.getMessage(), (InterruptedException)e.getCause());
            }
        });

        m.put(IgniteFutureCancelledCheckedException.class, new C1<IgniteCheckedException, IgniteException>() {
            @Override public IgniteException apply(IgniteCheckedException e) {
                return new IgniteFutureCancelledException(e.getMessage(), e);
            }
        });

        m.put(IgniteFutureTimeoutCheckedException.class, new C1<IgniteCheckedException, IgniteException>() {
            @Override public IgniteException apply(IgniteCheckedException e) {
                return new IgniteFutureTimeoutException(e.getMessage(), e);
            }
        });

        m.put(ClusterGroupEmptyCheckedException.class, new C1<IgniteCheckedException, IgniteException>() {
            @Override public IgniteException apply(IgniteCheckedException e) {
                return new ClusterGroupEmptyException(e.getMessage(), e);
            }
        });

        m.put(ClusterTopologyCheckedException.class, new C1<IgniteCheckedException, IgniteException>() {
            @Override public IgniteException apply(IgniteCheckedException e) {
                return new ClusterTopologyException(e.getMessage(), e);
            }
        });

        m.put(IgniteDeploymentCheckedException.class, new C1<IgniteCheckedException, IgniteException>() {
            @Override public IgniteException apply(IgniteCheckedException e) {
                return new IgniteDeploymentException(e.getMessage(), e);
            }
        });

        m.put(ComputeTaskTimeoutCheckedException.class, new C1<IgniteCheckedException, IgniteException>() {
            @Override public IgniteException apply(IgniteCheckedException e) {
                return new ComputeTaskTimeoutException(e.getMessage(), e);
            }
        });

        m.put(ComputeTaskCancelledCheckedException.class, new C1<IgniteCheckedException, IgniteException>() {
            @Override public IgniteException apply(IgniteCheckedException e) {
                return new ComputeTaskCancelledException(e.getMessage(), e);
            }
        });

        m.put(IgniteTxRollbackCheckedException.class, new C1<IgniteCheckedException, IgniteException>() {
            @Override public IgniteException apply(IgniteCheckedException e) {
                return new IgniteTxRollbackException(e.getMessage(), e);
            }
        });

        m.put(IgniteTxHeuristicCheckedException.class, new C1<IgniteCheckedException, IgniteException>() {
            @Override public IgniteException apply(IgniteCheckedException e) {
                return new IgniteTxHeuristicException(e.getMessage(), e);
            }
        });

        m.put(IgniteTxTimeoutCheckedException.class, new C1<IgniteCheckedException, IgniteException>() {
            @Override public IgniteException apply(IgniteCheckedException e) {
                return new IgniteTxTimeoutException(e.getMessage(), e);
            }
        });

        m.put(IgniteTxOptimisticCheckedException.class, new C1<IgniteCheckedException, IgniteException>() {
            @Override public IgniteException apply(IgniteCheckedException e) {
                return new IgniteTxOptimisticException(e.getMessage(), e);
            }
        });

        return m;
    }

    /**
     * @param e Ignite checked exception.
     * @return Ignite runtime exception.
     */
    public static IgniteException convertException(IgniteCheckedException e) {
        C1<IgniteCheckedException, IgniteException> converter = exceptionConverters.get(e.getClass());

        if (converter != null)
            return converter.apply(e);

        if (e.getCause() instanceof IgniteException)
            return (IgniteException)e.getCause();

        return new IgniteException(e.getMessage(), e);
    }

    /**
     * @param e Ignite checked exception.
     * @return Ignite runtime exception.
     */
    @Nullable public static CacheException convertToCacheException(IgniteCheckedException e) {
        if (e instanceof CachePartialUpdateCheckedException)
            return new CachePartialUpdateException((CachePartialUpdateCheckedException)e);
        else if (e instanceof CacheAtomicUpdateTimeoutCheckedException)
            return new CacheAtomicUpdateTimeoutException(e.getMessage(), e);

        if (e.getCause() instanceof CacheException)
            return (CacheException)e.getCause();

        C1<IgniteCheckedException, IgniteException> converter = exceptionConverters.get(e.getClass());

        return converter != null ? new CacheException(converter.apply(e)) : new CacheException(e);
    }

    /**
     * @return System time approximated by 10 ms.
     */
    public static long currentTimeMillis() {
        return curTimeMillis;
    }

    /**
     * @return Value of {@link System#nanoTime()} in microseconds.
     */
    public static long microTime() {
        return System.nanoTime() / 1000;
    }

    /**
     * Gets nearest power of 2 larger or equal than v.
     *
     * @param v Value.
     * @return Nearest power of 2.
     */
    public static int ceilPow2(int v) {
        v--;

        v |= v >> 1;
        v |= v >> 2;
        v |= v >> 4;
        v |= v >> 8;
        v |= v >> 16;

        return ++v;
    }

    /**
     * @param i Value.
     * @return {@code true} If the given value is power of 2 (0 is not power of 2).
     */
    public static boolean isPow2(int i) {
        return i > 0 && (i & (i - 1)) == 0;
    }

    /**
     * Return SUN specific constructor factory.
     *
     * @return SUN specific constructor factory.
     */
    @Nullable public static Method ctorFactory() {
        return CTOR_FACTORY;
    }

    /**
     * @return Empty constructor for object class.
     */
    public static Constructor objectConstructor() {
        return OBJECT_CTOR;
    }

    /**
     * SUN JDK specific reflection factory for objects without public constructor.
     *
     * @return Reflection factory for objects without public constructor.
     */
    @Nullable public static Object sunReflectionFactory() {
        return SUN_REFLECT_FACTORY;
    }

    /**
     * Gets name for given grid event type.
     *
     * @param type Event type.
     * @return Event name.
     */
    public static String gridEventName(int type) {
        String name = GRID_EVT_NAMES.get(type);

        return name != null ? name : Integer.toString(type);
    }

    /**
     * Gets all event types.
     *
     * @param excl Optional exclude events.
     * @return All events minus excluded ones.
     */
    public static int[] gridEvents(final int... excl) {
        if (F.isEmpty(excl))
            return GRID_EVTS;

        List<Integer> evts = toIntList(GRID_EVTS, new P1<Integer>() {
            @Override
            public boolean apply(Integer i) {
                return !containsIntArray(excl, i);
            }
        });

        return toIntArray(evts);
    }

    /**
     * @param discoSpi Discovery SPI.
     * @return {@code True} if ordering is supported.
     */
    public static boolean discoOrdered(DiscoverySpi discoSpi) {
        DiscoverySpiOrderSupport ann = U.getAnnotation(discoSpi.getClass(), DiscoverySpiOrderSupport.class);

        return ann != null && ann.value();
    }

    /**
     * @return Checks if disco ordering should be enforced.
     */
    public static boolean relaxDiscoveryOrdered() {
        return "true".equalsIgnoreCase(System.getProperty(IGNITE_NO_DISCO_ORDER));
    }

    /**
     * This method should be used for adding quick debug statements in code
     * while debugging. Calls to this method should never be committed to master.
     *
     * @param msg Message to debug.
     * @deprecated Calls to this method should never be committed to master.
     */
    @Deprecated
    public static void debug(Object msg) {
        X.println(debugPrefix() + msg);
    }

    /**
     * This method should be used for adding quick debug statements in code
     * while debugging. Calls to this method should never be committed to master.
     *
     * @param msg Message to debug.
     * @deprecated Calls to this method should never be committed to master.
     */
    @Deprecated
    public static void debugx(String msg) {
        X.printerrln(debugPrefix() + msg);
    }

    /**
     * This method should be used for adding quick debug statements in code
     * while debugging. Calls to this method should never be committed to master.
     *
     * @param log Logger.
     * @param msg Message to debug.
     *
     * @deprecated Calls to this method should never be committed to master.
     */
    @Deprecated
    public static void debug(IgniteLogger log, String msg) {
        log.info(msg);
    }

    /**
     * Prints stack trace of the current thread to {@code System.out}.
     *
     * @deprecated Calls to this method should never be committed to master.
     */
    @SuppressWarnings("deprecation")
    @Deprecated
    public static void dumpStack() {
        dumpStack("Dumping stack.");
    }

    /**
     * Prints stack trace of the current thread to {@code System.out}.
     *
     * @param msg Message to print with the stack.
     *
     * @deprecated Calls to this method should never be committed to master.
     */
    @Deprecated
    public static void dumpStack(String msg) {
        new Exception(debugPrefix() + msg).printStackTrace(System.out);
    }

    /**
     * @param log Logger.
     * @param msg Message.
     */
    public static void dumpStack(@Nullable IgniteLogger log, String msg) {
        U.error(log, "Dumping stack.", new Exception(msg));
    }

    /**
     * Prints stack trace of the current thread to provided output stream.
     *
     * @param msg Message to print with the stack.
     * @param out Output to dump stack to.
     *
     * @deprecated Calls to this method should never be committed to master.
     */
    @Deprecated
    public static void dumpStack(String msg, PrintStream out) {
        new Exception(msg).printStackTrace(out);
    }

    /**
     * Prints stack trace of the current thread to provided logger.
     *
     * @param log Logger.
     * @param msg Message to print with the stack.
     *
     * @deprecated Calls to this method should never be committed to master.
     */
    @Deprecated
    public static void debugStack(IgniteLogger log, String msg) {
        log.error(msg, new Exception(debugPrefix() + msg));
    }

    /**
     * @return Common prefix for debug messages.
     */
    private static String debugPrefix() {
        return '<' + DEBUG_DATE_FMT.format(new Date(System.currentTimeMillis())) + "><DEBUG><" +
            Thread.currentThread().getName() + '>' + ' ';
    }

    /**
     * Prints heap usage.
     */
    public static void debugHeapUsage() {
        System.gc();

        Runtime runtime = Runtime.getRuntime();

        X.println('<' + DEBUG_DATE_FMT.format(new Date(System.currentTimeMillis())) + "><DEBUG><" +
            Thread.currentThread().getName() + "> Heap stats [free=" + runtime.freeMemory() / (1024 * 1024) +
            "M, total=" + runtime.totalMemory() / (1024 * 1024) + "M]");
    }

    /**
     * Gets heap size in GB rounded to specified precision.
     *
     * @param node Node.
     * @param precision Precision.
     * @return Heap size in GB.
     */
    public static double heapSize(ClusterNode node, int precision) {
        return heapSize(Collections.singleton(node), precision);
    }

    /**
     * Gets total heap size in GB rounded to specified precision.
     *
     * @param nodes Nodes.
     * @param precision Precision.
     * @return Total heap size in GB.
     */
    public static double heapSize(Iterable<ClusterNode> nodes, int precision) {
        // In bytes.
        double heap = 0.0;

        for (ClusterNode n : nodesPerJvm(nodes)) {
            ClusterMetrics m = n.metrics();

            heap += Math.max(m.getHeapMemoryInitialized(), m.getHeapMemoryMaximum());
        }

        return roundedHeapSize(heap, precision);
    }

    /**
     * Returns one representative node for each JVM.
     *
     * @param nodes Nodes.
     * @return Collection which contains only one representative node for each JVM.
     */
    private static Iterable<ClusterNode> nodesPerJvm(Iterable<ClusterNode> nodes) {
        Map<String, ClusterNode> grpMap = new HashMap<>();

        // Group by mac addresses and pid.
        for (ClusterNode node : nodes) {
            String grpId = node.attribute(ATTR_MACS) + "|" + node.attribute(ATTR_JVM_PID);

            if (!grpMap.containsKey(grpId))
                grpMap.put(grpId, node);
        }

        return grpMap.values();
    }

    /**
     * Returns current JVM maxMemory in the same format as {@link #heapSize(org.apache.ignite.cluster.ClusterNode, int)}.
     *
     * @param precision Precision.
     * @return Maximum memory size in GB.
     */
    public static double heapSize(int precision) {
        return roundedHeapSize(Runtime.getRuntime().maxMemory(), precision);
    }

    /**
     * Rounded heap size in gigabytes.
     *
     * @param heap Heap.
     * @param precision Precision.
     * @return Rounded heap size.
     */
    private static double roundedHeapSize(double heap, int precision) {
        double rounded = new BigDecimal(heap / (1024 * 1024 * 1024d)).round(new MathContext(precision)).doubleValue();

        return rounded < 0.1 ? 0.1 : rounded;
    }

    /**
     * Performs thread dump and prints all available info to the given log.
     *
     * @param log Logger.
     */
    public static void dumpThreads(@Nullable IgniteLogger log) {
        ThreadMXBean mxBean = ManagementFactory.getThreadMXBean();

        ThreadInfo[] threadInfos =
            mxBean.dumpAllThreads(mxBean.isObjectMonitorUsageSupported(), mxBean.isSynchronizerUsageSupported());

        GridStringBuilder sb = new GridStringBuilder("Thread dump at ")
            .a(new SimpleDateFormat("yyyy/MM/dd HH:mm:ss z").format(new Date(U.currentTimeMillis()))).a(NL);

        for (ThreadInfo info : threadInfos) {
            printThreadInfo(info, sb);

            sb.a(NL);

            if (info.getLockedSynchronizers() != null && info.getLockedSynchronizers().length > 0) {
                printSynchronizersInfo(info.getLockedSynchronizers(), sb);

                sb.a(NL);
            }
        }

        sb.a(NL);

        warn(log, sb.toString());
    }

    /**
     * Prints single thread info to a buffer.
     *
     * @param threadInfo Thread info.
     * @param sb Buffer.
     */
    private static void printThreadInfo(ThreadInfo threadInfo, GridStringBuilder sb) {
        sb.a("Thread [name=\"").a(threadInfo.getThreadName())
            .a("\", id=").a(threadInfo.getThreadId())
            .a(", state=").a(threadInfo.getThreadState())
            .a(", blockCnt=").a(threadInfo.getBlockedCount())
            .a(", waitCnt=").a(threadInfo.getWaitedCount()).a("]").a(NL);

        LockInfo lockInfo = threadInfo.getLockInfo();

        if (lockInfo != null) {
            sb.a("    Lock [object=").a(lockInfo)
                .a(", ownerName=").a(threadInfo.getLockOwnerName())
                .a(", ownerId=").a(threadInfo.getLockOwnerId()).a("]").a(NL);
        }

        MonitorInfo[] monitors = threadInfo.getLockedMonitors();
        StackTraceElement[] elements = threadInfo.getStackTrace();

        for (int i = 0; i < elements.length; i++) {
            StackTraceElement e = elements[i];

            sb.a("        at ").a(e.toString());

            for (MonitorInfo monitor : monitors) {
                if (monitor.getLockedStackDepth() == i)
                    sb.a(NL).a("        - locked ").a(monitor);
            }

            sb.a(NL);
        }
    }

    /**
     * Prints Synchronizers info to a buffer.
     *
     * @param syncs Synchronizers info.
     * @param sb Buffer.
     */
    private static void printSynchronizersInfo(LockInfo[] syncs, GridStringBuilder sb) {
        sb.a("    Locked synchronizers:");

        for (LockInfo info : syncs)
            sb.a(NL).a("        ").a(info);
    }

    /**
     * Gets empty constructor for class even if the class does not have empty constructor
     * declared. This method is guaranteed to work with SUN JDK and other JDKs still need
     * to be tested.
     *
     * @param cls Class to get empty constructor for.
     * @return Empty constructor if one could be found or {@code null} otherwise.
     * @throws IgniteCheckedException If failed.
     */
    @Nullable public static Constructor<?> forceEmptyConstructor(Class<?> cls) throws IgniteCheckedException {
        Constructor<?> ctor = null;

        try {
            return cls.getDeclaredConstructor();
        }
        catch (Exception ignore) {
            Method ctorFac = U.ctorFactory();
            Object sunRefFac = U.sunReflectionFactory();

            if (ctorFac != null && sunRefFac != null)
                try {
                    ctor = (Constructor)ctorFac.invoke(sunRefFac, cls, U.objectConstructor());
                }
                catch (IllegalAccessException | InvocationTargetException e) {
                    throw new IgniteCheckedException("Failed to get object constructor for class: " + cls, e);
                }
        }

        return ctor;
    }

    /**
     * Creates new instance of a class only if it has an empty constructor (can be non-public).
     *
     * @param cls Class name.
     * @return Instance.
     * @throws IgniteCheckedException If failed.
     */
    @Nullable public static <T> T newInstance(String cls) throws IgniteCheckedException {
        Class<?> cls0;

        try {
            cls0 = Class.forName(cls);
        }
        catch (Exception e) {
            throw new IgniteCheckedException(e);
        }

        return (T)newInstance(cls0);
    }

    /**
     * Creates new instance of a class only if it has an empty constructor (can be non-public).
     *
     * @param cls Class to instantiate.
     * @return New instance of the class or {@code null} if empty constructor could not be assigned.
     * @throws IgniteCheckedException If failed.
     */
    @Nullable public static <T> T newInstance(Class<T> cls) throws IgniteCheckedException {
        boolean set = false;

        Constructor<T> ctor = null;

        try {
            ctor = cls.getDeclaredConstructor();

            if (ctor == null)
                return null;

            if (!ctor.isAccessible()) {
                ctor.setAccessible(true);

                set = true;
            }

            return ctor.newInstance();
        }
        catch (NoSuchMethodException e) {
            throw new IgniteCheckedException("Failed to find empty constructor for class: " + cls, e);
        }
        catch (InstantiationException | InvocationTargetException | IllegalAccessException e) {
            throw new IgniteCheckedException("Failed to create new instance for class: " + cls, e);
        } finally {
            if (ctor != null && set)
                ctor.setAccessible(false);
        }
    }

    /**
     * Creates new instance of a class even if it does not have public constructor.
     *
     * @param cls Class to instantiate.
     * @return New instance of the class or {@code null} if empty constructor could not be assigned.
     * @throws IgniteCheckedException If failed.
     */
    @SuppressWarnings({"unchecked"})
    @Nullable public static <T> T forceNewInstance(Class<?> cls) throws IgniteCheckedException {
        Constructor ctor = forceEmptyConstructor(cls);

        if (ctor == null)
            return null;

        boolean set = false;

        try {

            if (!ctor.isAccessible()) {
                ctor.setAccessible(true);

                set = true;
            }

            return (T)ctor.newInstance();
        }
        catch (InstantiationException | InvocationTargetException | IllegalAccessException e) {
            throw new IgniteCheckedException("Failed to create new instance for class: " + cls, e);
        } finally {
            if (set)
                ctor.setAccessible(false);
        }
    }

    /**
     * Pretty-formatting for minutes.
     *
     * @param mins Minutes to format.
     * @return Formatted presentation of minutes.
     */
    public static String formatMins(long mins) {
        assert mins >= 0;

        if (mins == 0)
            return "< 1 min";

        SB sb = new SB();

        long dd = mins / 1440; // 1440 mins = 60 mins * 24 hours

        if (dd > 0)
            sb.a(dd).a(dd == 1 ? " day " : " days ");

        mins %= 1440;

        long hh = mins / 60;

        if (hh > 0)
            sb.a(hh).a(hh == 1 ? " hour " : " hours ");

        mins %= 60;

        if (mins > 0)
            sb.a(mins).a(mins == 1 ? " min " : " mins ");

        return sb.toString().trim();
    }

    /**
     * Gets 8-character substring of UUID (for terse logging).
     *
     * @param id Input ID.
     * @return 8-character ID substring.
     */
    public static String id8(UUID id) {
        return id.toString().substring(0, 8);
    }

    /**
     * Gets 8-character substring of {@link org.apache.ignite.lang.IgniteUuid} (for terse logging).
     * The ID8 will be constructed as follows:
     * <ul>
     * <li>Take first 4 digits for global ID, i.e. {@code GridUuid.globalId()}.</li>
     * <li>Take last 4 digits for local ID, i.e. {@code GridUuid.localId()}.</li>
     * </ul>
     *
     * @param id Input ID.
     * @return 8-character representation of {@code GridUuid}.
     */
    public static String id8(IgniteUuid id) {
        String s = id.toString();

        return s.substring(0, 4) + s.substring(s.length() - 4);
    }

    /**
     *
     * @param len Number of characters to fill in.
     * @param ch Character to fill with.
     * @return String.
     */
    public static String filler(int len, char ch) {
        char[] a = new char[len];

        Arrays.fill(a, ch);

        return new String(a);
    }

    /**
     * Writes array to output stream.
     *
     * @param out Output stream.
     * @param arr Array to write.
     * @param <T> Array type.
     * @throws IOException If failed.
     */
    public static <T> void writeArray(ObjectOutput out, T[] arr) throws IOException {
        int len = arr == null ? 0 : arr.length;

        out.writeInt(len);

        if (arr != null && arr.length > 0)
            for (T t : arr)
                out.writeObject(t);
    }

    /**
     * Reads array from input stream.
     *
     * @param in Input stream.
     * @return Deserialized array.
     * @throws IOException If failed.
     * @throws ClassNotFoundException If class not found.
     */
    @Nullable public static Object[] readArray(ObjectInput in) throws IOException, ClassNotFoundException {
        int len = in.readInt();

        Object[] arr = null;

        if (len > 0) {
            arr = new Object[len];

            for (int i = 0; i < len; i++)
                arr[i] = in.readObject();
        }

        return arr;
    }

    /**
     * Reads array from input stream.
     *
     * @param in Input stream.
     * @return Deserialized array.
     * @throws IOException If failed.
     * @throws ClassNotFoundException If class not found.
     */
    @Nullable public static Class<?>[] readClassArray(ObjectInput in) throws IOException, ClassNotFoundException {
        int len = in.readInt();

        Class<?>[] arr = null;

        if (len > 0) {
            arr = new Class<?>[len];

            for (int i = 0; i < len; i++)
                arr[i] = (Class<?>)in.readObject();
        }

        return arr;
    }

    /**
     * Reads array from input stream.
     *
     * @param in Input stream.
     * @return Deserialized array.
     * @throws IOException If failed.
     * @throws ClassNotFoundException If class not found.
     */
    @SuppressWarnings("unchecked")
    @Nullable public static <K, V> IgnitePredicate<CacheEntry<K, V>>[] readEntryFilterArray(ObjectInput in)
        throws IOException, ClassNotFoundException {
        int len = in.readInt();

        IgnitePredicate<CacheEntry<K, V>>[] arr = null;

        if (len > 0) {
            arr = new IgnitePredicate[len];

            for (int i = 0; i < len; i++)
                arr[i] = (IgnitePredicate<CacheEntry<K, V>>)in.readObject();
        }

        return arr;
    }

    /**
     *
     * @param out Output.
     * @param col Set to write.
     * @throws IOException If write failed.
     */
    public static void writeCollection(ObjectOutput out, Collection<?> col) throws IOException {
        if (col != null) {
            out.writeInt(col.size());

            for (Object o : col)
                out.writeObject(o);
        }
        else
            out.writeInt(-1);
    }

    /**
     * Writes collection of byte arrays to data output.
     *
     * @param out Output to write to.
     * @param bytes Collection with byte arrays.
     * @throws IOException If write failed.
     */
    public static void writeBytesCollection(DataOutput out, Collection<byte[]> bytes) throws IOException {
        if (bytes != null) {
            out.writeInt(bytes.size());

            for (byte[] b : bytes)
                writeByteArray(out, b);
        }
        else
            out.writeInt(-1);
    }

    /**
     * Reads collection of byte arrays from data input.
     *
     * @param in Data input to read from.
     * @return List of byte arrays.
     * @throws IOException If read failed.
     */
    public static List<byte[]> readBytesList(DataInput in) throws IOException {
        int size = in.readInt();

        if (size < 0)
            return null;

        List<byte[]> res = new ArrayList<>(size);

        for (int i = 0; i < size; i++)
            res.add(readByteArray(in));

        return res;
    }

    /**
     *
     * @param out Output.
     * @param col Set to write.
     * @throws IOException If write failed.
     */
    public static void writeIntCollection(DataOutput out, Collection<Integer> col) throws IOException {
        if (col != null) {
            out.writeInt(col.size());

            for (Integer i : col)
                out.writeInt(i);
        }
        else
            out.writeInt(-1);
    }

    /**
     * @param in Input.
     * @return Deserialized set.
     * @throws IOException If deserialization failed.
     * @throws ClassNotFoundException If deserialized class could not be found.
     */
    @Nullable public static <E> Collection<E> readCollection(ObjectInput in)
        throws IOException, ClassNotFoundException {
        return readList(in);
    }

    /**
     * @param in Input.
     * @return Deserialized set.
     * @throws IOException If deserialization failed.
     */
    @Nullable public static Collection<Integer> readIntCollection(DataInput in) throws IOException {
        int size = in.readInt();

        // Check null flag.
        if (size == -1)
            return null;

        Collection<Integer> col = new ArrayList<>(size);

        for (int i = 0; i < size; i++)
            col.add(in.readInt());

        return col;
    }

    /**
     *
     * @param m Map to copy.
     * @param <K> Key type.
     * @param <V> Value type
     * @return Copied map.
     */
    public static <K, V> Map<K, V> copyMap(Map<K, V> m) {
        return new HashMap<>(m);
    }

    /**
     *
     * @param m Map to seal.
     * @param <K> Key type.
     * @param <V> Value type
     * @return Sealed map.
     */
    public static <K, V> Map<K, V> sealMap(Map<K, V> m) {
        assert m != null;

        return Collections.unmodifiableMap(new HashMap<>(m));
    }

    /**
     * Seal collection.
     *
     * @param c Collection to seal.
     * @param <E> Entry type
     * @return Sealed collection.
     */
    public static <E> List<E> sealList(Collection<E> c) {
        return Collections.unmodifiableList(new ArrayList<>(c));
    }

    /**
     * Convert array to seal list.
     *
     * @param a Array for convert to seal list.
     * @param <E> Entry type
     * @return Sealed collection.
     */
    public static <E> List<E> sealList(E... a) {
        return Collections.unmodifiableList(Arrays.asList(a));
    }

    /**
     * Gets display name of the network interface this IP address belongs to.
     *
     * @param addr IP address for which to find network interface name.
     * @return Network interface name or {@code null} if can't be found.
     */
    @Nullable public static String getNetworkInterfaceName(String addr) {
        assert addr != null;

        try {
            InetAddress inetAddr = InetAddress.getByName(addr);

            for (NetworkInterface itf : asIterable(NetworkInterface.getNetworkInterfaces()))
                for (InetAddress itfAddr : asIterable(itf.getInetAddresses()))
                    if (itfAddr.equals(inetAddr))
                        return itf.getDisplayName();
        }
        catch (UnknownHostException ignore) {
            return null;
        }
        catch (SocketException ignore) {
            return null;
        }

        return null;
    }

    /**
     * Tries to resolve host by name, returning local host if input is empty.
     * This method reflects how {@link org.apache.ignite.configuration.IgniteConfiguration#getLocalHost()} should
     * be handled in most places.
     *
     * @param hostName Hostname or {@code null} if local host should be returned.
     * @return Address of given host or of localhost.
     * @throws IOException If attempt to get local host failed.
     */
    public static InetAddress resolveLocalHost(@Nullable String hostName) throws IOException {
        return F.isEmpty(hostName) ?
            // Should default to InetAddress#anyLocalAddress which is package-private.
            new InetSocketAddress(0).getAddress() :
            InetAddress.getByName(hostName);
    }

    /**
     * Determines whether current local host is different from previously cached.
     *
     * @return {@code true} or {@code false} depending on whether or not local host
     *      has changed from the cached value.
     * @throws IOException If attempt to get local host failed.
     */
    public static synchronized boolean isLocalHostChanged() throws IOException {
        InetAddress locHost0 = locHost;

        return locHost0 != null && !resetLocalHost().equals(locHost0);
    }

    /**
     * Returns host names consistent with {@link #resolveLocalHost(String)}. So when it returns
     * a common address this method returns single host name, and when a wildcard address passed
     * this method tries to collect addresses of all available interfaces.
     *
     * @param locAddr Local address to resolve.
     * @return Resolved available addresses of given local address.
     * @throws IOException If failed.
     * @throws IgniteCheckedException If no network interfaces found.
     */
    public static IgniteBiTuple<Collection<String>, Collection<String>> resolveLocalAddresses(InetAddress locAddr)
        throws IOException, IgniteCheckedException {
        assert locAddr != null;

        Collection<String> addrs = new ArrayList<>();
        Collection<String> hostNames = new ArrayList<>();

        if (locAddr.isAnyLocalAddress()) {
            // It should not take longer than 2 seconds to reach
            // local address on any network.
            int reachTimeout = 2000;

            for (NetworkInterface itf : asIterable(NetworkInterface.getNetworkInterfaces())) {
                for (InetAddress addr : asIterable(itf.getInetAddresses())) {
                    if (!addr.isLinkLocalAddress() && reachable(itf, addr, reachTimeout))
                        addresses(addr, addrs, hostNames);
                }
            }

            if (F.isEmpty(addrs))
                throw new IgniteCheckedException("No network addresses found (is networking enabled?).");
        }
        else
            addresses(locAddr, addrs, hostNames);

        return F.t(addrs, hostNames);
    }

    /**
     * @param addr Address.
     * @param addrs Addresses.
     * @param hostNames Host names.
     */
    private static void addresses(InetAddress addr, Collection<String> addrs, Collection<String> hostNames) {
        String hostName = addr.getHostName();

        String ipAddr = addr.getHostAddress();

        hostName = F.isEmpty(hostName) || hostName.equals(ipAddr) || addr.isLoopbackAddress() ? "" : hostName;

        addrs.add(ipAddr);
        hostNames.add(hostName);
    }

    /**
     * Gets local host. Implementation will first attempt to get a non-loopback
     * address. If that fails, then loopback address will be returned.
     * <p>
     * Note that this method is synchronized to make sure that local host
     * initialization happens only once.
     *
     * @return Address representing local host.
     * @throws IOException If attempt to get local host failed.
     */
    public static synchronized InetAddress getLocalHost() throws IOException {
        if (locHost == null)
            // Cache it.
            resetLocalHost();

        return locHost;
    }

    /**
     * @return Local host.
     * @throws IOException If attempt to get local host failed.
     */
    private static synchronized InetAddress resetLocalHost() throws IOException {
        locHost = null;

        String sysLocHost = IgniteSystemProperties.getString(IGNITE_LOCAL_HOST);

        if (sysLocHost != null)
            sysLocHost = sysLocHost.trim();

        if (!F.isEmpty(sysLocHost))
            locHost = InetAddress.getByName(sysLocHost);
        else {
            List<NetworkInterface> itfs = new ArrayList<>();

            for (NetworkInterface itf : asIterable(NetworkInterface.getNetworkInterfaces()))
                itfs.add(itf);

            Collections.sort(itfs, new Comparator<NetworkInterface>() {
                @Override public int compare(NetworkInterface itf1, NetworkInterface itf2) {
                    // Interfaces whose name starts with 'e' should go first.
                    return itf1.getName().compareTo(itf2.getName());
                }
            });

            // It should not take longer than 2 seconds to reach
            // local address on any network.
            int reachTimeout = 2000;

            for (NetworkInterface itf : itfs) {
                boolean found = false;

                for (InetAddress addr : asIterable(itf.getInetAddresses())) {
                    if (!addr.isLoopbackAddress() && !addr.isLinkLocalAddress() && reachable(itf, addr, reachTimeout)) {
                        locHost = addr;

                        found = true;

                        break;
                    }
                }

                if (found)
                    break;
            }
        }

        if (locHost == null)
            locHost = InetAddress.getLocalHost();

        return locHost;
    }

    /**
     * Checks if address can be reached using three argument InetAddress.isReachable() version.
     *
     * @param itf Network interface to use for test.
     * @param addr Address to check.
     * @param reachTimeout Timeout for the check.
     * @return {@code True} if address is reachable.
     */
    public static boolean reachable(NetworkInterface itf, InetAddress addr, int reachTimeout) {
        try {
            return addr.isReachable(itf, 0, reachTimeout);
        }
        catch (IOException ignore) {
            return false;
        }
    }

    /**
     * Checks if address can be reached using one argument InetAddress.isReachable() version.
     *
     * @param addr Address to check.
     * @param reachTimeout Timeout for the check.
     * @return {@code True} if address is reachable.
     */
    public static boolean reachable(InetAddress addr, int reachTimeout) {
        try {
            return addr.isReachable(reachTimeout);
        }
        catch (IOException ignore) {
            return false;
        }
    }

    /**
     * @param loc Local node.
     * @param rmt Remote node.
     * @return Whether given nodes have the same macs.
     */
    public static boolean sameMacs(ClusterNode loc, ClusterNode rmt) {
        assert loc != null;
        assert rmt != null;

        String locMacs = loc.attribute(IgniteNodeAttributes.ATTR_MACS);
        String rmtMacs = rmt.attribute(IgniteNodeAttributes.ATTR_MACS);

        return locMacs != null && locMacs.equals(rmtMacs);
    }

    /**
     * Gets a list of all local non-loopback IPs known to this JVM.
     * Note that this will include both IPv4 and IPv6 addresses (even if one "resolves"
     * into another). Loopbacks will be skipped.
     *
     * @return List of all known local IPs (empty list if no addresses available).
     */
    public static synchronized Collection<String> allLocalIps() {
        List<String> ips = new ArrayList<>(4);

        try {
            Enumeration<NetworkInterface> itfs = NetworkInterface.getNetworkInterfaces();

            if (itfs != null) {
                for (NetworkInterface itf : asIterable(itfs)) {
                    if (!itf.isLoopback()) {
                        Enumeration<InetAddress> addrs = itf.getInetAddresses();

                        if (addrs != null) {
                            for (InetAddress addr : asIterable(addrs)) {
                                String hostAddr = addr.getHostAddress();

                                if (!addr.isLoopbackAddress() && !ips.contains(hostAddr))
                                    ips.add(hostAddr);
                            }
                        }
                    }
                }
            }
        }
        catch (SocketException ignore) {
            return Collections.emptyList();
        }

        Collections.sort(ips);

        return ips;
    }

    /**
     * Gets a list of all local enabled MACs known to this JVM. It
     * is using hardware address of the network interface that is not guaranteed to be
     * MAC addresses (but in most cases it is).
     * <p>
     * Note that if network interface is disabled - its MAC won't be included. All
     * local network interfaces are probed including loopbacks. Virtual interfaces
     * (sub-interfaces) are skipped.
     * <p>
     * Note that on linux getHardwareAddress() can return null from time to time
     * if NetworkInterface.getHardwareAddress() method is called from many threads.
     *
     * @return List of all known enabled local MACs or empty list
     *      if no MACs could be found.
     */
    public static synchronized Collection<String> allLocalMACs() {
        List<String> macs = new ArrayList<>(3);

        try {
            Enumeration<NetworkInterface> itfs = NetworkInterface.getNetworkInterfaces();

            if (itfs != null) {
                for (NetworkInterface itf : asIterable(itfs)) {
                    byte[] hwAddr = itf.getHardwareAddress();

                    // Loopback produces empty MAC.
                    if (hwAddr != null && hwAddr.length > 0) {
                        String mac = byteArray2HexString(hwAddr);

                        if (!macs.contains(mac))
                            macs.add(mac);
                    }
                }
            }
        }
        catch (SocketException ignore) {
            return Collections.emptyList();
        }

        Collections.sort(macs);

        return macs;
    }

    /**
     * Downloads resource by URL.
     *
     * @param url URL to download.
     * @param file File where downloaded resource should be stored.
     * @return File where downloaded resource should be stored.
     * @throws IOException If error occurred.
     */
    public static File downloadUrl(URL url, File file) throws IOException {
        assert url != null;
        assert file != null;

        InputStream in = null;
        OutputStream out = null;

        try {
            URLConnection conn = url.openConnection();

            if (conn instanceof HttpsURLConnection) {
                HttpsURLConnection https = (HttpsURLConnection)conn;

                https.setHostnameVerifier(new DeploymentHostnameVerifier());

                SSLContext ctx = SSLContext.getInstance(HTTPS_PROTOCOL);

                ctx.init(null, getTrustManagers(), null);

                // Initialize socket factory.
                https.setSSLSocketFactory(ctx.getSocketFactory());
            }

            in = conn.getInputStream();

            if (in == null)
                throw new IOException("Failed to open connection: " + url.toString());

            out = new BufferedOutputStream(new FileOutputStream(file));

            copy(in, out);
        }
        catch (NoSuchAlgorithmException | KeyManagementException e) {
            throw new IOException("Failed to open HTTPs connection [url=" + url.toString() + ", msg=" + e + ']', e);
        } finally {
            close(in, null);
            close(out, null);
        }

        return file;
    }

    /**
     * Construct array with one trust manager which don't reject input certificates.
     *
     * @return Array with one X509TrustManager implementation of trust manager.
     */
    private static TrustManager[] getTrustManagers() {
        return new TrustManager[]{
            new X509TrustManager() {
                @Nullable @Override public X509Certificate[] getAcceptedIssuers() {
                    return null;
                }

                @Override public void checkClientTrusted(X509Certificate[] certs, String authType) {
                    /* No-op. */
                }

                @Override public void checkServerTrusted(X509Certificate[] certs, String authType) {
                    /* No-op. */
                }
            }
        };
    }

    /**
     * Replace password in URI string with a single '*' character.
     * <p>
     * Parses given URI by applying &quot;.*://(.*:.*)@.*&quot;
     * regular expression pattern and than if URI matches it
     * replaces password strings between '/' and '@' with '*'.
     *
     * @param uri URI which password should be replaced.
     * @return Converted URI string
     */
    @Nullable public static String hidePassword(@Nullable String uri) {
        if (uri == null)
            return null;

        if (Pattern.matches(".*://(.*:.*)@.*", uri)) {
            int userInfoLastIdx = uri.indexOf('@');

            assert userInfoLastIdx != -1;

            String str = uri.substring(0, userInfoLastIdx);

            int userInfoStartIdx = str.lastIndexOf('/');

            str = str.substring(userInfoStartIdx + 1);

            String[] params = str.split(";");

            StringBuilder builder = new StringBuilder();

            for (int i = 0; i < params.length; i++) {
                int idx;

                if ((idx = params[i].indexOf(':')) != -1)
                    params[i] = params[i].substring(0, idx + 1) + '*';

                builder.append(params[i]);

                if (i != params.length - 1)
                    builder.append(';');
            }

            return new StringBuilder(uri).replace(userInfoStartIdx + 1, userInfoLastIdx,
                builder.toString()).toString();
        }

        return uri;
    }

    /**
     * @return Class loader used to load Ignite itself.
     */
    public static ClassLoader gridClassLoader() {
        return gridClassLoader;
    }

    /**
     * @param parent Parent to find.
     * @param ldr Loader to check.
     * @return {@code True} if parent found.
     */
    public static boolean hasParent(@Nullable ClassLoader parent, ClassLoader ldr) {
        if (parent != null) {
            for (; ldr != null; ldr = ldr.getParent()) {
                if (ldr.equals(parent))
                    return true;
            }

            return false;
        }

        return true;
    }

    /**
     * Verifier always returns successful result for any host.
     */
    private static class DeploymentHostnameVerifier implements HostnameVerifier {
        /** {@inheritDoc} */
        @Override public boolean verify(String hostname, SSLSession ses) {
            // Remote host trusted by default.
            return true;
        }
    }

    /**
     * Makes a {@code '+---+'} dash line.
     *
     * @param len Length of the dash line to make.
     * @return Dash line.
     */
    public static String dash(int len) {
        char[] dash = new char[len];

        Arrays.fill(dash, '-');

        dash[0] = dash[len - 1] = '+';

        return new String(dash);
    }

    /**
     * Creates space filled string of given length.
     *
     * @param len Number of spaces.
     * @return Space filled string of given length.
     */
    public static String pad(int len) {
        char[] dash = new char[len];

        Arrays.fill(dash, ' ');

        return new String(dash);
    }

    /**
     * Formats system time in milliseconds for printing in logs.
     *
     * @param sysTime System time.
     * @return Formatted time string.
     */
    public static String format(long sysTime) {
        return LONG_DATE_FMT.format(new java.util.Date(sysTime));
    }

    /**
     * Takes given collection, shuffles it and returns iterable instance.
     *
     * @param <T> Type of elements to create iterator for.
     * @param col Collection to shuffle.
     * @return Iterable instance over randomly shuffled collection.
     */
    public static <T> Iterable<T> randomIterable(Collection<T> col) {
        List<T> list = new ArrayList<>(col);

        Collections.shuffle(list);

        return list;
    }

    /**
     * Converts enumeration to iterable so it can be used in {@code foreach} construct.
     *
     * @param <T> Types of instances for iteration.
     * @param e Enumeration to convert.
     * @return Iterable over the given enumeration.
     */
    public static <T> Iterable<T> asIterable(final Enumeration<T> e) {
        return new Iterable<T>() {
            @Override public Iterator<T> iterator() {
                return new Iterator<T>() {
                    @Override public boolean hasNext() {
                        return e.hasMoreElements();
                    }

                    @SuppressWarnings({"IteratorNextCanNotThrowNoSuchElementException"})
                    @Override public T next() {
                        return e.nextElement();
                    }

                    @Override public void remove() {
                        throw new UnsupportedOperationException();
                    }
                };
            }
        };
    }

    /**
     * Copy source file (or folder) to destination file (or folder). Supported source & destination:
     * <ul>
     * <li>File to File</li>
     * <li>File to Folder</li>
     * <li>Folder to Folder (Copy the content of the directory and not the directory itself)</li>
     * </ul>
     *
     * @param src Source file or folder.
     * @param dest Destination file or folder.
     * @param overwrite Whether or not overwrite existing files and folders.
     * @throws IOException Thrown if an I/O error occurs.
     */
    public static void copy(File src, File dest, boolean overwrite) throws IOException {
        assert src != null;
        assert dest != null;

        /*
         * Supported source & destination:
         * ===============================
         * 1. File -> File
         * 2. File -> Directory
         * 3. Directory -> Directory
         */

        // Source must exist.
        if (!src.exists())
            throw new FileNotFoundException("Source can't be found: " + src);

        // Check that source and destination are not the same.
        if (src.getAbsoluteFile().equals(dest.getAbsoluteFile()))
            throw new IOException("Source and destination are the same [src=" + src + ", dest=" + dest + ']');

        if (dest.exists()) {
            if (!dest.isDirectory() && !overwrite)
                throw new IOException("Destination already exists: " + dest);

            if (!dest.canWrite())
                throw new IOException("Destination is not writable:" + dest);
        }
        else {
            File parent = dest.getParentFile();

            if (parent != null && !parent.exists())
                // Ignore any errors here.
                // We will get errors when we'll try to open the file stream.
                //noinspection ResultOfMethodCallIgnored
                parent.mkdirs();

            // If source is a directory, we should create destination directory.
            if (src.isDirectory())
                //noinspection ResultOfMethodCallIgnored
                dest.mkdir();
        }

        if (src.isDirectory()) {
            // In this case we have Directory -> Directory.
            // Note that we copy the content of the directory and not the directory itself.

            File[] files = src.listFiles();

            for (File file : files) {
                if (file.isDirectory()) {
                    File dir = new File(dest, file.getName());

                    if (!dir.exists() && !dir.mkdirs())
                        throw new IOException("Can't create directory: " + dir);

                    copy(file, dir, overwrite);
                }
                else
                    copy(file, dest, overwrite);
            }
        }
        else {
            // In this case we have File -> File or File -> Directory.
            File file = dest.exists() && dest.isDirectory() ? new File(dest, src.getName()) : dest;

            if (!overwrite && file.exists())
                throw new IOException("Destination already exists: " + file);

            FileInputStream in = null;
            FileOutputStream out = null;

            try {
                in = new FileInputStream(src);
                out = new FileOutputStream(file);

                copy(in, out);
            }
            finally {
                if (in != null)
                    in.close();

                if (out != null) {
                    out.getFD().sync();

                    out.close();
                }
            }
        }
    }

    /**
     * Starts clock timer if grid is first.
     */
    public static void onGridStart() {
        synchronized (mux) {
            if (gridCnt == 0) {
                timer = new Thread(new Runnable() {
                    @SuppressWarnings({"BusyWait", "InfiniteLoopStatement"})
                    @Override public void run() {
                        while (true) {
                            curTimeMillis = System.currentTimeMillis();

                            try {
                                Thread.sleep(10);
                            }
                            catch (InterruptedException ignored) {
                                U.log(null, "Timer thread has been interrupted.");

                                break;
                            }
                        }
                    }
                }, "ignite-clock");

                timer.setDaemon(true);

                timer.setPriority(10);

                timer.start();
            }

            ++gridCnt;
        }
    }

    /**
     * Stops clock timer if all nodes into JVM were stopped.
     */
    public static void onGridStop(){
        synchronized (mux) {
            assert gridCnt > 0 : gridCnt;

            --gridCnt;

            if (gridCnt == 0 && timer != null) {
                timer.interrupt();

                timer = null;
            }
        }
    }

    /**
     * Copies input byte stream to output byte stream.
     *
     * @param in Input byte stream.
     * @param out Output byte stream.
     * @return Number of the copied bytes.
     * @throws IOException Thrown if an I/O error occurs.
     */
    public static int copy(InputStream in, OutputStream out) throws IOException {
        assert in != null;
        assert out != null;

        byte[] buf = new byte[BUF_SIZE];

        int cnt = 0;

        for (int n; (n = in.read(buf)) > 0;) {
            out.write(buf, 0, n);

            cnt += n;
        }

        return cnt;
    }

    /**
     * Copies input character stream to output character stream.
     *
     * @param in Input character stream.
     * @param out Output character stream.
     * @return Number of the copied characters.
     * @throws IOException Thrown if an I/O error occurs.
     */
    public static int copy(Reader in, Writer out) throws IOException {
        assert in != null;
        assert out != null;

        char[] buf = new char[BUF_SIZE];

        int cnt = 0;

        for (int n; (n = in.read(buf)) > 0;) {
            out.write(buf, 0, n);

            cnt += n;
        }

        return cnt;
    }

    /**
     * Writes string to file.
     *
     * @param file File.
     * @param s String to write.
     * @throws IOException Thrown if an I/O error occurs.
     */
    public static void writeStringToFile(File file, String s) throws IOException {
        writeStringToFile(file, s, Charset.defaultCharset().toString(), false);
    }

    /**
     * Writes string to file.
     *
     * @param file File.
     * @param s String to write.
     * @param charset Encoding.
     * @throws IOException Thrown if an I/O error occurs.
     */
    public static void writeStringToFile(File file, String s, String charset) throws IOException {
        writeStringToFile(file, s, charset, false);
    }

    /**
     * Reads file to string using specified charset.
     *
     * @param fileName File name.
     * @param charset File charset.
     * @return File content.
     * @throws IOException If error occurred.
     */
    public static String readFileToString(String fileName, String charset) throws IOException {
        Reader input = new InputStreamReader(new FileInputStream(fileName), charset);

        StringWriter output = new StringWriter();

        char[] buf = new char[4096];

        int n;

        while ((n = input.read(buf)) != -1)
            output.write(buf, 0, n);

        return output.toString();
    }

    /**
     * Writes string to file.
     *
     * @param file File.
     * @param s String to write.
     * @param charset Encoding.
     * @param append If {@code true}, then specified string will be added to the end of the file.
     * @throws IOException Thrown if an I/O error occurs.
     */
    public static void writeStringToFile(File file, String s, String charset, boolean append) throws IOException {
        if (s == null)
            return;

        OutputStream out = null;

        try {
            out = new FileOutputStream(file, append);

            if (s != null)
                out.write(s.getBytes(charset));
        } finally {
            closeQuiet(out);
        }
    }

    /**
     * Utility method that sets cause into exception and returns it.
     *
     * @param e Exception to set cause to and return.
     * @param cause Optional cause to set (if not {@code null}).
     * @param <E> Type of the exception.
     * @return Passed in exception with optionally set cause.
     */
    public static <E extends Throwable> E withCause(E e, @Nullable Throwable cause) {
        assert e != null;

        if (cause != null)
            e.initCause(cause);

        return e;
    }

    /**
     * Deletes file or directory with all sub-directories and files.
     *
     * @param file File or directory to delete.
     * @return {@code true} if and only if the file or directory is successfully deleted,
     *      {@code false} otherwise
     */
    public static boolean delete(File file) {
        assert file != null;

        boolean res = true;

        if (file.isDirectory()) {
            File[] files = file.listFiles();

            if (files != null && files.length > 0)
                for (File file1 : files)
                    if (file1.isDirectory())
                        res &= delete(file1);
                    else if (file1.getName().endsWith("jar"))
                        try {
                            // Why do we do this?
                            new JarFile(file1, false).close();

                            res &= file1.delete();
                        }
                        catch (IOException ignore) {
                            // Ignore it here...
                        }
                    else
                        res &= file1.delete();

            res &= file.delete();
        }
        else
            res = file.delete();

        return res;
    }

    /**
     * @param dir Directory to create along with all non-existent parent directories.
     * @return {@code True} if directory exists (has been created or already existed),
     *      {@code false} if has not been created and does not exist.
     */
    public static boolean mkdirs(File dir) {
        assert dir != null;

        return dir.mkdirs() || dir.exists();
    }

    /**
     * Resolve project home directory based on source code base.
     *
     * @return Project home directory (or {@code null} if it cannot be resolved).
     */
    @Nullable private static String resolveProjectHome() {
        assert Thread.holdsLock(IgniteUtils.class);

        // Resolve Ignite home via environment variables.
        String ggHome0 = IgniteSystemProperties.getString(IGNITE_HOME);

        if (!F.isEmpty(ggHome0))
            return ggHome0;

        String appWorkDir = System.getProperty("user.dir");

        if (appWorkDir != null) {
            ggHome0 = findProjectHome(new File(appWorkDir));

            if (ggHome0 != null)
                return ggHome0;
        }

        URI uri;

        Class<IgniteUtils> cls = IgniteUtils.class;

        try {
            ProtectionDomain domain = cls.getProtectionDomain();

            // Should not happen, but to make sure our code is not broken.
            if (domain == null || domain.getCodeSource() == null || domain.getCodeSource().getLocation() == null) {
                logResolveFailed(cls, null);

                return null;
            }

            // Resolve path to class-file.
            uri = domain.getCodeSource().getLocation().toURI();

            // Overcome UNC path problem on Windows (http://www.tomergabel.com/JavaMishandlesUNCPathsOnWindows.aspx)
            if (isWindows() && uri.getAuthority() != null)
                uri = new URI(uri.toString().replace("file://", "file:/"));
        }
        catch (URISyntaxException | SecurityException e) {
            logResolveFailed(cls, e);

            return null;
        }

        return findProjectHome(new File(uri));
    }

    /**
     * Tries to find project home starting from specified directory and moving to root.
     *
     * @param startDir First directory in search hierarchy.
     * @return Project home path or {@code null} if it wasn't found.
     */
    private static String findProjectHome(File startDir) {
        for (File cur = startDir.getAbsoluteFile(); cur != null; cur = cur.getParentFile()) {
            // Check 'cur' is project home directory.
            if (!new File(cur, "bin").isDirectory() ||
                !new File(cur, "libs").isDirectory() ||
                !new File(cur, "config").isDirectory())
                continue;

            return cur.getPath();
        }

        return null;
    }

    /**
     * @param cls Class.
     * @param e Exception.
     */
    private static void logResolveFailed(Class cls, Exception e) {
        warn(null, "Failed to resolve IGNITE_HOME automatically for class codebase " +
            "[class=" + cls + (e == null ? "" : ", e=" + e.getMessage()) + ']');
    }

    /**
     * Retrieves {@code IGNITE_HOME} property. The property is retrieved from system
     * properties or from environment in that order.
     *
     * @return {@code IGNITE_HOME} property.
     */
    @Nullable public static String getIgniteHome() {
        GridTuple<String> ggHomeTup = ggHome;

        String ggHome0;

        if (ggHomeTup == null) {
            synchronized (IgniteUtils.class) {
                // Double check.
                ggHomeTup = ggHome;

                if (ggHomeTup == null) {
                    // Resolve Ignite installation home directory.
                    ggHome = F.t(ggHome0 = resolveProjectHome());

                    if (ggHome0 != null)
                        System.setProperty(IGNITE_HOME, ggHome0);
                }
                else
                    ggHome0 = ggHomeTup.get();
            }
        }
        else
            ggHome0 = ggHomeTup.get();

        return ggHome0;
    }

    /**
     * @param path Ignite home. May be {@code null}.
     */
    public static void setIgniteHome(@Nullable String path) {
        GridTuple<String> ggHomeTup = ggHome;

        String ggHome0;

        if (ggHomeTup == null) {
            synchronized (IgniteUtils.class) {
                // Double check.
                ggHomeTup = ggHome;

                if (ggHomeTup == null) {
                    if (F.isEmpty(path))
                        System.clearProperty(IGNITE_HOME);
                    else
                        System.setProperty(IGNITE_HOME, path);

                    ggHome = F.t(path);

                    return;
                }
                else
                    ggHome0 = ggHomeTup.get();
            }
        }
        else
            ggHome0 = ggHomeTup.get();

        if (ggHome0 != null && !ggHome0.equals(path))
            throw new IgniteException("Failed to set IGNITE_HOME after it has been already resolved " +
                "[igniteHome=" + ggHome0 + ", newIgniteHome=" + path + ']');
    }

    /**
     * Gets file associated with path.
     * <p>
     * First check if path is relative to {@code IGNITE_HOME}.
     * If not, check if path is absolute.
     * If all checks fail, then {@code null} is returned.
     * <p>
     * See {@link #getIgniteHome()} for information on how {@code IGNITE_HOME} is retrieved.
     *
     * @param path Path to resolve.
     * @return Resolved path as file, or {@code null} if path cannot be resolved.
     */
    @Nullable public static File resolveIgnitePath(String path) {
        assert path != null;

        /*
         * 1. Check relative to IGNITE_HOME specified in configuration, if any.
         */

        String home = getIgniteHome();

        if (home != null) {
            File file = new File(home, path);

            if (file.exists())
                return file;
        }

        /*
         * 2. Check given path as absolute.
         */

        File file = new File(path);

        if (file.exists())
            return file;

        /*
         * 3. Check development path.
         */

        if (home != null)
            file = new File(home, "os/" + path);

        return file.exists() ? file : null;
    }

    /**
     * Gets URL representing the path passed in. First the check is made if path is absolute.
     * If not, then the check is made if path is relative to {@code META-INF} folder in classpath.
     * If not, then the check is made if path is relative to ${IGNITE_HOME}.
     * If all checks fail,
     * then {@code null} is returned, otherwise URL representing path is returned.
     * <p>
     * See {@link #getIgniteHome()} for information on how {@code IGNITE_HOME} is retrieved.
     *
     * @param path Path to resolve.
     * @return Resolved path as URL, or {@code null} if path cannot be resolved.
     * @see #getIgniteHome()
     */
    @Nullable public static URL resolveIgniteUrl(String path) {
        return resolveIgniteUrl(path, true);
    }

    /**
     * Gets URL representing the path passed in. First the check is made if path is absolute.
     * If not, then the check is made if path is relative to {@code META-INF} folder in classpath.
     * If not, then the check is made if path is relative to ${IGNITE_HOME}.
     * If all checks fail,
     * then {@code null} is returned, otherwise URL representing path is returned.
     * <p>
     * See {@link #getIgniteHome()} for information on how {@code IGNITE_HOME} is retrieved.
     *
     * @param path Path to resolve.
     * @param metaInf Flag to indicate whether META-INF folder should be checked or class path root.
     * @return Resolved path as URL, or {@code null} if path cannot be resolved.
     * @see #getIgniteHome()
     */
    @SuppressWarnings({"UnusedCatchParameter"})
    @Nullable public static URL resolveIgniteUrl(String path, boolean metaInf) {
        File f = resolveIgnitePath(path);

        if (f == null)
            f = resolveIgnitePath("os/" + path);

        if (f != null) {
            try {
                // Note: we use that method's chain instead of File.getURL() with due
                // Sun bug http://bugs.sun.com/bugdatabase/view_bug.do?bug_id=6179468
                return f.toURI().toURL();
            }
            catch (MalformedURLException e) {
                // No-op.
            }
        }

        String locPath = (metaInf ? "META-INF/" : "") + path.replaceAll("\\\\", "/");

        return Thread.currentThread().getContextClassLoader().getResource(locPath);
    }

    /**
     * Join byte arrays into single one.
     *
     * @param bufs list of byte arrays to concatenate.
     * @return Concatenated byte's array.
     */
    public static byte[] join(byte[]... bufs) {
        int size = 0;
        for (byte[] buf : bufs) {
            size += buf.length;
        }

        byte[] res = new byte[size];
        int position = 0;
        for (byte[] buf : bufs) {
            arrayCopy(buf, 0, res, position, buf.length);
            position += buf.length;
        }

        return res;
    }

    /**
     * Converts byte array to formatted string. If calling:
     * <pre name="code" class="java">
     * ...
     * byte[] data = {10, 20, 30, 40, 50, 60, 70, 80, 90};
     *
     * U.byteArray2String(data, "0x%02X", ",0x%02X")
     * ...
     * </pre>
     * the result will be:
     * <pre name="code" class="java">
     * ...
     * 0x0A, 0x14, 0x1E, 0x28, 0x32, 0x3C, 0x46, 0x50, 0x5A
     * ...
     * </pre>
     *
     * @param arr Array of byte.
     * @param hdrFmt C-style string format for the first element.
     * @param bodyFmt C-style string format for second and following elements, if any.
     * @return String with converted bytes.
     */
    public static String byteArray2String(byte[] arr, String hdrFmt, String bodyFmt) {
        assert arr != null;
        assert hdrFmt != null;
        assert bodyFmt != null;

        SB sb = new SB();

        sb.a('{');

        boolean first = true;

        for (byte b : arr)
            if (first) {
                sb.a(String.format(hdrFmt, b));

                first = false;
            }
            else
                sb.a(String.format(bodyFmt, b));

        sb.a('}');

        return sb.toString();
    }

    /**
     * Converts byte array to hex string.
     *
     * @param arr Array of bytes.
     * @return Hex string.
     */
    public static String byteArray2HexString(byte[] arr) {
        SB sb = new SB(arr.length << 1);

        for (byte b : arr)
            sb.a(Integer.toHexString(MASK & b >>> 4)).a(Integer.toHexString(MASK & b));

        return sb.toString().toUpperCase();
    }

    /**
     * Convert string with hex values to byte array.
     *
     * @param hex Hexadecimal string to convert.
     * @return array of bytes defined as hex in string.
     * @throws IllegalArgumentException If input character differs from certain hex characters.
     */
    public static byte[] hexString2ByteArray(String hex) throws IllegalArgumentException {
        // If Hex string has odd character length.
        if (hex.length() % 2 != 0)
            hex = '0' + hex;

        char[] chars = hex.toCharArray();

        byte[] bytes = new byte[chars.length / 2];

        int byteCnt = 0;

        for (int i = 0; i < chars.length; i += 2) {
            int newByte = 0;

            newByte |= hexCharToByte(chars[i]);

            newByte <<= 4;

            newByte |= hexCharToByte(chars[i + 1]);

            bytes[byteCnt] = (byte)newByte;

            byteCnt++;
        }

        return bytes;
    }

    /**
     * Return byte value for certain character.
     *
     * @param ch Character
     * @return Byte value.
     * @throws IllegalArgumentException If input character differ from certain hex characters.
     */
    @SuppressWarnings({"UnnecessaryFullyQualifiedName", "fallthrough"})
    private static byte hexCharToByte(char ch) throws IllegalArgumentException {
        switch (ch) {
            case '0':
            case '1':
            case '2':
            case '3':
            case '4':
            case '5':
            case '6':
            case '7':
            case '8':
            case '9':
                return (byte)(ch - '0');

            case 'a':
            case 'A':
                return 0xa;

            case 'b':
            case 'B':
                return 0xb;

            case 'c':
            case 'C':
                return 0xc;

            case 'd':
            case 'D':
                return 0xd;

            case 'e':
            case 'E':
                return 0xe;

            case 'f':
            case 'F':
                return 0xf;

            default:
                throw new IllegalArgumentException("Hex decoding wrong input character [character=" + ch + ']');
        }
    }

    /**
     * Converts primitive double to byte array.
     *
     * @param d Double to convert.
     * @return Byte array.
     */
    public static byte[] doubleToBytes(double d) {
        return longToBytes(Double.doubleToLongBits(d));
    }

    /**
     * Converts primitive {@code double} type to byte array and stores
     * it in the specified byte array.
     *
     * @param d Double to convert.
     * @param bytes Array of bytes.
     * @param off Offset.
     * @return New offset.
     */
    public static int doubleToBytes(double d, byte[] bytes, int off) {
        return longToBytes(Double.doubleToLongBits(d), bytes, off);
    }

    /**
     * Converts primitive float to byte array.
     *
     * @param f Float to convert.
     * @return Array of bytes.
     */
    public static byte[] floatToBytes(float f) {
        return intToBytes(Float.floatToIntBits(f));
    }

    /**
     * Converts primitive float to byte array.
     *
     * @param f Float to convert.
     * @param bytes Array of bytes.
     * @param off Offset.
     * @return New offset.
     */
    public static int floatToBytes(float f, byte[] bytes, int off) {
        return intToBytes(Float.floatToIntBits(f), bytes, off);
    }

    /**
     * Converts primitive {@code long} type to byte array.
     *
     * @param l Long value.
     * @return Array of bytes.
     */
    public static byte[] longToBytes(long l) {
        return GridClientByteUtils.longToBytes(l);
    }

    /**
     * Converts primitive {@code long} type to byte array and stores it in specified
     * byte array.
     *
     * @param l Long value.
     * @param bytes Array of bytes.
     * @param off Offset in {@code bytes} array.
     * @return Number of bytes overwritten in {@code bytes} array.
     */
    public static int longToBytes(long l, byte[] bytes, int off) {
        return off + GridClientByteUtils.longToBytes(l, bytes, off);
    }

    /**
     * Converts primitive {@code int} type to byte array.
     *
     * @param i Integer value.
     * @return Array of bytes.
     */
    public static byte[] intToBytes(int i) {
        return GridClientByteUtils.intToBytes(i);
    }

    /**
     * Converts primitive {@code int} type to byte array and stores it in specified
     * byte array.
     *
     * @param i Integer value.
     * @param bytes Array of bytes.
     * @param off Offset in {@code bytes} array.
     * @return Number of bytes overwritten in {@code bytes} array.
     */
    public static int intToBytes(int i, byte[] bytes, int off) {
        return off + GridClientByteUtils.intToBytes(i, bytes, off);
    }

    /**
     * Converts primitive {@code short} type to byte array.
     *
     * @param s Short value.
     * @return Array of bytes.
     */
    public static byte[] shortToBytes(short s) {
        return GridClientByteUtils.shortToBytes(s);
    }

    /**
     * Converts primitive {@code short} type to byte array and stores it in specified
     * byte array.
     *
     * @param s Short value.
     * @param bytes Array of bytes.
     * @param off Offset in {@code bytes} array.
     * @return Number of bytes overwritten in {@code bytes} array.
     */
    public static int shortToBytes(short s, byte[] bytes, int off) {
        return off + GridClientByteUtils.shortToBytes(s, bytes, off);
    }

    /**
     * Encodes {@link java.util.UUID} into a sequence of bytes using the {@link java.nio.ByteBuffer},
     * storing the result into a new byte array.
     *
     * @param uuid Unique identifier.
     * @param arr Byte array to fill with result.
     * @param off Offset in {@code arr}.
     * @return Number of bytes overwritten in {@code bytes} array.
     */
    public static int uuidToBytes(@Nullable UUID uuid, byte[] arr, int off) {
        return off + GridClientByteUtils.uuidToBytes(uuid, arr, off);
    }

    /**
     * Converts an UUID to byte array.
     *
     * @param uuid UUID value.
     * @return Encoded into byte array {@link java.util.UUID}.
     */
    public static byte[] uuidToBytes(@Nullable UUID uuid) {
        return GridClientByteUtils.uuidToBytes(uuid);
    }

    /**
     * Constructs {@code short} from byte array.
     *
     * @param bytes Array of bytes.
     * @param off Offset in {@code bytes} array.
     * @return Short value.
     */
    public static short bytesToShort(byte[] bytes, int off) {
        assert bytes != null;

        int bytesCnt = Short.SIZE >> 3;

        if (off + bytesCnt > bytes.length)
            // Just use the remainder.
            bytesCnt = bytes.length - off;

        short res = 0;

        for (int i = 0; i < bytesCnt; i++) {
            int shift = bytesCnt - i - 1 << 3;

            res |= (0xffL & bytes[off++]) << shift;
        }

        return res;
    }

    /**
     * Constructs {@code int} from byte array.
     *
     * @param bytes Array of bytes.
     * @param off Offset in {@code bytes} array.
     * @return Integer value.
     */
    public static int bytesToInt(byte[] bytes, int off) {
        assert bytes != null;

        int bytesCnt = Integer.SIZE >> 3;

        if (off + bytesCnt > bytes.length)
            // Just use the remainder.
            bytesCnt = bytes.length - off;

        int res = 0;

        for (int i = 0; i < bytesCnt; i++) {
            int shift = bytesCnt - i - 1 << 3;

            res |= (0xffL & bytes[off++]) << shift;
        }

        return res;
    }

    /**
     * Constructs {@code long} from byte array.
     *
     * @param bytes Array of bytes.
     * @param off Offset in {@code bytes} array.
     * @return Long value.
     */
    public static long bytesToLong(byte[] bytes, int off) {
        assert bytes != null;

        int bytesCnt = Long.SIZE >> 3;

        if (off + bytesCnt > bytes.length)
            bytesCnt = bytes.length - off;

        long res = 0;

        for (int i = 0; i < bytesCnt; i++) {
            int shift = bytesCnt - i - 1 << 3;

            res |= (0xffL & bytes[off++]) << shift;
        }

        return res;
    }

    /**
     * Reads an {@link UUID} form byte array.
     * If given array contains all 0s then {@code null} will be returned.
     *
     * @param bytes array of bytes.
     * @param off Offset in {@code bytes} array.
     * @return UUID value or {@code null}.
     */
    public static UUID bytesToUuid(byte[] bytes, int off) {
        return GridClientByteUtils.bytesToUuid(bytes, off);
    }

    /**
     * Constructs double from byte array.
     *
     * @param bytes Byte array.
     * @param off Offset in {@code bytes} array.
     * @return Double value.
     */
    public static double bytesToDouble(byte[] bytes, int off) {
        return Double.longBitsToDouble(bytesToLong(bytes, off));
    }

    /**
     * Constructs float from byte array.
     *
     * @param bytes Byte array.
     * @param off Offset in {@code bytes} array.
     * @return Float value.
     */
    public static float bytesToFloat(byte[] bytes, int off) {
        return Float.intBitsToFloat(bytesToInt(bytes, off));
    }

    /**
     * Compares fragments of byte arrays.
     *
     * @param a First array.
     * @param aOff First array offset.
     * @param b Second array.
     * @param bOff Second array offset.
     * @param len Length of fragments.
     * @return {@code true} if fragments are equal, {@code false} otherwise.
     */
    public static boolean bytesEqual(byte[] a, int aOff, byte[] b, int bOff, int len) {
        if (aOff + len > a.length || bOff + len > b.length)
            return false;
        else {
            for (int i = 0; i < len; i++)
                if (a[aOff + i] != b[bOff + i])
                    return false;

            return true;
        }
    }

    /**
     * Checks for containment of the value in the array.
     * Both array cells and value may be {@code null}. Two {@code null}s are considered equal.
     *
     * @param arr Array of objects.
     * @param val Value to check for containment inside of array.
     * @param vals Additional values.
     * @return {@code true} if contains object, {@code false} otherwise.
     */
    public static boolean containsObjectArray(@Nullable Object[] arr, Object val, @Nullable Object... vals) {
        if (arr == null || arr.length == 0)
            return false;

        for (Object o : arr) {
            if (F.eq(o, val))
                return true;

            if (vals != null && vals.length > 0)
                for (Object v : vals)
                    if (F.eq(o, v))
                        return true;
        }

        return false;
    }

    /**
     * Checks for containment of the value in the array.
     * Both array cells and value may be {@code null}. Two {@code null}s are considered equal.
     *
     * @param arr Array of objects.
     * @param c Collection to check.
     * @return {@code true} if contains object, {@code false} otherwise.
     */
    public static boolean containsObjectArray(@Nullable Object[] arr, @Nullable Collection<Object> c) {
        if (arr == null || arr.length == 0 || c == null || c.isEmpty())
            return false;

        for (Object o : arr) {
            if (c.contains(o))
                return true;
        }

        return false;
    }

    /**
     * Checks for containment of the value in the array.
     *
     * @param arr Array of objects.
     * @param val Value to check for containment inside of array.
     * @return {@code true} if contains object, {@code false} otherwise.
     */
    public static boolean containsIntArray(int[] arr, int val) {
        assert arr != null;

        if (arr.length == 0)
            return false;

        for (int i : arr)
            if (i == val)
                return true;

        return false;
    }

    /**
     * Checks for containment of given string value in the specified array.
     * Array's cells and string value can be {@code null}. Tow {@code null}s are considered equal.
     *
     * @param arr Array of strings.
     * @param val Value to check for containment inside of array.
     * @param ignoreCase Ignoring case if {@code true}.
     * @return {@code true} if contains string, {@code false} otherwise.
     */
    public static boolean containsStringArray(String[] arr, @Nullable String val, boolean ignoreCase) {
        assert arr != null;

        for (String s : arr) {
            // If both are nulls, then they are equal.
            if (s == null && val == null)
                return true;

            // Only one is null and the other one isn't.
            if (s == null || val == null)
                continue;

            // Both are not nulls.
            if (ignoreCase) {
                if (s.equalsIgnoreCase(val))
                    return true;
            }
            else if (s.equals(val))
                return true;
        }

        return false;
    }

    /**
     * Checks for containment of given string value in the specified collection.
     * Collection elements and string value can be {@code null}. Tow {@code null}s are considered equal.
     *
     * @param c Array of strings.
     * @param val Value to check for containment inside of array.
     * @param ignoreCase Ignoring case if {@code true}.
     * @return {@code true} if contains string, {@code false} otherwise.
     */
    public static boolean containsStringCollection(Iterable<String> c, @Nullable String val, boolean ignoreCase) {
        assert c != null;

        for (String s : c) {
            // If both are nulls, then they are equal.
            if (s == null && val == null)
                return true;

            // Only one is null and the other one isn't.
            if (s == null || val == null)
                continue;

            // Both are not nulls.
            if (ignoreCase) {
                if (s.equalsIgnoreCase(val))
                    return true;
            }
            else if (s.equals(val))
                return true;
        }

        return false;
    }

    /**
     * Checks for containment of value matching given regular expression in the provided array.
     *
     * @param arr Array of strings.
     * @param regex Regular expression.
     * @return {@code true} if string matching given regular expression found, {@code false} otherwise.
     */
    public static boolean containsRegexArray(String[] arr, String regex) {
        assert arr != null;
        assert regex != null;

        for (String s : arr)
            if (s != null && s.matches(regex))
                return true;

        return false;
    }

    /**
     * Closes given resource logging possible checked exception.
     *
     * @param rsrc Resource to close. If it's {@code null} - it's no-op.
     * @param log Logger to log possible checked exception with (optional).
     */
    public static void close(@Nullable Closeable rsrc, @Nullable IgniteLogger log) {
        if (rsrc != null)
            try {
                rsrc.close();
            }
            catch (IOException e) {
                warn(log, "Failed to close resource: " + e.getMessage());
            }
    }

    /**
     * Quietly closes given resource ignoring possible checked exception.
     *
     * @param rsrc Resource to close. If it's {@code null} - it's no-op.
     */
    public static void closeQuiet(@Nullable AutoCloseable rsrc) {
        if (rsrc != null)
            try {
                rsrc.close();
            }
            catch (Exception ignored) {
                // No-op.
            }
    }

    /**
     * Quietly closes given resource ignoring possible checked exception.
     *
     * @param rsrc Resource to close. If it's {@code null} - it's no-op.
     */
    public static void closeQuiet(@Nullable Closeable rsrc) {
        if (rsrc != null)
            try {
                rsrc.close();
            }
            catch (IOException ignored) {
                // No-op.
            }
    }

    /**
     * Closes given resource logging possible checked exception.
     *
     * @param rsrc Resource to close. If it's {@code null} - it's no-op.
     * @param log Logger to log possible checked exception with (optional).
     */
    public static void close(@Nullable Socket rsrc, @Nullable IgniteLogger log) {
        if (rsrc != null)
            try {
                rsrc.close();
            }
            catch (IOException e) {
                warn(log, "Failed to close resource: " + e.getMessage());
            }
    }

    /**
     * Quietly closes given resource ignoring possible checked exception.
     *
     * @param rsrc Resource to close. If it's {@code null} - it's no-op.
     */
    public static void closeQuiet(@Nullable Socket rsrc) {
        if (rsrc != null)
            try {
                rsrc.close();
            }
            catch (IOException ignored) {
                // No-op.
            }
    }

    /**
     * Closes given resource logging possible checked exception.
     *
     * @param rsrc Resource to close. If it's {@code null} - it's no-op.
     * @param log Logger to log possible checked exception with (optional).
     */
    public static void close(@Nullable ServerSocket rsrc, @Nullable IgniteLogger log) {
        if (rsrc != null)
            try {
                rsrc.close();
            }
            catch (IOException e) {
                warn(log, "Failed to close resource: " + e.getMessage());
            }
    }

    /**
     * Quietly closes given resource ignoring possible checked exception.
     *
     * @param rsrc Resource to close. If it's {@code null} - it's no-op.
     */
    public static void closeQuiet(@Nullable ServerSocket rsrc) {
        if (rsrc != null)
            try {
                rsrc.close();
            }
            catch (IOException ignored) {
                // No-op.
            }
    }

    /**
     * Closes given resource logging possible checked exception.
     *
     * @param rsrc Resource to close. If it's {@code null} - it's no-op.
     * @param log Logger to log possible checked exception with (optional).
     */
    public static void close(@Nullable AbstractInterruptibleChannel rsrc, @Nullable IgniteLogger log) {
        if (rsrc != null)
            try {
                rsrc.close();
            }
            catch (IOException e) {
                warn(log, "Failed to close resource: " + e.getMessage());
            }
    }

    /**
     * Quietly closes given resource ignoring possible checked exception.
     *
     * @param rsrc Resource to close. If it's {@code null} - it's no-op.
     */
    public static void closeQuiet(@Nullable AbstractInterruptibleChannel rsrc) {
        if (rsrc != null)
            try {
                rsrc.close();
            }
            catch (IOException ignored) {
                // No-op.
            }
    }

    /**
     * Closes given resource logging possible checked exceptions.
     *
     * @param rsrc Resource to close. If it's {@code null} - it's no-op.
     * @param log Logger to log possible checked exception with (optional).
     */
    public static void close(@Nullable SelectionKey rsrc, @Nullable IgniteLogger log) {
        if (rsrc != null)
            // This apply will automatically deregister the selection key as well.
            close(rsrc.channel(), log);
    }

    /**
     * Quietly closes given resource ignoring possible checked exceptions.
     *
     * @param rsrc Resource to close. If it's {@code null} - it's no-op.
     */
    public static void closeQuiet(@Nullable SelectionKey rsrc) {
        if (rsrc != null)
            // This apply will automatically deregister the selection key as well.
            closeQuiet(rsrc.channel());
    }

    /**
     * Closes given resource logging possible checked exception.
     *
     * @param rsrc Resource to close. If it's {@code null} - it's no-op.
     * @param log Logger to log possible checked exception with (optional).
     */
    public static void close(@Nullable Reader rsrc, @Nullable IgniteLogger log) {
        if (rsrc != null)
            try {
                rsrc.close();
            }
            catch (IOException e) {
                warn(log, "Failed to close resource: " + e.getMessage());
            }
    }

    /**
     * Quietly closes given resource ignoring possible checked exception.
     *
     * @param rsrc Resource to close. If it's {@code null} - it's no-op.
     */
    public static void closeQuiet(@Nullable Reader rsrc) {
        if (rsrc != null)
            try {
                rsrc.close();
            }
            catch (IOException ignored) {
                // No-op.
            }
    }

    /**
     * Quietly closes given resource ignoring possible checked exception.
     *
     * @param rsrc Resource to close. If it's {@code null} - it's no-op.
     */
    public static void closeQuiet(@Nullable Writer rsrc) {
        if (rsrc != null)
            try {
                rsrc.close();
            }
            catch (IOException ignored) {
                // No-op.
            }
    }

    /**
     * Closes given resource logging possible checked exception.
     *
     * @param rsrc Resource to close. If it's {@code null} - it's no-op.
     * @param log Logger to log possible checked exception with (optional).
     */
    public static void close(@Nullable ZipFile rsrc, @Nullable IgniteLogger log) {
        if (rsrc != null)
            try {
                rsrc.close();
            }
            catch (IOException e) {
                warn(log, "Failed to close resource: " + e.getMessage());
            }
    }

    /**
     * Quietly closes given resource ignoring possible checked exception.
     *
     * @param rsrc Resource to close. If it's {@code null} - it's no-op.
     */
    public static void closeQuiet(@Nullable ZipFile rsrc) {
        if (rsrc != null)
            try {
                rsrc.close();
            }
            catch (IOException ignored) {
                // No-op.
            }
    }

    /**
     * Closes given resource.
     *
     * @param rsrc Resource to close. If it's {@code null} - it's no-op.
     */
    public static void close(@Nullable DatagramSocket rsrc) {
        if (rsrc != null)
            rsrc.close();
    }

    /**
     * Closes given resource logging possible checked exception.
     *
     * @param rsrc Resource to close. If it's {@code null} - it's no-op.
     * @param log Logger to log possible checked exception with (optional).
     */
    public static void close(@Nullable Selector rsrc, @Nullable IgniteLogger log) {
        if (rsrc != null)
            try {
                if (rsrc.isOpen())
                    rsrc.close();
            }
            catch (IOException e) {
                warn(log, "Failed to close resource: " + e.getMessage());
            }
    }

    /**
     * Quietly closes given resource ignoring possible checked exception.
     *
     * @param rsrc Resource to close. If it's {@code null} - it's no-op.
     */
    public static void closeQuiet(@Nullable Selector rsrc) {
        if (rsrc != null)
            try {
                if (rsrc.isOpen())
                    rsrc.close();
            }
            catch (IOException ignored) {
                // No-op.
            }
    }

    /**
     * Closes given resource logging possible checked exception.
     *
     * @param rsrc Resource to close. If it's {@code null} - it's no-op.
     * @param log Logger to log possible checked exception with (optional).
     */
    public static void close(@Nullable Context rsrc, @Nullable IgniteLogger log) {
        if (rsrc != null)
            try {
                rsrc.close();
            }
            catch (NamingException e) {
                warn(log, "Failed to close resource: " + e.getMessage());
            }
    }

    /**
     * Quietly closes given resource ignoring possible checked exception.
     *
     * @param rsrc Resource to close. If it's {@code null} - it's no-op.
     */
    public static void closeQuiet(@Nullable Context rsrc) {
        if (rsrc != null)
            try {
                rsrc.close();
            }
            catch (NamingException ignored) {
                // No-op.
            }
    }

    /**
     * Closes JDBC connection logging possible checked exception.
     *
     * @param rsrc JDBC connection to close. If connection is {@code null}, it's no-op.
     * @param log Logger to log possible checked exception with (optional).
     */
    public static void close(@Nullable Connection rsrc, @Nullable IgniteLogger log) {
        if (rsrc != null)
            try {
                rsrc.close();
            }
            catch (SQLException e) {
                warn(log, "Failed to close resource: " + e.getMessage());
            }
    }

    /**
     * Quietly closes JDBC connection ignoring possible checked exception.
     *
     * @param rsrc JDBC connection to close. If connection is {@code null}, it's no-op.
     */
    public static void closeQuiet(@Nullable Connection rsrc) {
        if (rsrc != null)
            try {
                rsrc.close();
            }
            catch (SQLException ignored) {
                // No-op.
            }
    }

    /**
     * Closes JDBC statement logging possible checked exception.
     *
     * @param rsrc JDBC statement to close. If statement is {@code null}, it's no-op.
     * @param log Logger to log possible checked exception with (optional).
     */
    public static void close(@Nullable Statement rsrc, @Nullable IgniteLogger log) {
        if (rsrc != null)
            try {
                rsrc.close();
            }
            catch (SQLException e) {
                warn(log, "Failed to close resource: " + e.getMessage());
            }
    }

    /**
     * Quietly closes JDBC statement ignoring possible checked exception.
     *
     * @param rsrc JDBC statement to close. If statement is {@code null}, it's no-op.
     */
    public static void closeQuiet(@Nullable Statement rsrc) {
        if (rsrc != null)
            try {
                rsrc.close();
            }
            catch (SQLException ignored) {
                // No-op.
            }
    }

    /**
     * Closes JDBC result set logging possible checked exception.
     *
     * @param rsrc JDBC result set to close. If result set is {@code null}, it's no-op.
     * @param log Logger to log possible checked exception with (optional).
     */
    public static void close(@Nullable ResultSet rsrc, @Nullable IgniteLogger log) {
        if (rsrc != null)
            try {
                rsrc.close();
            }
            catch (SQLException e) {
                warn(log, "Failed to close resource: " + e.getMessage());
            }
    }

    /**
     * Quietly closes JDBC result set ignoring possible checked exception.
     *
     * @param rsrc JDBC result set to close. If result set is {@code null}, it's no-op.
     */
    public static void closeQuiet(@Nullable ResultSet rsrc) {
        if (rsrc != null)
            try {
                rsrc.close();
            }
            catch (SQLException ignored) {
                // No-op.
            }
    }

    /**
     * Closes class loader logging possible checked exception.
     * Note: this issue for problem <a href="http://bugs.sun.com/bugdatabase/view_bug.do?bug_id=5041014">
     * http://bugs.sun.com/bugdatabase/view_bug.do?bug_id=5041014</a>.
     *
     * @param clsLdr Class loader. If it's {@code null} - it's no-op.
     * @param log Logger to log possible checked exception with (optional).
     */
    public static void close(@Nullable URLClassLoader clsLdr, @Nullable IgniteLogger log) {
        if (clsLdr != null)
            try {
                URLClassPath path = SharedSecrets.getJavaNetAccess().getURLClassPath(clsLdr);

                Field ldrFld = path.getClass().getDeclaredField("loaders");

                ldrFld.setAccessible(true);

                Iterable ldrs = (Iterable)ldrFld.get(path);

                for (Object ldr : ldrs)
                    if (ldr.getClass().getName().endsWith("JarLoader"))
                        try {
                            Field jarFld = ldr.getClass().getDeclaredField("jar");

                            jarFld.setAccessible(true);

                            ZipFile jar = (ZipFile)jarFld.get(ldr);

                            jar.close();
                        }
                        catch (Exception e) {
                            warn(log, "Failed to close resource: " + e.getMessage());
                        }
            }
            catch (Exception e) {
                warn(log, "Failed to close resource: " + e.getMessage());
            }
    }

    /**
     * Quietly releases file lock ignoring all possible exceptions.
     *
     * @param lock File lock. If it's {@code null} - it's no-op.
     */
    public static void releaseQuiet(@Nullable FileLock lock) {
        if (lock != null)
            try {
                lock.release();
            }
            catch (Exception ignored) {
                // No-op.
            }
    }

    /**
     * Rollbacks JDBC connection logging possible checked exception.
     *
     * @param rsrc JDBC connection to rollback. If connection is {@code null}, it's no-op.
     * @param log Logger to log possible checked exception with (optional).
     */
    public static void rollbackConnection(@Nullable Connection rsrc, @Nullable IgniteLogger log) {
        if (rsrc != null)
            try {
                rsrc.rollback();
            }
            catch (SQLException e) {
                warn(log, "Failed to rollback JDBC connection: " + e.getMessage());
            }
    }

    /**
     * Depending on whether or not log is provided and quiet mode is enabled logs given messages as
     * quiet message or normal log WARN message in {@code org.apache.ignite.CourtesyConfigNotice}
     * category. If {@code log} is {@code null} or in QUIET mode it will add {@code (courtesy)}
     * prefix to the message.
     *
     * @param log Optional logger to use when QUIET mode is not enabled.
     * @param msg Message to log.
     */
    public static void courtesy(@Nullable IgniteLogger log, Object msg) {
        assert msg != null;

        String s = msg.toString();

        courtesy(log, s, s);
    }

    /**
     * Depending on whether or not log is provided and quiet mode is enabled logs given messages as
     * quiet message or normal log WARN message in {@code org.apache.ignite.CourtesyConfigNotice}
     * category. If {@code log} is {@code null} or in QUIET mode it will add {@code (courtesy)}
     * prefix to the message.
     *
     * @param log Optional logger to use when QUIET mode is not enabled.
     * @param longMsg Message to log using normal logger.
     * @param shortMsg Message to log using quiet logger.
     */
    public static void courtesy(@Nullable IgniteLogger log, Object longMsg, Object shortMsg) {
        assert longMsg != null;
        assert shortMsg != null;

        if (log != null)
            log.getLogger(IgniteConfiguration.COURTESY_LOGGER_NAME).warning(compact(longMsg.toString()));
        else
            X.println("[" + SHORT_DATE_FMT.format(new java.util.Date()) + "] (courtesy) " +
                compact(shortMsg.toString()));
    }

    /**
     * Depending on whether or not log is provided and quiet mode is enabled logs given
     * messages as quiet message or normal log WARN message. If {@code log} is {@code null}
     * or in QUIET mode it will add {@code (wrn)} prefix to the message.
     *
     * @param log Optional logger to use when QUIET mode is not enabled.
     * @param msg Message to log.
     */
    public static void warn(@Nullable IgniteLogger log, Object msg) {
        assert msg != null;

        String s = msg.toString();

        warn(log, s, s);
    }

    /**
     * Logs warning message in both verbose and quite modes.
     *
     * @param log Logger to use.
     * @param msg Message to log.
     */
    public static void quietAndWarn(IgniteLogger log, Object msg) {
        quietAndWarn(log, msg, msg);
    }

    /**
     * Logs warning message in both verbose and quite modes.
     *
     * @param log Logger to use.
     * @param shortMsg Short message.
     * @param msg Message to log.
     */
    public static void quietAndWarn(IgniteLogger log, Object msg, Object shortMsg) {
        warn(log, msg);

        if (log.isQuiet())
            quiet(false, shortMsg);
    }

    /**
     * Depending on whether or not log is provided and quiet mode is enabled logs given
     * messages as quiet message or normal log ERROR message. If {@code log} is {@code null}
     * or in QUIET mode it will add {@code (err)} prefix to the message.
     *
     * @param log Optional logger to use when QUIET mode is not enabled.
     * @param msg Message to log.
     */
    public static void error(@Nullable IgniteLogger log, Object msg) {
        assert msg != null;

        if (msg instanceof Throwable) {
            Throwable t = (Throwable)msg;

            error(log, t.getMessage(), t);
        }
        else {
            String s = msg.toString();

            error(log, s, s, null);
        }
    }

    /**
     * Depending on whether or not log is provided and quiet mode is enabled logs given
     * messages as quiet message or normal log WARN message. If {@code log} is {@code null}
     * or in QUIET mode it will add {@code (wrn)} prefix to the message.
     *
     * @param log Optional logger to use when QUIET mode is not enabled.
     * @param longMsg Message to log using normal logger.
     * @param shortMsg Message to log using quiet logger.
     */
    public static void warn(@Nullable IgniteLogger log, Object longMsg, Object shortMsg) {
        assert longMsg != null;
        assert shortMsg != null;

        if (log != null)
            log.warning(compact(longMsg.toString()));
        else
            X.println("[" + SHORT_DATE_FMT.format(new java.util.Date()) + "] (wrn) " +
                compact(shortMsg.toString()));
    }

    /**
     * Depending on whether or not log is provided and quiet mode is enabled logs given
     * messages as quiet message or normal log INFO message.
     * <p>
     * <b>NOTE:</b> unlike the normal logging when INFO level may not be enabled and
     * therefore no logging will happen - using this method the log will be written
     * always either via INFO log or quiet mode.
     * <p>
     * <b>USE IT APPROPRIATELY.</b>
     *
     * @param log Optional logger to use when QUIET mode is not enabled.
     * @param longMsg Message to log using normal logger.
     * @param shortMsg Message to log using quiet logger.
     */
    public static void log(@Nullable IgniteLogger log, Object longMsg, Object shortMsg) {
        assert longMsg != null;
        assert shortMsg != null;

        if (log != null) {
            if (log.isInfoEnabled())
                log.info(compact(longMsg.toString()));
        }
        else
            quiet(false, shortMsg);
    }

    /**
     * Depending on whether or not log is provided and quiet mode is enabled logs given
     * messages as quiet message or normal log INF0 message.
     * <p>
     * <b>NOTE:</b> unlike the normal logging when INFO level may not be enabled and
     * therefore no logging will happen - using this method the log will be written
     * always either via INFO log or quiet mode.
     * <p>
     * <b>USE IT APPROPRIATELY.</b>
     *
     * @param log Optional logger to use when QUIET mode is not enabled.
     * @param msg Message to log.
     */
    public static void log(@Nullable IgniteLogger log, Object msg) {
        assert msg != null;

        String s = msg.toString();

        log(log, s, s);
    }

    /**
     * Depending on whether or not log is provided and quiet mode is enabled logs given
     * messages as quiet message or normal log ERROR message. If {@code log} is {@code null}
     * or in QUIET mode it will add {@code (err)} prefix to the message.
     *
     * @param log Optional logger to use when QUIET mode is not enabled.
     * @param longMsg Message to log using normal logger.
     * @param shortMsg Message to log using quiet logger.
     * @param e Optional exception.
     */
    public static void error(@Nullable IgniteLogger log, Object longMsg, Object shortMsg, @Nullable Throwable e) {
        assert longMsg != null;
        assert shortMsg != null;

        if (log != null) {
            if (e == null)
                log.error(compact(longMsg.toString()));
            else
                log.error(compact(longMsg.toString()), e);
        }
        else {
            X.printerr("[" + SHORT_DATE_FMT.format(new java.util.Date()) + "] (err) " +
                compact(shortMsg.toString()));

            if (e != null)
                e.printStackTrace(System.err);
            else
                X.printerrln();
        }
    }

    /**
     * Shortcut for {@link #error(org.apache.ignite.IgniteLogger, Object, Object, Throwable)}.
     *
     * @param log Optional logger.
     * @param shortMsg Message to log using quiet logger.
     * @param e Optional exception.
     */
    public static void error(@Nullable IgniteLogger log, Object shortMsg, @Nullable Throwable e) {
        assert shortMsg != null;

        String s = shortMsg.toString();

        error(log, s, s, e);
    }

    /**
     *
     * @param err Whether to print to {@code System.err}.
     * @param objs Objects to log in quiet mode.
     */
    public static void quiet(boolean err, Object... objs) {
        assert objs != null;

        String time = SHORT_DATE_FMT.format(new java.util.Date());

        SB sb = new SB();

        for (Object obj : objs)
            sb.a('[').a(time).a("] ").a(obj.toString()).a(NL);

        PrintStream ps = err ? System.err : System.out;

        ps.print(compact(sb.toString()));
    }

    /**
     * Prints out the message in quite and info modes.
     *
     * @param log Logger.
     * @param msg Message to print.
     */
    public static void quietAndInfo(IgniteLogger log, String msg) {
        if (log.isQuiet())
            U.quiet(false, msg);

        if (log.isInfoEnabled())
            log.info(msg);
    }

    /**
     * Quietly rollbacks JDBC connection ignoring possible checked exception.
     *
     * @param rsrc JDBC connection to rollback. If connection is {@code null}, it's no-op.
     */
    public static void rollbackConnectionQuiet(@Nullable Connection rsrc) {
        if (rsrc != null)
            try {
                rsrc.rollback();
            }
            catch (SQLException ignored) {
                // No-op.
            }
    }

    /**
     * Constructs JMX object name with given properties.
     * Map with ordered {@code groups} used for proper object name construction.
     *
     * @param gridName Grid name.
     * @param grp Name of the group.
     * @param name Name of mbean.
     * @return JMX object name.
     * @throws MalformedObjectNameException Thrown in case of any errors.
     */
    public static ObjectName makeMBeanName(@Nullable String gridName, @Nullable String grp, String name)
        throws MalformedObjectNameException {
        SB sb = new SB(JMX_DOMAIN + ':');

        appendJvmId(sb);

        if (gridName != null && !gridName.isEmpty())
            sb.a("grid=").a(gridName).a(',');

        if (grp != null)
            sb.a("group=").a(grp).a(',');

        sb.a("name=").a(name);

        return new ObjectName(sb.toString());
    }

    /**
     * @param sb Sb.
     */
    private static void appendJvmId(SB sb) {
        if (getBoolean(IGNITE_MBEAN_APPEND_JVM_ID)) {
            String gridId = Integer.toHexString(Ignite.class.getClassLoader().hashCode()) + "_"
                + ManagementFactory.getRuntimeMXBean().getName();

            sb.a("jvmId=").a(gridId).a(',');
        }
    }

    /**
     * Mask component name to make sure that it is not {@code null}.
     *
     * @param cacheName Component name to mask, possibly {@code null}.
     * @return Component name.
     */
    public static String maskName(@Nullable String cacheName) {
        return cacheName == null ? "default" : cacheName;
    }

    /**
     * Constructs JMX object name with given properties.
     * Map with ordered {@code groups} used for proper object name construction.
     *
     * @param gridName Grid name.
     * @param cacheName Name of the cache.
     * @param name Name of mbean.
     * @return JMX object name.
     * @throws MalformedObjectNameException Thrown in case of any errors.
     */
    public static ObjectName makeCacheMBeanName(@Nullable String gridName, @Nullable String cacheName, String name)
        throws MalformedObjectNameException {
        SB sb = new SB(JMX_DOMAIN + ':');

        appendJvmId(sb);

        if (gridName != null && !gridName.isEmpty())
            sb.a("grid=").a(gridName).a(',');

        cacheName = maskName(cacheName);

        sb.a("group=").a(cacheName).a(',');

        sb.a("name=").a(name);

        return new ObjectName(sb.toString());
    }

    /**
     * Registers MBean with the server.
     *
     * @param <T> Type of mbean.
     * @param mbeanSrv MBean server.
     * @param gridName Grid name.
     * @param grp Name of the group.
     * @param name Name of mbean.
     * @param impl MBean implementation.
     * @param itf MBean interface.
     * @return JMX object name.
     * @throws JMException If MBean creation failed.
     */
    public static <T> ObjectName registerMBean(MBeanServer mbeanSrv, @Nullable String gridName, @Nullable String grp,
        String name, T impl, @Nullable Class<T> itf) throws JMException {
        assert mbeanSrv != null;
        assert name != null;
        assert itf != null;

        DynamicMBean mbean = new IgniteStandardMXBean(impl, itf);

        mbean.getMBeanInfo();

        return mbeanSrv.registerMBean(mbean, makeMBeanName(gridName, grp, name)).getObjectName();
    }

    /**
     * Registers MBean with the server.
     *
     * @param <T> Type of mbean.
     * @param mbeanSrv MBean server.
     * @param name MBean object name.
     * @param impl MBean implementation.
     * @param itf MBean interface.
     * @return JMX object name.
     * @throws JMException If MBean creation failed.
     */
    public static <T> ObjectName registerMBean(MBeanServer mbeanSrv, ObjectName name, T impl, Class<T> itf)
        throws JMException {
        assert mbeanSrv != null;
        assert name != null;
        assert itf != null;

        DynamicMBean mbean = new IgniteStandardMXBean(impl, itf);

        mbean.getMBeanInfo();

        return mbeanSrv.registerMBean(mbean, name).getObjectName();
    }

    /**
     * Registers MBean with the server.
     *
     * @param <T> Type of mbean.
     * @param mbeanSrv MBean server.
     * @param gridName Grid name.
     * @param cacheName Name of the cache.
     * @param name Name of mbean.
     * @param impl MBean implementation.
     * @param itf MBean interface.
     * @return JMX object name.
     * @throws JMException If MBean creation failed.
     */
    public static <T> ObjectName registerCacheMBean(MBeanServer mbeanSrv, @Nullable String gridName,
        @Nullable String cacheName, String name, T impl, Class<T> itf) throws JMException {
        assert mbeanSrv != null;
        assert name != null;
        assert itf != null;

        DynamicMBean mbean = new IgniteStandardMXBean(impl, itf);

        mbean.getMBeanInfo();

        return mbeanSrv.registerMBean(mbean, makeCacheMBeanName(gridName, cacheName, name)).getObjectName();
    }

    /**
     * Convenience method that interrupts a given thread if it's not {@code null}.
     *
     * @param t Thread to interrupt.
     */
    public static void interrupt(@Nullable Thread t) {
        if (t != null)
            t.interrupt();
    }

    /**
     * Convenience method that interrupts a given thread if it's not {@code null}.
     *
     * @param workers Threads to interrupt.
     */
    public static void interrupt(Iterable<? extends Thread> workers) {
        if (workers != null)
            for (Thread worker : workers)
                worker.interrupt();
    }

    /**
     * Waits for completion of a given thread. If thread is {@code null} then
     * this method returns immediately returning {@code true}
     *
     * @param t Thread to join.
     * @param log Logger for logging errors.
     * @return {@code true} if thread has finished, {@code false} otherwise.
     */
    public static boolean join(@Nullable Thread t, @Nullable IgniteLogger log) {
        if (t != null)
            try {
                t.join();

                return true;
            }
            catch (InterruptedException ignore) {
                warn(log, "Got interrupted while waiting for completion of a thread: " + t);

                Thread.currentThread().interrupt();

                return false;
            }

        return true;
    }

    /**
     * Waits for completion of a given threads. If thread is {@code null} then
     * this method returns immediately returning {@code true}
     *
     * @param workers Thread to join.
     * @param log Logger for logging errors.
     * @return {@code true} if thread has finished, {@code false} otherwise.
     */
    public static boolean joinThreads(Iterable<? extends Thread> workers, @Nullable IgniteLogger log) {
        boolean retval = true;

        if (workers != null)
            for (Thread worker : workers)
                if (!join(worker, log))
                    retval = false;

        return retval;
    }

    /**
     * Starts given threads.
     *
     * @param threads Threads to start.
     */
    public static void startThreads(Iterable<? extends Thread> threads) {
        if (threads != null) {
            for (Thread thread : threads) {
                if (thread != null)
                    thread.start();
            }
        }
    }

    /**
     * Cancels given runnable.
     *
     * @param w Worker to cancel - it's no-op if runnable is {@code null}.
     */
    public static void cancel(@Nullable GridWorker w) {
        if (w != null)
            w.cancel();
    }

    /**
     * Cancels collection of runnables.
     *
     * @param ws Collection of workers - it's no-op if collection is {@code null}.
     */
    public static void cancel(Iterable<? extends GridWorker> ws) {
        if (ws != null)
            for (GridWorker w : ws)
                w.cancel();
    }

    /**
     * Joins runnable.
     *
     * @param w Worker to join.
     * @param log The logger to possible exception.
     * @return {@code true} if worker has not been interrupted, {@code false} if it was interrupted.
     */
    public static boolean join(@Nullable GridWorker w, @Nullable IgniteLogger log) {
        if (w != null)
            try {
                w.join();
            }
            catch (InterruptedException ignore) {
                warn(log, "Got interrupted while waiting for completion of runnable: " + w);

                Thread.currentThread().interrupt();

                return false;
            }

        return true;
    }

    /**
     * Joins given collection of runnables.
     *
     * @param ws Collection of workers to join.
     * @param log The logger to possible exceptions.
     * @return {@code true} if none of the worker have been interrupted,
     *      {@code false} if at least one was interrupted.
     */
    public static boolean join(Iterable<? extends GridWorker> ws, IgniteLogger log) {
        boolean retval = true;

        if (ws != null)
            for (GridWorker w : ws)
                if (!join(w, log))
                    retval = false;

        return retval;
    }

    /**
     * Shutdowns given {@code ExecutorService} and wait for executor service to stop.
     *
     * @param owner The ExecutorService owner.
     * @param exec ExecutorService to shutdown.
     * @param log The logger to possible exceptions and warnings.
     */
    public static void shutdownNow(Class<?> owner, @Nullable ExecutorService exec, @Nullable IgniteLogger log) {
        if (exec != null) {
            List<Runnable> tasks = exec.shutdownNow();

            if (!F.isEmpty(tasks))
                U.warn(log, "Runnable tasks outlived thread pool executor service [owner=" + getSimpleName(owner) +
                    ", tasks=" + tasks + ']');

            try {
                exec.awaitTermination(Long.MAX_VALUE, TimeUnit.MILLISECONDS);
            }
            catch (InterruptedException ignored) {
                warn(log, "Got interrupted while waiting for executor service to stop.");

                exec.shutdownNow();

                // Preserve interrupt status.
                Thread.currentThread().interrupt();
            }
        }
    }

    /**
     * Creates appropriate empty projection exception.
     *
     * @return Empty projection exception.
     */
    public static ClusterGroupEmptyCheckedException emptyTopologyException() {
        return new ClusterGroupEmptyCheckedException("Clouster group is empty. Note that predicate based " +
            "cluster group can be empty from call to call.");
    }

    /**
     * Writes UUIDs to output stream. This method is meant to be used by
     * implementations of {@link Externalizable} interface.
     *
     * @param out Output stream.
     * @param col UUIDs to write.
     * @throws IOException If write failed.
     */
    public static void writeUuids(DataOutput out, @Nullable Collection<UUID> col) throws IOException {
        if (col != null) {
            out.writeInt(col.size());

            for (UUID id : col)
                writeUuid(out, id);
        }
        else
            out.writeInt(-1);
    }

    /**
     * Reads UUIDs from input stream. This method is meant to be used by
     * implementations of {@link Externalizable} interface.
     *
     * @param in Input stream.
     * @return Read UUIDs.
     * @throws IOException If read failed.
     */
    @Nullable public static List<UUID> readUuids(DataInput in) throws IOException {
        int size = in.readInt();

        // Check null flag.
        if (size == -1)
            return null;

        List<UUID> col = new ArrayList<>(size);

        for (int i = 0; i < size; i++)
            col.add(readUuid(in));

        return col;
    }

    /**
     * Writes Grid UUIDs to output stream. This method is meant to be used by
     * implementations of {@link Externalizable} interface.
     *
     * @param out Output stream.
     * @param col Grid UUIDs to write.
     * @throws IOException If write failed.
     */
    public static void writeGridUuids(DataOutput out, @Nullable Collection<IgniteUuid> col) throws IOException {
        if (col != null) {
            out.writeBoolean(true);

            out.writeInt(col.size());

            for (IgniteUuid id : col)
                writeGridUuid(out, id);
        }
        else
            out.writeBoolean(false);
    }

    /**
     * Reads Grid UUIDs from input stream. This method is meant to be used by
     * implementations of {@link Externalizable} interface.
     *
     * @param in Input stream.
     * @return Read Grid UUIDs.
     * @throws IOException If read failed.
     */
    @Nullable public static List<IgniteUuid> readGridUuids(DataInput in) throws IOException {
        List<IgniteUuid> col = null;

        // Check null flag.
        if (in.readBoolean()) {
            int size = in.readInt();

            col = new ArrayList<>(size);

            for (int i = 0; i < size; i++)
                col.add(readGridUuid(in));
        }

        return col;
    }

    /**
     * Writes UUID to output stream. This method is meant to be used by
     * implementations of {@link Externalizable} interface.
     *
     * @param out Output stream.
     * @param uid UUID to write.
     * @throws IOException If write failed.
     */
    public static void writeUuid(DataOutput out, UUID uid) throws IOException {
        // Write null flag.
        out.writeBoolean(uid == null);

        if (uid != null) {
            out.writeLong(uid.getMostSignificantBits());
            out.writeLong(uid.getLeastSignificantBits());
        }
    }

    /**
     * Reads UUID from input stream. This method is meant to be used by
     * implementations of {@link Externalizable} interface.
     *
     * @param in Input stream.
     * @return Read UUID.
     * @throws IOException If read failed.
     */
    @Nullable public static UUID readUuid(DataInput in) throws IOException {
        // If UUID is not null.
        if (!in.readBoolean()) {
            long most = in.readLong();
            long least = in.readLong();

            return GridUuidCache.onGridUuidRead(new UUID(most, least));
        }

        return null;
    }

    /**
     * Writes {@link org.apache.ignite.lang.IgniteUuid} to output stream. This method is meant to be used by
     * implementations of {@link Externalizable} interface.
     *
     * @param out Output stream.
     * @param uid UUID to write.
     * @throws IOException If write failed.
     */
    public static void writeGridUuid(DataOutput out, IgniteUuid uid) throws IOException {
        // Write null flag.
        out.writeBoolean(uid == null);

        if (uid != null) {
            out.writeLong(uid.globalId().getMostSignificantBits());
            out.writeLong(uid.globalId().getLeastSignificantBits());

            out.writeLong(uid.localId());
        }
    }

    /**
     * Reads {@link org.apache.ignite.lang.IgniteUuid} from input stream. This method is meant to be used by
     * implementations of {@link Externalizable} interface.
     *
     * @param in Input stream.
     * @return Read UUID.
     * @throws IOException If read failed.
     */
    @Nullable public static IgniteUuid readGridUuid(DataInput in) throws IOException {
        // If UUID is not null.
        if (!in.readBoolean()) {
            long most = in.readLong();
            long least = in.readLong();

            UUID globalId = GridUuidCache.onGridUuidRead(new UUID(most, least));

            long locId = in.readLong();

            return new IgniteUuid(globalId, locId);
        }

        return null;
    }

    /**
     * Converts GridUuid to bytes.
     *
     * @param uuid GridUuid to convert.
     * @param out Output array to write to.
     * @param off Offset from which to write.
     */
    public static void gridUuidToBytes(IgniteUuid uuid, byte[] out, int off) {
        assert uuid != null;

        U.longToBytes(uuid.globalId().getMostSignificantBits(), out, off);
        U.longToBytes(uuid.globalId().getLeastSignificantBits(), out, off + 8);
        U.longToBytes(uuid.localId(), out, off + 16);
    }

    /**
     * Converts bytes to GridUuid.
     *
     * @param in Input byte array.
     * @param off Offset from which start reading.
     * @return GridUuid instance.
     */
    public static IgniteUuid bytesToGridUuid(byte[] in, int off) {
        long most = U.bytesToLong(in, off);
        long least = U.bytesToLong(in, off + 8);
        long locId = U.bytesToLong(in, off + 16);

        return new IgniteUuid(GridUuidCache.onGridUuidRead(new UUID(most, least)), locId);
    }

    /**
     * Writes byte array to output stream accounting for <tt>null</tt> values.
     *
     * @param out Output stream to write to.
     * @param arr Array to write, possibly <tt>null</tt>.
     * @throws IOException If write failed.
     */
    public static void writeByteArray(DataOutput out, @Nullable byte[] arr) throws IOException {
        if (arr == null)
            out.writeInt(-1);
        else {
            out.writeInt(arr.length);

            out.write(arr);
        }
    }

    /**
     * Writes byte array to output stream accounting for <tt>null</tt> values.
     *
     * @param out Output stream to write to.
     * @param arr Array to write, possibly <tt>null</tt>.
     * @throws IOException If write failed.
     */
    public static void writeByteArray(DataOutput out, @Nullable byte[] arr, int maxLen) throws IOException {
        if (arr == null)
            out.writeInt(-1);
        else {
            int len = Math.min(arr.length, maxLen);

            out.writeInt(len);

            out.write(arr, 0, len);
        }
    }

    /**
     * Reads byte array from input stream accounting for <tt>null</tt> values.
     *
     * @param in Stream to read from.
     * @return Read byte array, possibly <tt>null</tt>.
     * @throws IOException If read failed.
     */
    @Nullable public static byte[] readByteArray(DataInput in) throws IOException {
        int len = in.readInt();

        if (len == -1)
            return null; // Value "-1" indicates null.

        byte[] res = new byte[len];

        in.readFully(res);

        return res;
    }

    /**
     * Writes boolean array to output stream accounting for <tt>null</tt> values.
     *
     * @param out Output stream to write to.
     * @param arr Array to write, possibly <tt>null</tt>.
     * @throws IOException If write failed.
     */
    public static void writeBooleanArray(DataOutput out, @Nullable boolean[] arr) throws IOException {
        if (arr == null)
            out.writeInt(-1);
        else {
            out.writeInt(arr.length);

            for (boolean b : arr)
                out.writeBoolean(b);
        }
    }

    /**
     * Writes int array to output stream accounting for <tt>null</tt> values.
     *
     * @param out Output stream to write to.
     * @param arr Array to write, possibly <tt>null</tt>.
     * @throws IOException If write failed.
     */
    public static void writeIntArray(DataOutput out, @Nullable int[] arr) throws IOException {
        if (arr == null)
            out.writeInt(-1);
        else {
            out.writeInt(arr.length);

            for (int b : arr)
                out.writeInt(b);
        }
    }

    /**
     * Reads boolean array from input stream accounting for <tt>null</tt> values.
     *
     * @param in Stream to read from.
     * @return Read byte array, possibly <tt>null</tt>.
     * @throws IOException If read failed.
     */
    @Nullable public static boolean[] readBooleanArray(DataInput in) throws IOException {
        int len = in.readInt();

        if (len == -1)
            return null; // Value "-1" indicates null.

        boolean[] res = new boolean[len];

        for (int i = 0; i < len; i++)
            res[i] = in.readBoolean();

        return res;
    }

    /**
     * Reads int array from input stream accounting for <tt>null</tt> values.
     *
     * @param in Stream to read from.
     * @return Read byte array, possibly <tt>null</tt>.
     * @throws IOException If read failed.
     */
    @Nullable public static int[] readIntArray(DataInput in) throws IOException {
        int len = in.readInt();

        if (len == -1)
            return null; // Value "-1" indicates null.

        int[] res = new int[len];

        for (int i = 0; i < len; i++)
            res[i] = in.readInt();

        return res;
    }

    /**
     * Reads byte array from given buffers (changing buffer positions).
     *
     * @param bufs Byte buffers.
     * @return Byte array.
     */
    public static byte[] readByteArray(ByteBuffer... bufs) {
        assert !F.isEmpty(bufs);

        int size = 0;

        for (ByteBuffer buf : bufs)
            size += buf.remaining();

        byte[] res = new byte[size];

        int off = 0;

        for (ByteBuffer buf : bufs) {
            int len = buf.remaining();

            if (len != 0) {
                buf.get(res, off, len);

                off += len;
            }
        }

        assert off == res.length;

        return res;
    }

    /**
     * Calculates hash code for the given byte buffers contents. Compatible with {@link Arrays#hashCode(byte[])}
     * with the same content. Does not change buffers positions.
     *
     * @param bufs Byte buffers.
     * @return Hash code.
     */
    public static int hashCode(ByteBuffer... bufs) {
        int res = 1;

        for (ByteBuffer buf : bufs) {
            int pos = buf.position();

            while (buf.hasRemaining())
                res = 31 * res + buf.get();

            buf.position(pos);
        }

        return res;
    }

    /**
     * @param out Output.
     * @param map Map to write.
     * @throws IOException If write failed.
     */
    public static void writeMap(ObjectOutput out, Map<?, ?> map) throws IOException {
        if (map != null) {
            out.writeInt(map.size());

            for (Map.Entry<?, ?> e : map.entrySet()) {
                out.writeObject(e.getKey());
                out.writeObject(e.getValue());
            }
        }
        else
            out.writeInt(-1);
    }

    /**
     *
     * @param in Input.
     * @return Read map.
     * @throws IOException If de-serialization failed.
     * @throws ClassNotFoundException If deserialized class could not be found.
     */
    @SuppressWarnings({"unchecked"})
    @Nullable public static <K, V> Map<K, V> readMap(ObjectInput in) throws IOException, ClassNotFoundException {
        int size = in.readInt();

        if (size == -1)
            return null;

        Map<K, V> map = new HashMap<>(size, 1.0f);

        for (int i = 0; i < size; i++)
            map.put((K)in.readObject(), (V)in.readObject());

        return map;
    }

    /**
     * @param in Input.
     * @return Read map.
     * @throws IOException If de-serialization failed.
     * @throws ClassNotFoundException If deserialized class could not be found.
     */
    @SuppressWarnings({"unchecked"})
    @Nullable public static <K, V> TreeMap<K, V> readTreeMap(ObjectInput in) throws IOException, ClassNotFoundException {
        int size = in.readInt();

        if (size == -1)
            return null;

        TreeMap<K, V> map = new TreeMap<>();

        for (int i = 0; i < size; i++)
            map.put((K)in.readObject(), (V)in.readObject());

        return map;
    }

    /**
     * Writes string-to-string map to given data output.
     *
     * @param out Data output.
     * @param map Map.
     * @throws IOException If write failed.
     */
    public static void writeStringMap(DataOutput out, @Nullable Map<String, String> map) throws IOException {
        if (map != null) {
            out.writeInt(map.size());

            for (Map.Entry<String, String> e : map.entrySet()) {
                out.writeUTF(e.getKey());
                out.writeUTF(e.getValue());
            }
        }
        else
            out.writeInt(-1);
    }

    /**
     * Reads string-to-string map written by {@link #writeStringMap(DataOutput, Map)}.
     *
     * @param in Data input.
     * @throws IOException If write failed.
     * @return Read result.
     */
    public static Map<String, String> readStringMap(DataInput in) throws IOException {
        int size = in.readInt();

        if (size == -1)
            return null;
        else {
            Map<String, String> map = U.newHashMap(size);

            for (int i = 0; i < size; i++)
                map.put(in.readUTF(), in.readUTF());

            return map;
        }
    }

    /**
     *
     * @param in Input.
     * @return Read map.
     * @throws IOException If de-serialization failed.
     * @throws ClassNotFoundException If deserialized class could not be found.
     */
    @SuppressWarnings({"unchecked"})
    @Nullable public static <K, V> LinkedHashMap<K, V> readLinkedMap(ObjectInput in)
        throws IOException, ClassNotFoundException {
        int size = in.readInt();

        // Check null flag.
        if (size == -1)
            return null;

        LinkedHashMap<K, V> map = new LinkedHashMap<>(size, 1.0f);

        for (int i = 0; i < size; i++)
            map.put((K)in.readObject(), (V)in.readObject());

        return map;
    }

    /**
     * @param out Output.
     * @param map Map to write.
     * @throws IOException If write failed.
     */
    public static void writeIntKeyMap(ObjectOutput out, Map<Integer, ?> map) throws IOException {
        if (map != null) {
            out.writeInt(map.size());

            for (Map.Entry<Integer, ?> e : map.entrySet()) {
                out.writeInt(e.getKey());
                out.writeObject(e.getValue());
            }
        }
        else
            out.writeInt(-1);
    }

    /**
     * @param in Input.
     * @return Read map.
     * @throws IOException If de-serialization failed.
     * @throws ClassNotFoundException If deserialized class could not be found.
     */
    @SuppressWarnings({"unchecked"})
    @Nullable public static <V> Map<Integer, V> readIntKeyMap(ObjectInput in) throws IOException,
        ClassNotFoundException {
        int size = in.readInt();

        // Check null flag.
        if (size == -1)
            return null;

        Map<Integer, V> map = new HashMap<>(size, 1.0f);

        for (int i = 0; i < size; i++)
            map.put(in.readInt(), (V)in.readObject());

        return map;
    }

    /**
     * @param out Output.
     * @param map Map to write.
     * @throws IOException If write failed.
     */
    public static void writeIntKeyIntValueMap(DataOutput out, Map<Integer, Integer> map) throws IOException {
        if (map != null) {
            out.writeBoolean(true);

            out.writeInt(map.size());

            for (Map.Entry<Integer, Integer> e : map.entrySet()) {
                out.writeInt(e.getKey());
                out.writeInt(e.getValue());
            }
        }
        else
            out.writeBoolean(false);
    }

    /**
     * @param in Input.
     * @return Read map.
     * @throws IOException If de-serialization failed.
     */
    @SuppressWarnings({"unchecked"})
    @Nullable public static Map<Integer, Integer> readIntKeyIntValueMap(DataInput in) throws IOException {
        Map<Integer, Integer> map = null;

        // Check null flag.
        if (in.readBoolean()) {
            int size = in.readInt();

            map = new HashMap<>(size, 1.0f);

            for (int i = 0; i < size; i++)
                map.put(in.readInt(), in.readInt());
        }

        return map;
    }

    /**
     * @param in Input.
     * @return Deserialized list.
     * @throws IOException If deserialization failed.
     * @throws ClassNotFoundException If deserialized class could not be found.
     */
    @SuppressWarnings({"unchecked"})
    @Nullable public static <E> List<E> readList(ObjectInput in) throws IOException, ClassNotFoundException {
        int size = in.readInt();

        // Check null flag.
        if (size == -1)
            return null;

        List<E> col = new ArrayList<>(size);

        for (int i = 0; i < size; i++)
            col.add((E)in.readObject());

        return col;
    }

    /**
     * @param in Input.
     * @return Deserialized list.
     * @throws IOException If deserialization failed.
     */
    @Nullable public static List<Integer> readIntList(DataInput in) throws IOException {
        int size = in.readInt();

        // Check null flag.
        if (size == -1)
            return null;

        List<Integer> col = new ArrayList<>(size);

        for (int i = 0; i < size; i++)
            col.add(in.readInt());

        return col;
    }

    /**
     * // FIXME: added for DR dataCenterIds, review if it is needed after GG-6879.
     *
     * @param out Output.
     * @param col Set to write.
     * @throws IOException If write failed.
     */
    public static void writeByteCollection(DataOutput out, Collection<Byte> col) throws IOException {
        if (col != null) {
            out.writeInt(col.size());

            for (Byte i : col)
                out.writeByte(i);
        }
        else
            out.writeInt(-1);
    }

    /**
     * // FIXME: added for DR dataCenterIds, review if it is needed after GG-6879.
     *
     * @param in Input.
     * @return Deserialized list.
     * @throws IOException If deserialization failed.
     */
    @Nullable public static List<Byte> readByteList(DataInput in) throws IOException {
        int size = in.readInt();

        // Check null flag.
        if (size == -1)
            return null;

        List<Byte> col = new ArrayList<>(size);

        for (int i = 0; i < size; i++)
            col.add(in.readByte());

        return col;
    }

    /**
     * @param in Input.
     * @return Deserialized set.
     * @throws IOException If deserialization failed.
     * @throws ClassNotFoundException If deserialized class could not be found.
     */
    @SuppressWarnings({"unchecked"})
    @Nullable public static <E> Set<E> readSet(ObjectInput in) throws IOException, ClassNotFoundException {
        int size = in.readInt();

        // Check null flag.
        if (size == -1)
            return null;

        Set<E> set = new HashSet(size, 1.0f);

        for (int i = 0; i < size; i++)
            set.add((E) in.readObject());

        return set;
    }

    /**
     * @param in Input.
     * @return Deserialized set.
     * @throws IOException If deserialization failed.
     */
    @Nullable public static Set<Integer> readIntSet(DataInput in) throws IOException {
        int size = in.readInt();

        // Check null flag.
        if (size == -1)
            return null;

        Set<Integer> set = new HashSet<>(size, 1.0f);

        for (int i = 0; i < size; i++)
            set.add(in.readInt());

        return set;
    }

    /**
     * Writes string to output stream accounting for {@code null} values.
     *
     * @param out Output stream to write to.
     * @param s String to write, possibly {@code null}.
     * @throws IOException If write failed.
     */
    public static void writeString(DataOutput out, String s) throws IOException {
        // Write null flag.
        out.writeBoolean(s == null);

        if (s != null)
            out.writeUTF(s);
    }

    /**
     * Reads string from input stream accounting for {@code null} values.
     *
     * @param in Stream to read from.
     * @return Read string, possibly {@code null}.
     * @throws IOException If read failed.
     */
    @Nullable public static String readString(DataInput in) throws IOException {
        // If value is not null, then read it. Otherwise return null.
        return !in.readBoolean() ? in.readUTF() : null;
    }

    /**
     * Writes enum to output stream accounting for {@code null} values.
     * Note: method writes only one byte for every enum. Therefore, this method
     * only for Enums with maximum count of values equals to 128.
     *
     * @param out Output stream to write to.
     * @param e Enum value to write, possibly {@code null}.
     * @throws IOException If write failed.
     */
    public static <E extends Enum> void writeEnum(DataOutput out, E e) throws IOException {
        out.writeByte(e == null ? -1 : e.ordinal());
    }

    /**
     * Gets collection value by index.
     *
     * @param vals Collection of values.
     * @param idx Index of value in the collection.
     * @param <T> Type of collection values.
     * @return Value at the given index.
     */
    public static <T> T getByIndex(Collection<T> vals, int idx) {
        assert idx < vals.size();

        int i = 0;

        for (T val : vals) {
            if (idx == i)
                return val;

            i++;
        }

        assert false : "Should never be reached.";

        return null;
    }

    /**
     * Gets annotation for a class.
     *
     * @param <T> Type of annotation to return.
     * @param cls Class to get annotation from.
     * @param annCls Annotation to get.
     * @return Instance of annotation, or {@code null} if not found.
     */
    @Nullable public static <T extends Annotation> T getAnnotation(Class<?> cls, Class<T> annCls) {
        if (cls == Object.class)
            return null;

        T ann = cls.getAnnotation(annCls);

        if (ann != null)
            return ann;

        for (Class<?> itf : cls.getInterfaces()) {
            ann = getAnnotation(itf, annCls); // Recursion.

            if (ann != null)
                return ann;
        }

        if (!cls.isInterface()) {
            ann = getAnnotation(cls.getSuperclass(), annCls);

            if (ann != null)
                return ann;
        }

        return null;
    }

    /**
     * Indicates if class has given annotation.
     *
     * @param <T> Annotation type.
     * @param cls Class to get annotation from.
     * @param annCls Annotation to get.
     * @return {@code true} if class has annotation or {@code false} otherwise.
     */
    public static <T extends Annotation> boolean hasAnnotation(Class<?> cls, Class<T> annCls) {
        return getAnnotation(cls, annCls) != null;
    }

    /**
     * Indicates if class has given annotation.
     *
     * @param o Object to get annotation from.
     * @param annCls Annotation to get.
     * @return {@code true} if class has annotation or {@code false} otherwise.
     */
    public static <T extends Annotation> boolean hasAnnotation(Object o, Class<T> annCls) {
        return o != null && hasAnnotation(o.getClass(), annCls);
    }

    /**
     * Gets simple class name taking care of empty names.
     *
     * @param cls Class to get the name for.
     * @return Simple class name.
     */
    public static String getSimpleName(Class<?> cls) {
        String name = cls.getSimpleName();

        if (F.isEmpty(name))
            name = cls.getName().substring(cls.getPackage().getName().length() + 1);

        return name;
    }

    /**
     * Checks if the map passed in is contained in base map.
     *
     * @param base Base map.
     * @param map Map to check.
     * @return {@code True} if all entries within map are contained in base map,
     *      {@code false} otherwise.
     */
    @SuppressWarnings({"SuspiciousMethodCalls"})
    public static boolean containsAll(Map<?, ?> base, Map<?, ?> map) {
        assert base != null;
        assert map != null;

        for (Map.Entry<?, ?> entry : map.entrySet())
            if (base.containsKey(entry.getKey())) {
                Object val = base.get(entry.getKey());

                if (val == null && entry.getValue() == null)
                    continue;

                if (val == null || entry.getValue() == null || !val.equals(entry.getValue()))
                    // Mismatch found.
                    return false;
            }
            else
                return false;

        // All entries in 'map' are contained in base map.
        return true;
    }

    /**
     * Gets task name for the given task class.
     *
     * @param taskCls Task class.
     * @return Either task name from class annotation (see {@link org.apache.ignite.compute.ComputeTaskName}})
     *      or task class name if there is no annotation.
     */
    public static String getTaskName(Class<? extends ComputeTask<?, ?>> taskCls) {
        ComputeTaskName nameAnn = getAnnotation(taskCls, ComputeTaskName.class);

        return nameAnn == null ? taskCls.getName() : nameAnn.value();
    }

    /**
     * Creates SPI attribute name by adding prefix to the attribute name.
     * Prefix is an SPI name + '.'.
     *
     * @param spi SPI.
     * @param attrName attribute name.
     * @return SPI attribute name.
     */
    public static String spiAttribute(IgniteSpi spi, String attrName) {
        assert spi != null;
        assert spi.getName() != null;

        return spi.getName() + '.' + attrName;
    }

    /**
     * Gets resource path for the class.
     *
     * @param clsName Class name.
     * @return Resource name for the class.
     */
    public static String classNameToResourceName(String clsName) {
        return clsName.replaceAll("\\.", "/") + ".class";
    }

    /**
     * Gets runtime MBean.
     *
     * @return Runtime MBean.
     */
    public static RuntimeMXBean getRuntimeMx() {
        return ManagementFactory.getRuntimeMXBean();
    }

    /**
     * Gets threading MBean.
     *
     * @return Threading MBean.
     */
    public static ThreadMXBean getThreadMx() {
        return ManagementFactory.getThreadMXBean();
    }

    /**
     * Gets OS MBean.
     * @return OS MBean.
     */
    public static OperatingSystemMXBean getOsMx() {
        return ManagementFactory.getOperatingSystemMXBean();
    }

    /**
     * Gets memory MBean.
     *
     * @return Memory MBean.
     */
    public static MemoryMXBean getMemoryMx() {
        return ManagementFactory.getMemoryMXBean();
    }

    /**
     * Gets compilation MBean.
     *
     * @return Compilation MBean.
     */
    public static CompilationMXBean getCompilerMx() {
        return ManagementFactory.getCompilationMXBean();
    }

    /**
     * Tries to detect user class from passed in object inspecting
     * collections, arrays or maps.
     *
     * @param obj Object.
     * @return First non-JDK or deployment aware class or passed in object class.
     */
    public static Class<?> detectClass(Object obj) {
        assert obj != null;

        if (obj instanceof GridPeerDeployAware)
            return ((GridPeerDeployAware)obj).deployClass();

        if (U.isPrimitiveArray(obj))
            return obj.getClass();

        if (!U.isJdk(obj.getClass()))
            return obj.getClass();

        if (obj instanceof Iterable<?>) {
            Object o = F.first((Iterable<?>)obj);

            // No point to continue, if null.
            return o != null ? o.getClass() : obj.getClass();
        }

        if (obj instanceof Map) {
            Map.Entry<?, ?> e = F.firstEntry((Map<?, ?>)obj);

            if (e != null) {
                Object k = e.getKey();

                if (k != null && !U.isJdk(k.getClass()))
                    return k.getClass();

                Object v = e.getValue();

                return v != null ? v.getClass() : obj.getClass();
            }
        }

        if (obj.getClass().isArray()) {
            int len = Array.getLength(obj);

            if (len > 0) {
                Object o = Array.get(obj, 0);

                return o != null ? o.getClass() : obj.getClass();
            }
            else
                return obj.getClass().getComponentType();
        }

        return obj.getClass();
    }

    /**
     * Detects class loader for given class.
     * <p>
     * This method will first check if {@link Thread#getContextClassLoader()} is appropriate.
     * If yes, then context class loader will be returned, otherwise
     * the {@link Class#getClassLoader()} will be returned.
     *
     * @param cls Class to find class loader for.
     * @return Class loader for given class (never {@code null}).
     */
    public static ClassLoader detectClassLoader(Class<?> cls) {
        return GridClassLoaderCache.classLoader(cls);
    }

    /**
     * Detects class loader for given object's class.
     *
     * @param obj Object to find class loader for class of.
     * @return Class loader for given object (possibly {@code null}).
     */
    @Nullable public static ClassLoader detectObjectClassLoader(@Nullable Object obj) {
        if (obj == null)
            return null;

        if (obj instanceof GridPeerDeployAware)
            return ((GridPeerDeployAware)obj).classLoader();

        return detectClassLoader(obj.getClass());
    }

    /**
     * Tests whether or not given class is loadable provided class loader.
     *
     * @param clsName Class name to test.
     * @param ldr Class loader to test with. If {@code null} - we'll use system class loader instead.
     *      If System class loader is not set - this method will return {@code false}.
     * @return {@code True} if class is loadable, {@code false} otherwise.
     */
    public static boolean isLoadableBy(String clsName, @Nullable ClassLoader ldr) {
        assert clsName != null;

        if (ldr == null)
            ldr = gridClassLoader;

        String lambdaParent = U.lambdaEnclosingClassName(clsName);

        try {
            ldr.loadClass(lambdaParent == null ? clsName : lambdaParent);

            return true;
        }
        catch (ClassNotFoundException ignore) {
            return false;
        }
    }

    /**
     * Gets the peer deploy aware instance for the object with the widest class loader.
     * If collection is {@code null}, empty or contains only {@code null}s - the peer
     * deploy aware object based on system class loader will be returned.
     *
     * @param c Collection.
     * @return Peer deploy aware object from this collection with the widest class loader.
     * @throws IllegalArgumentException Thrown in case when common class loader for all
     *      elements in this collection cannot be found. In such case - peer deployment
     *      is not possible.
     */
    public static GridPeerDeployAware peerDeployAware0(@Nullable Iterable<?> c) {
        if (!F.isEmpty(c)) {
            assert c != null;

            // We need to find common classloader for all elements AND the collection itself
            Collection<Object> tmpC = new ArrayList<>();

            for (Object e: c)
                tmpC.add(e);

            tmpC.add(c);

            boolean notAllNulls = false;

            for (Object obj : tmpC) {
                if (obj != null) {
                    notAllNulls = true;

                    if (hasCommonClassLoader(obj, tmpC))
                        return obj == c ? peerDeployAware(obj) : peerDeployAware0(obj);
                }
            }

            // If all are nulls - don't throw an exception.
            if (notAllNulls)
                throw new IllegalArgumentException("Failed to find common class loader for all elements in " +
                    "given collection. Peer deployment cannot be performed for such collection.");
        }

        return peerDeployAware(c);
    }

    /**
     * Check if all elements from the collection could be loaded with the same classloader as the given object.
     *
     * @param obj base object.
     * @param c collection to check elements from.
     * @return {@code true} if all elements could be loaded with {@code obj}'s classloader, {@code false} otherwise
     */
    private static boolean hasCommonClassLoader(Object obj, Iterable<?> c) {
        assert obj != null;
        assert c != null;

        ClassLoader ldr = obj instanceof GridPeerDeployAware ?
            ((GridPeerDeployAware)obj).classLoader() : detectClassLoader(obj.getClass());

        boolean found = true;

        for (Object obj2 : c) {
            if (obj2 == null || obj2 == obj)
                continue;

            // Obj2 class name.
            String clsName = obj2 instanceof GridPeerDeployAware ?
                ((GridPeerDeployAware)obj2).deployClass().getName() : obj2.getClass().getName();

            if (!isLoadableBy(clsName, ldr)) {
                found = false;

                break;
            }
        }

        return found;
    }

    /**
     * Gets the peer deploy aware instance for the object with the widest class loader.
     * If array is {@code null}, empty or contains only {@code null}s - the peer
     * deploy aware object based on system class loader will be returned.
     *
     * @param c Objects.
     * @return Peer deploy aware object from this array with the widest class loader.
     * @throws IllegalArgumentException Thrown in case when common class loader for all
     *      elements in this array cannot be found. In such case - peer deployment
     *      is not possible.
     */
    @SuppressWarnings({"ZeroLengthArrayAllocation"})
    public static GridPeerDeployAware peerDeployAware0(@Nullable Object... c) {
        if (!F.isEmpty(c)) {
            assert c != null;

            boolean notAllNulls = false;

            for (Object obj : c) {
                if (obj != null) {
                    notAllNulls = true;

                    ClassLoader ldr = obj instanceof GridPeerDeployAware ?
                        ((GridPeerDeployAware)obj).classLoader() : obj.getClass().getClassLoader();

                    boolean found = true;

                    for (Object obj2 : c) {
                        if (obj2 == null || obj2 == obj)
                            continue;

                        // Obj2 class name.
                        String clsName = obj2 instanceof GridPeerDeployAware ?
                            ((GridPeerDeployAware)obj2).deployClass().getName() : obj2.getClass().getName();

                        if (!isLoadableBy(clsName, ldr)) {
                            found = false;

                            break;
                        }
                    }

                    if (found)
                        return peerDeployAware0(obj);
                }
            }

            // If all are nulls - don't throw an exception.
            if (notAllNulls)
                throw new IllegalArgumentException("Failed to find common class loader for all elements in " +
                    "given collection. Peer deployment cannot be performed for such collection.");
        }

        return peerDeployAware(new Object[0]);
    }

    /**
     * Creates an instance of {@link GridPeerDeployAware} for object.
     *
     * Checks, if the object is an instance of collection or object
     * array.
     *
     * @param obj Object to deploy.
     * @return {@link GridPeerDeployAware} instance for given object.
     */
    public static GridPeerDeployAware peerDeployAware0(Object obj) {
        if (obj instanceof Iterable)
            return peerDeployAware0((Iterable)obj);

        if (obj.getClass().isArray() && !U.isPrimitiveArray(obj))
            return peerDeployAware0((Object[])obj);

        return peerDeployAware(obj);
    }

    /**
     * Creates an instance of {@link GridPeerDeployAware} for object.
     *
     * @param obj Object to deploy.
     * @return {@link GridPeerDeployAware} instance for given object.
     */
    public static GridPeerDeployAware peerDeployAware(Object obj) {
        assert obj != null;

        if (obj instanceof GridPeerDeployAware)
            return (GridPeerDeployAware)obj;

        final Class<?> cls = obj instanceof Class ? (Class)obj : obj.getClass();

        return new GridPeerDeployAware() {
            /** */
            private ClassLoader ldr;

            @Override public Class<?> deployClass() {
                return cls;
            }

            @Override public ClassLoader classLoader() {
                if (ldr == null)
                    ldr = detectClassLoader(cls);

                return ldr;
            }
        };
    }

    /**
     * Unwraps top level user class for wrapped objects.
     *
     * @param obj Object to check.
     * @return Top level user class.
     */
    public static GridPeerDeployAware detectPeerDeployAware(GridPeerDeployAware obj) {
        GridPeerDeployAware p = nestedPeerDeployAware(obj, true, new GridIdentityHashSet<>(3));

        // Pass in obj.getClass() to avoid infinite recursion.
        return p != null ? p : peerDeployAware(obj.getClass());
    }

    /**
     * Gets peer deploy class if there is any {@link GridPeerDeployAware} within reach.
     *
     * @param obj Object to check.
     * @param top Indicates whether object is top level or a nested field.
     * @param processed Set of processed objects to avoid infinite recursion.
     * @return Peer deploy class, or {@code null} if one could not be found.
     */
    @Nullable private static GridPeerDeployAware nestedPeerDeployAware(Object obj, boolean top, Set<Object> processed) {
        // Avoid infinite recursion.
        if (!processed.add(obj))
            return null;

        if (obj instanceof GridPeerDeployAware) {
            GridPeerDeployAware p = (GridPeerDeployAware)obj;

            if (!top && p.deployClass() != null)
                return p;

            for (Class<?> cls = obj.getClass(); !cls.equals(Object.class); cls = cls.getSuperclass()) {
                // Cache by class name instead of class to avoid infinite growth of the
                // caching map in case of multiple redeployment of the same class.
                IgniteBiTuple<Class<?>, Collection<Field>> tup = p2pFields.get(cls.getName());

                boolean cached = tup != null && tup.get1().equals(cls);

                Iterable<Field> fields = cached ? tup.get2() : Arrays.asList(cls.getDeclaredFields());

                if (!cached) {
                    tup = F.t2();

                    tup.set1(cls);
                }

                for (Field f : fields)
                    // Special handling for anonymous classes.
                    if (cached || f.getName().startsWith("this$") || f.getName().startsWith("val$")) {
                        if (!cached) {
                            f.setAccessible(true);

                            if (tup.get2() == null)
                                tup.set2(new LinkedList<Field>());

                            tup.get2().add(f);
                        }

                        try {
                            Object o = f.get(obj);

                            if (o != null) {
                                // Recursion.
                                p = nestedPeerDeployAware(o, false, processed);

                                if (p != null) {
                                    if (!cached)
                                        // Potentially replace identical value
                                        // stored by another thread.
                                        p2pFields.put(cls.getName(), tup);

                                    return p;
                                }
                            }
                        }
                        catch (IllegalAccessException ignored) {
                            return null;
                        }
                    }
            }
        }
        // Don't go into internal Ignite structures.
        else if (isIgnite(obj.getClass()))
            return null;
        else if (obj instanceof Iterable)
            for (Object o : (Iterable<?>)obj) {
                // Recursion.
                GridPeerDeployAware p = nestedPeerDeployAware(o, false, processed);

                if (p != null)
                    return p;
            }
        else if (obj.getClass().isArray()) {
            Class<?> type = obj.getClass().getComponentType();

            // We don't care about primitives or internal JDK types.
            if (!type.isPrimitive() && !isJdk(type)) {
                Object[] arr = (Object[])obj;

                for (Object o : arr) {
                    // Recursion.
                    GridPeerDeployAware p = nestedPeerDeployAware(o, false, processed);

                    if (p != null)
                        return p;
                }
            }
        }

        return null;
    }

    /**
     * Checks if given class is of {@code Ignite} type.
     *
     * @param cls Class to check.
     * @return {@code True} if given class is of {@code Ignite} type.
     */
    public static boolean isIgnite(Class<?> cls) {
        return cls.getName().startsWith("org.apache.ignite");
    }

    /**
     * Checks if given class is of {@code Grid} type.
     *
     * @param cls Class to check.
     * @return {@code True} if given class is of {@code Grid} type.
     */
    public static boolean isGrid(Class<?> cls) {
        return cls.getName().startsWith("org.apache.ignite.internal");
    }

    /**
     * Replaces all occurrences of {@code org.apache.ignite.} with {@code o.a.i.},
     * {@code org.apache.ignite.internal.} with {@code o.a.i.i.}, {@code org.apache.ignite.visor.} with {@code o.a.i.v.} and
     * {@code org.apache.ignite.scalar.} with {@code o.a.i.s.}.
     *
     * @param s String to replace in.
     * @return Replaces string.
     */
    public static String compact(String s) {
        return s.replace("org.apache.ignite.internal.", "o.a.i.i.").
            replace("org.apache.ignite.visor.", "o.a.i.v.").
            replace("org.apache.ignite.scalar.", "o.a.i.s.").
            replace("org.apache.ignite.", "o.a.i.");
    }

    /**
     * Check if given class is of JDK type.
     *
     * @param cls Class to check.
     * @return {@code True} if object is JDK type.
     */
    public static boolean isJdk(Class<?> cls) {
        if (cls.isPrimitive())
            return true;

        String s = cls.getName();

        return s.startsWith("java.") || s.startsWith("javax.");
    }

    /**
     * Converts {@link InterruptedException} to {@link IgniteCheckedException}.
     *
     * @param mux Mux to wait on.
     * @throws IgniteInterruptedCheckedException If interrupted.
     */
    @SuppressWarnings({"WaitNotInLoop", "WaitWhileNotSynced"})
    public static void wait(Object mux) throws IgniteInterruptedCheckedException {
        try {
            mux.wait();
        }
        catch (InterruptedException e) {
            Thread.currentThread().interrupt();

            throw new IgniteInterruptedCheckedException(e);
        }
    }

    /**
     * Unzip file to folder.
     *
     * @param zipFile ZIP file.
     * @param toDir Directory to unzip file content.
     * @param log Grid logger.
     * @throws IOException In case of error.
     */
    @SuppressWarnings({"ResultOfMethodCallIgnored"})
    public static void unzip(File zipFile, File toDir, @Nullable IgniteLogger log) throws IOException {
        ZipFile zip = null;

        try {
            zip = new ZipFile(zipFile);

            for (ZipEntry entry : asIterable(zip.entries())) {
                if (entry.isDirectory()) {
                    // Assume directories are stored parents first then children.
                    new File(toDir, entry.getName()).mkdirs();

                    continue;
                }

                InputStream in = null;
                OutputStream out = null;

                try {
                    in = zip.getInputStream(entry);

                    File outFile = new File(toDir, entry.getName());

                    if (!outFile.getParentFile().exists())
                        outFile.getParentFile().mkdirs();

                    out = new BufferedOutputStream(new FileOutputStream(outFile));

                    copy(in, out);
                }
                finally {
                    close(in, log);
                    close(out, log);
                }
            }
        }
        finally {
            if (zip != null)
                zip.close();
        }
    }

    /**
     * Gets OS JDK string.
     *
     * @return OS JDK string.
     */
    public static String osJdkString() {
        return osJdkStr;
    }

    /**
     * Gets OS string.
     *
     * @return OS string.
     */
    public static String osString() {
        return osStr;
    }

    /**
     * Gets JDK string.
     *
     * @return JDK string.
     */
    public static String jdkString() {
        return jdkStr;
    }

    /**
     * Indicates whether current OS is Linux flavor.
     *
     * @return {@code true} if current OS is Linux - {@code false} otherwise.
     */
    public static boolean isLinux() {
        return linux;
    }

    /**
     * Gets JDK name.
     * @return JDK name.
     */
    public static String jdkName() {
        return jdkName;
    }

    /**
     * Gets JDK vendor.
     *
     * @return JDK vendor.
     */
    public static String jdkVendor() {
        return jdkVendor;
    }

    /**
     * Gets JDK version.
     *
     * @return JDK version.
     */
    public static String jdkVersion() {
        return jdkVer;
    }

    /**
     * Gets OS CPU-architecture.
     *
     * @return OS CPU-architecture.
     */
    public static String osArchitecture() {
        return osArch;
    }

    /**
     * Gets underlying OS name.
     *
     * @return Underlying OS name.
     */
    public static String osName() {
        return osName;
    }

    /**
     * Gets underlying OS version.
     *
     * @return Underlying OS version.
     */
    public static String osVersion() {
        return osVer;
    }

    /**
     * Indicates whether current OS is Mac OS.
     *
     * @return {@code true} if current OS is Mac OS - {@code false} otherwise.
     */
    public static boolean isMacOs() {
        return mac;
    }

    /**
     * Indicates whether current OS is Netware.
     *
     * @return {@code true} if current OS is Netware - {@code false} otherwise.
     */
    public static boolean isNetWare() {
        return netware;
    }

    /**
     * Indicates whether current OS is Solaris.
     *
     * @return {@code true} if current OS is Solaris (SPARC or x86) - {@code false} otherwise.
     */
    public static boolean isSolaris() {
        return solaris;
    }

    /**
     * Indicates whether current OS is Solaris on Spark box.
     *
     * @return {@code true} if current OS is Solaris SPARC - {@code false} otherwise.
     */
    public static boolean isSolarisSparc() {
        return solaris && sparc;
    }

    /**
     * Indicates whether current OS is Solaris on x86 box.
     *
     * @return {@code true} if current OS is Solaris x86 - {@code false} otherwise.
     */
    public static boolean isSolarisX86() {
        return solaris && x86;
    }

    /**
     * Indicates whether current OS is UNIX flavor.
     *
     * @return {@code true} if current OS is UNIX - {@code false} otherwise.
     */
    public static boolean isUnix() {
        return unix;
    }

    /**
     * Indicates whether current OS is Windows.
     *
     * @return {@code true} if current OS is Windows (any versions) - {@code false} otherwise.
     */
    public static boolean isWindows() {
        return win7 || win8 || win81 || winXp || win95 || win98 || winNt || win2k ||
            win2003 || win2008 || winVista || unknownWin;
    }

    /**
     * Indicates whether current OS is Windows Vista.
     *
     * @return {@code true} if current OS is Windows Vista - {@code false} otherwise.
     */
    public static boolean isWindowsVista() {
        return winVista;
    }

    /**
     * Indicates whether current OS is Windows 7.
     *
     * @return {@code true} if current OS is Windows 7 - {@code false} otherwise.
     */
    public static boolean isWindows7() {
        return win7;
    }

    /**
     * Indicates whether current OS is Windows 8.
     *
     * @return {@code true} if current OS is Windows 8 - {@code false} otherwise.
     */
    public static boolean isWindows8() {
        return win8;
    }

    /**
     * Indicates whether current OS is Windows 8.1.
     *
     * @return {@code true} if current OS is Windows 8.1 - {@code false} otherwise.
     */
    public static boolean isWindows81() {
        return win81;
    }

    /**
     * Indicates whether current OS is Windows 2000.
     *
     * @return {@code true} if current OS is Windows 2000 - {@code false} otherwise.
     */
    public static boolean isWindows2k() {
        return win2k;
    }

    /**
     * Indicates whether current OS is Windows Server 2003.
     *
     * @return {@code true} if current OS is Windows Server 2003 - {@code false} otherwise.
     */
    public static boolean isWindows2003() {
        return win2003;
    }

    /**
     * Indicates whether current OS is Windows Server 2008.
     *
     * @return {@code true} if current OS is Windows Server 2008 - {@code false} otherwise.
     */
    public static boolean isWindows2008() {
        return win2008;
    }

    /**
     * Indicates whether current OS is Windows 95.
     *
     * @return {@code true} if current OS is Windows 95 - {@code false} otherwise.
     */
    public static boolean isWindows95() {
        return win95;
    }

    /**
     * Indicates whether current OS is Windows 98.
     *
     * @return {@code true} if current OS is Windows 98 - {@code false} otherwise.
     */
    public static boolean isWindows98() {
        return win98;
    }

    /**
     * Indicates whether current OS is Windows NT.
     *
     * @return {@code true} if current OS is Windows NT - {@code false} otherwise.
     */
    public static boolean isWindowsNt() {
        return winNt;
    }

    /**
     * Indicates that Ignite has been sufficiently tested on the current OS.
     *
     * @return {@code true} if current OS was sufficiently tested - {@code false} otherwise.
     */
    public static boolean isSufficientlyTestedOs() {
        return
            win7 ||
                win8 ||
                win81 ||
                winXp ||
                winVista ||
                mac ||
                linux ||
                solaris;
    }

    /**
     * Indicates whether current OS is Windows XP.
     *
     * @return {@code true} if current OS is Windows XP- {@code false} otherwise.
     */
    public static boolean isWindowsXp() {
        return winXp;
    }

    /**
     * Gets JVM specification name.
     *
     * @return JVM specification name.
     */
    public static String jvmSpec() {
        return jvmSpecName;
    }

    /**
     * Gets JVM implementation version.
     *
     * @return JVM implementation version.
     */
    public static String jvmVersion() {
        return jvmImplVer;
    }

    /**
     * Gets JVM implementation vendor.
     *
     * @return JVM implementation vendor.
     */
    public static String jvmVendor() {
        return jvmImplVendor;
    }

    /**
     * Gets JVM implementation name.
     *
     * @return JVM implementation name.
     */
    public static String jvmName() {
        return jvmImplName;
    }

    /**
     * Compare java implementation version
     *
     * @param v1 - java implementation version
     * @param v2 - java implementation version
     * @return the value {@code 0} if {@code v1 == v2};
     *         a value less than {@code 0} if {@code v1 < v2}; and
     *         a value greater than {@code 0} if {@code v1 > v2}
     */
    public static int compareVersionNumbers(@Nullable String v1, @Nullable String v2) {
        if (v1 == null && v2 == null)
            return 0;

        if (v1 == null)
            return -1;

        if (v2 == null)
            return 1;

        String[] part1 = v1.split("[\\.\\_\\-]");
        String[] part2 = v2.split("[\\.\\_\\-]");
        int idx = 0;

        for (; idx < part1.length && idx < part2.length; idx++) {
            String p1 = part1[idx];
            String p2 = part2[idx];

            int cmp = (p1.matches("\\d+") && p2.matches("\\d+"))
                        ? Integer.valueOf(p1).compareTo(Integer.valueOf(p2)) : p1.compareTo(p2);

            if (cmp != 0)
                return cmp;
        }

        if (part1.length == part2.length)
            return 0;
        else
            return part1.length > idx ? 1 : -1;
    }

    /**
     * Gets node product version based on node attributes.
     *
     * @param node Node to get version from.
     * @return Version object.
     */
    public static IgniteProductVersion productVersion(ClusterNode node) {
        String verStr = node.attribute(ATTR_BUILD_VER);
        String buildDate = node.attribute(ATTR_BUILD_DATE);

        if (buildDate != null)
            verStr += '-' + buildDate;

        return IgniteProductVersion.fromString(verStr);
    }

    /**
     * Compare running Java Runtime version with {@code v}
     *
     * @param v - java implementation version
     * @return {@code true} if running on Java Runtime version greater than {@code v}
     */
    public static boolean isJavaVersionAtLeast(String v) {
        return compareVersionNumbers(javaRtVer, v) >= 0;
    }

    /**
     * Gets Java Runtime name.
     *
     * @return Java Runtime name.
     */
    public static String jreName() {
        return javaRtName;
    }

    /**
     * Gets Java Runtime version.
     *
     * @return Java Runtime version.
     */
    public static String jreVersion() {
        return javaRtVer;
    }

    /**
     * Indicates whether HotSpot VM is used.
     *
     * @return {@code true} if current JVM implementation is a Sun HotSpot VM, {@code false} otherwise.
     */
    public static boolean isHotSpot() {
        return jvmImplName.contains("Java HotSpot(TM)");
    }

    /**
     * Sets thread context class loader to the given loader, executes the closure, and then
     * resets thread context class loader to its initial value.
     *
     * @param ldr Class loader to run the closure under.
     * @param c Callable to run.
     * @param <R> Return type.
     * @return Return value.
     * @throws IgniteCheckedException If call failed.
     */
    @Nullable public static <R> R wrapThreadLoader(ClassLoader ldr, Callable<R> c) throws IgniteCheckedException {
        Thread curThread = Thread.currentThread();

        // Get original context class loader.
        ClassLoader ctxLdr = curThread.getContextClassLoader();

        //noinspection CatchGenericClass
        try {
            curThread.setContextClassLoader(ldr);

            return c.call();
        }
        catch (IgniteCheckedException | RuntimeException e) {
            throw e;
        }
        catch (Exception e) {
            throw new IgniteCheckedException(e);
        }
        finally {
            // Set the original class loader back.
            curThread.setContextClassLoader(ctxLdr);
        }
    }

    /**
     * Sets thread context class loader to the given loader, executes the closure, and then
     * resets thread context class loader to its initial value.
     *
     * @param ldr Class loader to run the closure under.
     * @param c Closure to run.
     * @param <R> Return type.
     * @return Return value.
     */
    @Nullable public static <R> R wrapThreadLoader(ClassLoader ldr, IgniteOutClosure<R> c) {
        Thread curThread = Thread.currentThread();

        // Get original context class loader.
        ClassLoader ctxLdr = curThread.getContextClassLoader();

        try {
            curThread.setContextClassLoader(ldr);

            return c.apply();
        }
        finally {
            // Set the original class loader back.
            curThread.setContextClassLoader(ctxLdr);
        }
    }

    /**
     * Sets thread context class loader to the given loader, executes the closure, and then
     * resets thread context class loader to its initial value.
     *
     * @param ldr Class loader to run the closure under.
     * @param c Closure to run.
     */
    public static void wrapThreadLoader(ClassLoader ldr, Runnable c) {
        Thread curThread = Thread.currentThread();

        // Get original context class loader.
        ClassLoader ctxLdr = curThread.getContextClassLoader();

        try {
            curThread.setContextClassLoader(ldr);

            c.run();
        }
        finally {
            // Set the original class loader back.
            curThread.setContextClassLoader(ctxLdr);
        }
    }

    /**
     * Short node representation.
     *
     * @param n Grid node.
     * @return Short string representing the node.
     */
    public static String toShortString(ClusterNode n) {
        return "GridNode [id=" + n.id() + ", order=" + n.order() + ", addr=" + n.addresses() +
            ", daemon=" + n.isDaemon() + ']';
    }

    /**
     * Short node representation.
     *
     * @param ns Grid nodes.
     * @return Short string representing the node.
     */
    public static String toShortString(Collection<? extends ClusterNode> ns) {
        SB sb = new SB("Grid nodes [cnt=" + ns.size());

        for (ClusterNode n : ns)
            sb.a(", ").a(toShortString(n));

        return sb.a(']').toString();
    }

    /**
     * Converts collection of integers into array.
     *
     * @param c Collection of integers.
     * @return Integer array.
     */
    public static int[] toIntArray(@Nullable Collection<Integer> c) {
        if (c == null || c.isEmpty())
            return EMPTY_INTS;

        int[] arr = new int[c.size()];

        int idx = 0;

        for (Integer i : c)
            arr[idx++] = i;

        return arr;
    }

    public static int[] addAll(int[] arr1, int[] arr2) {
        int[] all = new int[arr1.length + arr2.length];

        System.arraycopy(arr1, 0, all, 0, arr1.length);
        System.arraycopy(arr2, 0, all, arr1.length, arr2.length);

        return all;
    }

    /**
     * Converts array of integers into list.
     *
     * @param arr Array of integers.
     * @param p Optional predicate array.
     * @return List of integers.
     */
    public static List<Integer> toIntList(@Nullable int[] arr, IgnitePredicate<Integer>... p) {
        if (arr == null || arr.length == 0)
            return Collections.emptyList();

        List<Integer> ret = new ArrayList<>(arr.length);

        if (F.isEmpty(p))
            for (int i : arr)
                ret.add(i);
        else {
            for (int i : arr)
                if (F.isAll(i, p))
                    ret.add(i);
        }

        return ret;
    }

    /**
     * Converts collection of integers into array.
     *
     * @param c Collection of integers.
     * @return Integer array.
     */
    public static long[] toLongArray(@Nullable Collection<Long> c) {
        if (c == null || c.isEmpty())
            return EMPTY_LONGS;

        long[] arr = new long[c.size()];

        int idx = 0;

        for (Long l : c)
            arr[idx++] = l;

        return arr;
    }

    /**
     * Converts array of longs into list.
     *
     * @param arr Array of longs.
     * @return List of longs.
     */
    public static List<Long> toLongList(@Nullable long[] arr) {
        if (arr == null || arr.length == 0)
            return Collections.emptyList();

        List<Long> ret = new ArrayList<>(arr.length);

        for (long l : arr)
            ret.add(l);

        return ret;
    }

    /**
     * Copies all elements from collection to array and asserts that
     * array is big enough to hold the collection. This method should
     * always be preferred to {@link Collection#toArray(Object[])}
     * method.
     *
     * @param c Collection to convert to array.
     * @param arr Array to populate.
     * @param <T> Element type.
     * @return Passed in array.
     */
    @SuppressWarnings({"MismatchedReadAndWriteOfArray"})
    public static <T> T[] toArray(Collection<? extends T> c, T[] arr) {
        T[] a = c.toArray(arr);

        assert a == arr;

        return arr;
    }

    /**
     * Returns array which is the union of two arrays
     * (array of elements contained in any of provided arrays).
     * <p/>
     * Note: arrays must be increasing.
     *
     * @param a First array.
     * @param aLen Length of prefix {@code a}.
     * @param b Second array.
     * @param bLen Length of prefix {@code b}.
     * @return Increasing array which is union of {@code a} and {@code b}.
     */
    @SuppressWarnings("IfMayBeConditional")
    public static int[] unique(int[] a, int aLen, int[] b, int bLen) {
        assert a != null;
        assert b != null;
        assert isIncreasingArray(a, aLen);
        assert isIncreasingArray(b, bLen);

        int[] res = new int[aLen + bLen];
        int resLen = 0;

        int i = 0;
        int j = 0;

        while (i < aLen && j < bLen) {
            if (a[i] == b[j])
                i++;
            else if (a[i] < b[j])
                res[resLen++] = a[i++];
            else
                res[resLen++] = b[j++];
        }

        while (i < aLen)
            res[resLen++] = a[i++];

        while (j < bLen)
            res[resLen++] = b[j++];

        return copyIfExceeded(res, resLen);
    }

    /**
     * Returns array which is the difference between two arrays
     * (array of elements contained in first array but not contained in second).
     * <p/>
     * Note: arrays must be increasing.
     *
     * @param a First array.
     * @param aLen Length of prefix {@code a}.
     * @param b Second array.
     * @param bLen Length of prefix {@code b}.
     * @return Increasing array which is difference between {@code a} and {@code b}.
     */
    @SuppressWarnings("IfMayBeConditional")
    public static int[] difference(int[] a, int aLen, int[] b, int bLen) {
        assert a != null;
        assert b != null;
        assert isIncreasingArray(a, aLen);
        assert isIncreasingArray(b, bLen);

        int[] res = new int[aLen];
        int resLen = 0;

        int i = 0;
        int j = 0;

        while (i < aLen && j < bLen) {
            if (a[i] == b[j])
                i++;
            else if (a[i] < b[j])
                res[resLen++] = a[i++];
            else
                j++;
        }

        while (i < aLen)
            res[resLen++] = a[i++];

        return copyIfExceeded(res, resLen);
    }

    /**
     * Checks if array prefix increases.
     *
     * @param arr Array.
     * @param len Prefix length.
     * @return {@code True} if {@code arr} from 0 to ({@code len} - 1) increases.
     */
    public static boolean isIncreasingArray(int[] arr, int len) {
        assert arr != null;
        assert 0 <= len && len <= arr.length;

        if (arr.length == 0)
            return true;

        for (int i = 1; i < len; i++) {
            if (arr[i - 1] >= arr[i])
                return false;
        }

        return true;
    }

    /**
     * Checks if array prefix do not decreases.
     *
     * @param arr Array.
     * @param len Prefix length.
     * @return {@code True} if {@code arr} from 0 to ({@code len} - 1) do not decreases.
     */
    public static boolean isNonDecreasingArray(int[] arr, int len) {
        assert arr != null;
        assert 0 <= len && len <= arr.length;

        if (arr.length == 0)
            return true;

        for (int i = 1; i < len; i++) {
            if (arr[i - 1] > arr[i])
                return false;
        }

        return true;
    }

    /**
     * Copies array only if array length greater than needed length.
     *
     * @param arr Array.
     * @param len Prefix length.
     * @return Old array if length of {@code arr} is equals to {@code len},
     *      otherwise copy of array.
     */
    public static int[] copyIfExceeded(int[] arr, int len) {
        assert arr != null;
        assert 0 <= len && len <= arr.length;

        return len == arr.length ? arr : Arrays.copyOf(arr, len);
    }

    /**
     *
     * @param t Tokenizer.
     * @param str Input string.
     * @param date Date.
     * @return Next token.
     * @throws IgniteCheckedException Thrown in case of any errors.
     */
    private static boolean checkNextToken(StringTokenizer t, String str, String date) throws IgniteCheckedException {
        try {
            if (t.nextToken().equals(str))
                return true;
            else
                throw new IgniteCheckedException("Invalid date format: " + date);
        }
        catch (NoSuchElementException ignored) {
            return false;
        }
    }

    /**
     *
     * @param str ISO date.
     * @return Calendar instance.
     * @throws IgniteCheckedException Thrown in case of any errors.
     */
    public static Calendar parseIsoDate(String str) throws IgniteCheckedException {
        StringTokenizer t = new StringTokenizer(str, "+-:.TZ", true);

        Calendar cal = Calendar.getInstance();
        cal.clear();

        try {
            if (t.hasMoreTokens())
                cal.set(Calendar.YEAR, Integer.parseInt(t.nextToken()));
            else
                return cal;

            if (checkNextToken(t, "-", str) && t.hasMoreTokens())
                cal.set(Calendar.MONTH, Integer.parseInt(t.nextToken()) - 1);
            else
                return cal;

            if (checkNextToken(t, "-", str) && t.hasMoreTokens())
                cal.set(Calendar.DAY_OF_MONTH, Integer.parseInt(t.nextToken()));
            else
                return cal;

            if (checkNextToken(t, "T", str) && t.hasMoreTokens())
                cal.set(Calendar.HOUR_OF_DAY, Integer.parseInt(t.nextToken()));
            else {
                cal.set(Calendar.HOUR_OF_DAY, 0);
                cal.set(Calendar.MINUTE, 0);
                cal.set(Calendar.SECOND, 0);
                cal.set(Calendar.MILLISECOND, 0);

                return cal;
            }

            if (checkNextToken(t, ":", str) && t.hasMoreTokens())
                cal.set(Calendar.MINUTE, Integer.parseInt(t.nextToken()));
            else {
                cal.set(Calendar.MINUTE, 0);
                cal.set(Calendar.SECOND, 0);
                cal.set(Calendar.MILLISECOND, 0);

                return cal;
            }

            if (!t.hasMoreTokens())
                return cal;

            String tok = t.nextToken();

            if (":".equals(tok)) { // Seconds.
                if (t.hasMoreTokens()) {
                    cal.set(Calendar.SECOND, Integer.parseInt(t.nextToken()));

                    if (!t.hasMoreTokens())
                        return cal;

                    tok = t.nextToken();

                    if (".".equals(tok)) {
                        String nt = t.nextToken();

                        while (nt.length() < 3)
                            nt += "0";

                        nt = nt.substring(0, 3); // Cut trailing chars.

                        cal.set(Calendar.MILLISECOND, Integer.parseInt(nt));

                        if (!t.hasMoreTokens())
                            return cal;

                        tok = t.nextToken();
                    }
                    else
                        cal.set(Calendar.MILLISECOND, 0);
                }
                else
                    throw new IgniteCheckedException("Invalid date format: " + str);
            }
            else {
                cal.set(Calendar.SECOND, 0);
                cal.set(Calendar.MILLISECOND, 0);
            }

            if (!"Z".equals(tok)) {
                if (!"+".equals(tok) && !"-".equals(tok))
                    throw new IgniteCheckedException("Invalid date format: " + str);

                boolean plus = "+".equals(tok);

                if (!t.hasMoreTokens())
                    throw new IgniteCheckedException("Invalid date format: " + str);

                tok = t.nextToken();

                int tzHour;
                int tzMin;

                if (tok.length() == 4) {
                    tzHour = Integer.parseInt(tok.substring(0, 2));
                    tzMin = Integer.parseInt(tok.substring(2, 4));
                }
                else {
                    tzHour = Integer.parseInt(tok);

                    if (checkNextToken(t, ":", str) && t.hasMoreTokens())
                        tzMin = Integer.parseInt(t.nextToken());
                    else
                        throw new IgniteCheckedException("Invalid date format: " + str);
                }

                if (plus)
                    cal.set(Calendar.ZONE_OFFSET, (tzHour * 60 + tzMin) * 60 * 1000);
                else
                    cal.set(Calendar.ZONE_OFFSET, -(tzHour * 60 + tzMin) * 60 * 1000);
            }
            else
                cal.setTimeZone(TimeZone.getTimeZone("GMT"));
        }
        catch (NumberFormatException ex) {
            throw new IgniteCheckedException("Invalid date format: " + str, ex);
        }

        return cal;
    }

    /**
     * Adds values to collection and returns the same collection to allow chaining.
     *
     * @param c Collection to add values to.
     * @param vals Values.
     * @param <V> Value type.
     * @return Passed in collection.
     */
    public static <V, C extends Collection<? super V>> C addAll(C c, V... vals) {
        Collections.addAll(c, vals);

        return c;
    }

    /**
     * Adds values to collection and returns the same collection to allow chaining.
     *
     * @param m Map to add entries to.
     * @param entries Entries.
     * @param <K> Key type.
     * @param <V> Value type.
     * @param <M> Map type.
     * @return Passed in collection.
     */
    public static <K, V, M extends Map<K, V>> M addAll(M m, Map.Entry<K, V>... entries) {
        for (Map.Entry<K, V> e : entries)
            m.put(e.getKey(), e.getValue());

        return m;
    }

    /**
     * Adds values to collection and returns the same collection to allow chaining.
     *
     * @param m Map to add entries to.
     * @param entries Entries.
     * @param <K> Key type.
     * @param <V> Value type.
     * @param <M> Map type.
     * @return Passed in collection.
     */
    public static <K, V, M extends Map<K, V>> M addAll(M m, IgniteBiTuple<K, V>... entries) {
        for (IgniteBiTuple<K, V> t : entries)
            m.put(t.get1(), t.get2());

        return m;
    }

    /**
     * Utility method creating {@link JMException} with given cause.
     *
     * @param e Cause exception.
     * @return Newly created {@link JMException}.
     */
    public static JMException jmException(Throwable e) {
        JMException x = new JMException();

        x.initCause(e);

        return x;
    }

    /**
     * Unwraps closure exceptions.
     *
     * @param t Exception.
     * @return Unwrapped exception.
     */
    public static Exception unwrap(Throwable t) {
        assert t != null;

        while (true) {
            if (t instanceof Error)
                throw (Error)t;

            if (t instanceof GridClosureException) {
                t = ((GridClosureException)t).unwrap();

                continue;
            }

            return (Exception)t;
        }
    }

    /**
     * Casts this throwable as {@link IgniteCheckedException}. Creates wrapping
     * {@link IgniteCheckedException}, if needed.
     *
     * @param t Throwable to cast.
     * @return Grid exception.
     */
    public static IgniteCheckedException cast(Throwable t) {
        assert t != null;

        while (true) {
            if (t instanceof Error)
                throw (Error)t;

            if (t instanceof GridClosureException) {
                t = ((GridClosureException)t).unwrap();

                continue;
            }

            if (t instanceof IgniteCheckedException)
                return (IgniteCheckedException)t;

            if (!(t instanceof IgniteException) || t.getCause() == null)
                return new IgniteCheckedException(t);

            assert t.getCause() != null; // ...and it is IgniteException.

            t = t.getCause();
        }
    }

    /**
     * Parses passed string with specified date.
     *
     * @param src String to parse.
     * @param ptrn Pattern.
     * @return Parsed date.
     * @throws java.text.ParseException If exception occurs while parsing.
     */
    public static Date parse(String src, String ptrn) throws java.text.ParseException {
        java.text.DateFormat format = new java.text.SimpleDateFormat(ptrn);

        return format.parse(src);
    }

    /**
     * Checks if class loader is an internal P2P class loader.
     *
     * @param o Object to check.
     * @return {@code True} if P2P class loader.
     */
    public static boolean p2pLoader(Object o) {
        return o != null && p2pLoader(o.getClass().getClassLoader());
    }

    /**
     * Checks if class loader is an internal P2P class loader.
     *
     * @param ldr Class loader to check.
     * @return {@code True} if P2P class loader.
     */
    public static boolean p2pLoader(ClassLoader ldr) {
        return ldr instanceof GridDeploymentInfo;
    }

    /**
     * Formats passed date with specified pattern.
     *
     * @param date Date to format.
     * @param ptrn Pattern.
     * @return Formatted date.
     */
    public static String format(Date date, String ptrn) {
        java.text.DateFormat format = new java.text.SimpleDateFormat(ptrn);

        return format.format(date);
    }

    /**
     * @param ctx Kernal context.
     * @return Closure that converts node ID to a node.
     */
    public static IgniteClosure<UUID, ClusterNode> id2Node(final GridKernalContext ctx) {
        assert ctx != null;

        return new C1<UUID, ClusterNode>() {
            @Nullable @Override public ClusterNode apply(UUID id) {
                return ctx.discovery().node(id);
            }
        };
    }

    /**
     * Dumps stack for given thread.
     *
     * @param t Thread to dump stack for.
     *
     * @deprecated Calls to this method should never be committed to master.
     */
    @SuppressWarnings("deprecation")
    @Deprecated
    public static void dumpStack(Thread t) {
        dumpStack(t, System.err);
    }

    /**
     * Dumps stack for given thread.
     *
     * @param t Thread to dump stack for.
     * @param s {@code PrintStream} to use for output.
     *
     * @deprecated Calls to this method should never be committed to master.
     */
    @SuppressWarnings({"SynchronizationOnLocalVariableOrMethodParameter"})
    @Deprecated
    public static void dumpStack(Thread t, PrintStream s) {
        synchronized (s) {
            s.println("Dumping stack trace for thread: " + t);

            for (StackTraceElement trace : t.getStackTrace())
                s.println("\tat " + trace);
        }
    }

    /**
     * Checks if object is a primitive array.
     *
     * @param obj Object to check.
     * @return {@code True} if Object is primitive array.
     */
    public static boolean isPrimitiveArray(Object obj) {
        Class<?> cls = obj.getClass();

        return cls.isArray() && (
            cls.equals(byte[].class) ||
                cls.equals(short[].class) ||
                cls.equals(char[].class) ||
                cls.equals(int[].class) ||
                cls.equals(long[].class) ||
                cls.equals(float[].class) ||
                cls.equals(double[].class) ||
                cls.equals(boolean[].class));
    }

    /**
     * @param cls Class.
     * @return {@code True} if given class represents a primitive or a primitive wrapper class.
     *
     */
    public static boolean isPrimitiveOrWrapper(Class<?> cls) {
        return cls.isPrimitive() ||
            Boolean.class.equals(cls) ||
            Byte.class.equals(cls) ||
            Character.class.equals(cls) ||
            Short.class.equals(cls) ||
            Integer.class.equals(cls) ||
            Long.class.equals(cls) ||
            Float.class.equals(cls) ||
            Double.class.equals(cls) ||
            Void.class.equals(cls);
    }

    /**
     * Awaits for condition.
     *
     * @param cond Condition to await for.
     * @throws IgniteInterruptedCheckedException Wrapped {@link InterruptedException}
     */
    public static void await(Condition cond) throws IgniteInterruptedCheckedException {
        try {
            cond.await();
        }
        catch (InterruptedException e) {
            Thread.currentThread().interrupt();

            throw new IgniteInterruptedCheckedException(e);
        }
    }

    /**
     * Awaits for condition.
     *
     * @param cond Condition to await for.
     * @param time The maximum time to wait,
     * @param unit The unit of the {@code time} argument.
     * @return {@code false} if the waiting time detectably elapsed before return from the method, else {@code true}
     * @throws IgniteInterruptedCheckedException Wrapped {@link InterruptedException}
     */
    public static boolean await(Condition cond, long time, TimeUnit unit) throws IgniteInterruptedCheckedException {
        try {
            return cond.await(time, unit);
        }
        catch (InterruptedException e) {
            Thread.currentThread().interrupt();

            throw new IgniteInterruptedCheckedException(e);
        }
    }

    /**
     * Awaits for the latch.
     *
     * @param latch Latch to wait for.
     * @throws IgniteInterruptedCheckedException Wrapped {@link InterruptedException}.
     */
    public static void await(CountDownLatch latch) throws IgniteInterruptedCheckedException {
        try {
            if (latch.getCount() > 0)
                latch.await();
        }
        catch (InterruptedException e) {
            Thread.currentThread().interrupt();

            throw new IgniteInterruptedCheckedException(e);
        }
    }

    /**
     * Awaits for the latch.
     *
     * @param latch Latch to wait for.
     * @param timeout Maximum time to wait.
     * @param unit Time unit for timeout.
     * @return {@code True} if the count reached zero and {@code false}
     *      if the waiting time elapsed before the count reached zero.
     * @throws IgniteInterruptedCheckedException Wrapped {@link InterruptedException}.
     */
    public static boolean await(CountDownLatch latch, long timeout, TimeUnit unit)
        throws IgniteInterruptedCheckedException {
        try {
            return latch.await(timeout, unit);
        }
        catch (InterruptedException e) {
            Thread.currentThread().interrupt();

            throw new IgniteInterruptedCheckedException(e);
        }
    }

    /**
     * Awaits for the latch until it is counted down,
     * ignoring interruptions.
     * <p>
     * If calling thread was interrupted, interrupted status will be
     * recovered prior to return.
     *
     * @param latch Latch to wait for.
     */
    public static void awaitQuiet(CountDownLatch latch) {
        boolean interrupted = false;

        while (true) {
            try {
                latch.await();

                break;
            }
            catch (InterruptedException ignored) {
                interrupted = true;
            }
        }

        if (interrupted)
            Thread.currentThread().interrupt();
    }

    /**
     * Awaits for the barrier ignoring interruptions.
     * <p>
     * If calling thread was interrupted, interrupted status will be recovered prior to return. If the barrier is
     * already broken, return immediately without throwing any exceptions.
     *
     * @param barrier Barrier to wait for.
     */
    public static void awaitQuiet(CyclicBarrier barrier) {
        boolean interrupted = false;

        while (true) {
            try {
                barrier.await();

                break;
            }
            catch (InterruptedException ignored) {
                interrupted = true;
            }
            catch (BrokenBarrierException ignored) {
                break;
            }
        }

        if (interrupted)
            Thread.currentThread().interrupt();
    }

    /**
     * Sleeps for given number of milliseconds.
     *
     * @param ms Time to sleep.
     * @throws IgniteInterruptedCheckedException Wrapped {@link InterruptedException}.
     */
    public static void sleep(long ms) throws IgniteInterruptedCheckedException {
        try {
            Thread.sleep(ms);
        }
        catch (InterruptedException e) {
            Thread.currentThread().interrupt();

            throw new IgniteInterruptedCheckedException(e);
        }
    }

    /**
     * Joins worker.
     *
     * @param w Worker.
     * @throws IgniteInterruptedCheckedException Wrapped {@link InterruptedException}.
     */
    public static void join(GridWorker w) throws IgniteInterruptedCheckedException {
        try {
            if (w != null)
                w.join();
        }
        catch (InterruptedException e) {
            Thread.currentThread().interrupt();

            throw new IgniteInterruptedCheckedException(e);
        }
    }

    /**
     * Gets result from the given future with right exception handling.
     *
     * @param fut Future.
     * @return Future result.
     * @throws IgniteCheckedException If failed.
     */
    public static <T> T get(Future<T> fut) throws IgniteCheckedException {
        try {
            return fut.get();
        }
        catch (ExecutionException e) {
            throw new IgniteCheckedException(e.getCause());
        }
        catch (InterruptedException e) {
            Thread.currentThread().interrupt();

            throw new IgniteInterruptedCheckedException(e);
        }
        catch (CancellationException e) {
            throw new IgniteCheckedException(e);
        }
    }

    /**
     * Joins thread.
     *
     * @param t Thread.
     * @throws org.apache.ignite.internal.IgniteInterruptedCheckedException Wrapped {@link InterruptedException}.
     */
    public static void join(Thread t) throws IgniteInterruptedCheckedException {
        try {
            t.join();
        }
        catch (InterruptedException e) {
            Thread.currentThread().interrupt();

            throw new IgniteInterruptedCheckedException(e);
        }
    }

    /**
     * Acquires a permit from provided semaphore.
     *
     * @param sem Semaphore.
     * @throws org.apache.ignite.internal.IgniteInterruptedCheckedException Wrapped {@link InterruptedException}.
     */
    public static void acquire(Semaphore sem) throws IgniteInterruptedCheckedException {
        try {
            sem.acquire();
        }
        catch (InterruptedException e) {
            Thread.currentThread().interrupt();

            throw new IgniteInterruptedCheckedException(e);
        }
    }

    /**
     * Gets cache attributes for the node.
     *
     * @param n Node to get cache attributes for.
     * @return Array of cache attributes for the node.
     */
    public static GridCacheAttributes[] cacheAttributes(ClusterNode n) {
        return n.attribute(ATTR_CACHE);
    }

    /**
     * Gets cache attributes from the given node for the given cache name.
     *
     * @param n Node.
     * @param cacheName Cache name.
     * @return Attributes.
     */
    @Nullable public static GridCacheAttributes cacheAttributes(ClusterNode n, @Nullable String cacheName) {
        for (GridCacheAttributes a : cacheAttributes(n)) {
            if (F.eq(a.cacheName(), cacheName))
                return a;
        }

        return null;
    }

    /**
     * Gets portable enabled flag from the given node for the given cache name.
     *
     * @param n Node.
     * @param cacheName Cache name.
     * @return Portable enabled flag.
     */
    @Nullable public static Boolean portableEnabled(ClusterNode n, @Nullable String cacheName) {
        GridCacheAttributes attrs = cacheAttributes(n, cacheName);

        return attrs == null ? false : attrs.portableEnabled();
    }

    /**
     * Gets view on all cache names started on the node.
     *
     * @param n Node to get cache names for.
     * @return Cache names for the node.
     */
    public static Collection<String> cacheNames(ClusterNode n) {
        return F.viewReadOnly(
            F.asList(n.<GridCacheAttributes[]>attribute(ATTR_CACHE)),
            new C1<GridCacheAttributes, String>() {
                @Override public String apply(GridCacheAttributes attrs) {
                    return attrs.cacheName();
                }
            });
    }

    /**
     * Checks if given node has specified cache started.
     *
     * @param n Node to check.
     * @param cacheName Cache name to check.
     * @return {@code True} if given node has specified cache started.
     */
    public static boolean hasCache(ClusterNode n, @Nullable String cacheName) {
        assert n != null;

        GridCacheAttributes[] caches = n.attribute(ATTR_CACHE);

        if (caches != null)
            for (GridCacheAttributes attrs : caches)
                if (F.eq(cacheName, attrs.cacheName()))
                    return true;

        return false;
    }

    /**
     * Checks if given node has at least one cache.
     *
     * @param n Node to check.
     * @return {@code True} if given node has specified cache started.
     */
    public static boolean hasCaches(ClusterNode n) {
        assert n != null;

        GridCacheAttributes[] caches = n.attribute(ATTR_CACHE);

        return !F.isEmpty(caches);
    }

    /**
     * Checks if given node has specified streamer started.
     *
     * @param n Node to check.
     * @param streamerName Streamer name to check.
     * @return {@code True} if given node has specified streamer started.
     */
    public static boolean hasStreamer(ClusterNode n, @Nullable String streamerName) {
        assert n != null;

        GridStreamerAttributes[] attrs = n.attribute(ATTR_STREAMER);

        if (attrs != null) {
            for (GridStreamerAttributes attr : attrs) {
                if (F.eq(streamerName, attr.name()))
                    return true;
            }
        }

        return false;
    }

    /**
     * Gets cache mode or a cache on given node or {@code null} if cache is not
     * present on given node.
     *
     * @param n Node to check.
     * @param cacheName Cache to check.
     * @return Cache mode or {@code null} if cache is not found.
     */
    @Nullable public static CacheMode cacheMode(ClusterNode n, String cacheName) {
        GridCacheAttributes[] caches = n.attribute(ATTR_CACHE);

        if (caches != null)
            for (GridCacheAttributes attrs : caches)
                if (F.eq(cacheName, attrs.cacheName()))
                    return attrs.cacheMode();

        return null;
    }

    /**
     * Gets cache mode or a cache on given node or {@code null} if cache is not
     * present on given node.
     *
     * @param n Node to check.
     * @param cacheName Cache to check.
     * @return Cache mode or {@code null} if cache is not found.
     */
    @Nullable public static CacheAtomicityMode atomicityMode(ClusterNode n, String cacheName) {
        GridCacheAttributes[] caches = n.attribute(ATTR_CACHE);

        if (caches != null)
            for (GridCacheAttributes attrs : caches)
                if (F.eq(cacheName, attrs.cacheName()))
                    return attrs.atomicityMode();

        return null;
    }

    /**
     * Gets cache distribution mode on given node or {@code null} if cache is not
     * present on given node.
     *
     * @param n Node to check.
     * @param cacheName Cache to check.
     * @return Cache distribution mode or {@code null} if cache is not found.
     */
    @Nullable public static CacheDistributionMode distributionMode(ClusterNode n, String cacheName) {
        GridCacheAttributes[] caches = n.attribute(ATTR_CACHE);

        if (caches != null)
            for (GridCacheAttributes attrs : caches)
                if (F.eq(cacheName, attrs.cacheName()))
                    return attrs.partitionedTaxonomy();

        return null;
    }

    /**
     * Checks if given node has near cache enabled for the specified
     * partitioned cache.
     *
     * @param n Node.
     * @param cacheName Cache name.
     * @return {@code true} if given node has near cache enabled for the
     *      specified partitioned cache.
     */
    public static boolean hasNearCache(ClusterNode n, String cacheName) {
        GridCacheAttributes[] caches = n.attribute(ATTR_CACHE);

        if (caches != null)
            for (GridCacheAttributes attrs : caches)
                if (F.eq(cacheName, attrs.cacheName()))
                    return attrs.nearCacheEnabled();

        return false;
    }

    /**
     * Adds listener to asynchronously log errors.
     *
     * @param f Future to listen to.
     * @param log Logger.
     */
    public static void asyncLogError(IgniteInternalFuture<?> f, final IgniteLogger log) {
        if (f != null)
            f.listenAsync(new CI1<IgniteInternalFuture<?>>() {
                @Override public void apply(IgniteInternalFuture<?> f) {
                    try {
                        f.get();
                    }
                    catch (IgniteCheckedException e) {
                        U.error(log, "Failed to execute future: " + f, e);
                    }
                }
            });
    }

    /**
     * Converts collection of nodes to collection of node IDs.
     *
     * @param nodes Nodes.
     * @return Node IDs.
     */
    public static Collection<UUID> nodeIds(@Nullable Collection<? extends ClusterNode> nodes) {
        return F.viewReadOnly(nodes, F.node2id());
    }

    /**
     * Converts collection of Grid instances to collection of node IDs.
     *
     * @param grids Grids.
     * @return Node IDs.
     */
    public static Collection<UUID> gridIds(@Nullable Collection<? extends Ignite> grids) {
        return F.viewReadOnly(grids, new C1<Ignite, UUID>() {
            @Override public UUID apply(Ignite g) {
                return g.cluster().localNode().id();
            }
        });
    }

    /**
     * Converts collection of Grid instances to collection of grid names.
     *
     * @param grids Grids.
     * @return Grid names.
     */
    public static Collection<String> grids2names(@Nullable Collection<? extends Ignite> grids) {
        return F.viewReadOnly(grids, new C1<Ignite, String>() {
            @Override public String apply(Ignite g) {
                return g.name();
            }
        });
    }

    /**
     * Converts collection of grid nodes to collection of grid names.
     *
     * @param nodes Nodes.
     * @return Grid names.
     */
    public static Collection<String> nodes2names(@Nullable Collection<? extends ClusterNode> nodes) {
        return F.viewReadOnly(nodes, new C1<ClusterNode, String>() {
            @Override public String apply(ClusterNode n) {
                return G.ignite(n.id()).name();
            }
        });
    }

    /**
     * Adds cause to the end of cause chain.
     *
     * @param e Error to add cause to.
     * @param cause Cause to add.
     * @param log Logger to log failure when cause can not be added.
     * @return {@code True} if cause was added.
     */
    public static boolean addLastCause(@Nullable Throwable e, @Nullable Throwable cause, IgniteLogger log) {
        if (e == null || cause == null)
            return false;

        for (Throwable t = e; t != null; t = t.getCause()) {
            if (t == cause)
                return false;

            if (t.getCause() == null || t.getCause() == t) {
                try {
                    t.initCause(cause);
                }
                catch (IllegalStateException ignored) {
                    error(log, "Failed to add cause to the end of cause chain (cause is printed here but will " +
                        "not be propagated to callee): " + e,
                        "Failed to add cause to the end of cause chain: " + e, cause);
                }

                return true;
            }
        }

        return false;
    }

    /**
     * @return {@code line.separator} system property.
     */
    public static String nl() {
        return NL;
    }

    /**
     * Initializes logger into/from log reference passed in.
     *
     * @param ctx Context.
     * @param logRef Log reference.
     * @param obj Object to get logger for.
     * @return Logger for the object.
     */
    public static IgniteLogger logger(GridKernalContext ctx, AtomicReference<IgniteLogger> logRef, Object obj) {
        IgniteLogger log = logRef.get();

        if (log == null) {
            logRef.compareAndSet(null, ctx.log(obj.getClass()));

            log = logRef.get();
        }

        return log;
    }

    /**
     * Initializes logger into/from log reference passed in.
     *
     * @param ctx Context.
     * @param logRef Log reference.
     * @param cls Class to get logger for.
     * @return Logger for the object.
     */
    public static IgniteLogger logger(GridKernalContext ctx, AtomicReference<IgniteLogger> logRef, Class<?> cls) {
        IgniteLogger log = logRef.get();

        if (log == null) {
            logRef.compareAndSet(null, ctx.log(cls));

            log = logRef.get();
        }

        return log;
    }

    /**
     * @param hash Hash code of the object to put.
     * @param concurLvl Concurrency level.
     * @return Segment index.
     */
    public static int concurrentMapSegment(int hash, int concurLvl) {
        hash += (hash <<  15) ^ 0xffffcd7d;
        hash ^= (hash >>> 10);
        hash += (hash <<   3);
        hash ^= (hash >>>  6);
        hash += (hash <<   2) + (hash << 14);

        int shift = 0;
        int size = 1;

        while (size < concurLvl) {
            ++shift;
            size <<= 1;
        }

        int segmentShift = 32 - shift;
        int segmentMask = size - 1;

        return (hash >>> segmentShift) & segmentMask;
    }

    /**
     * @param map Map.
     */
    public static <K, V> void printConcurrentHashMapInfo(ConcurrentHashMap<K, V> map) {
        assert map != null;

        Object[] segs = field(map, "segments");

        X.println("Concurrent map stats [identityHash= " + System.identityHashCode(map) +
            ", segsCnt=" + segs.length + ']');

        int emptySegsCnt = 0;

        int totalCollisions = 0;

        for (int i = 0; i < segs.length; i++) {
            int segCnt = IgniteUtils.<Integer>field(segs[i], "count");

            if (segCnt == 0) {
                emptySegsCnt++;

                continue;
            }

            Object[] tab = field(segs[i], "table");

            int tabLen = tab.length;

            X.println("    Segment-" + i + " [count=" + segCnt + ", len=" + tabLen + ']');

            // Group buckets by entries count.
            Map<Integer, Integer> bucketsStats = new TreeMap<>();

            for (Object entry : tab) {
                int cnt = 0;

                while (entry != null) {
                    cnt++;

                    entry = field(entry, "next");
                }

                Integer bucketCnt = bucketsStats.get(cnt);

                if (bucketCnt == null)
                    bucketCnt = 0;

                bucketCnt++;

                bucketsStats.put(cnt, bucketCnt);

                if (cnt > 1)
                    totalCollisions += (cnt - 1);
            }

            for (Map.Entry<Integer, Integer> e : bucketsStats.entrySet())
                X.println("        Buckets with count " + e.getKey() + ": " + e.getValue());
        }

        X.println("    Map summary [emptySegs=" + emptySegsCnt + ", collisions=" + totalCollisions + ']');
    }

    /**
     * Gets field value.
     *
     * @param obj Object.
     * @param fieldName Field name.
     * @return Field value.
     */
    public static <T> T field(Object obj, String fieldName) {
        assert obj != null;
        assert fieldName != null;

        try {
            for (Class cls = obj.getClass(); cls != Object.class; cls = cls.getSuperclass()) {
                for (Field field : cls.getDeclaredFields()) {
                    if (field.getName().equals(fieldName)) {
                        boolean accessible = field.isAccessible();

                        field.setAccessible(true);

                        T val = (T)field.get(obj);

                        if (!accessible)
                            field.setAccessible(false);

                        return val;
                    }
                }
            }
        }
        catch (Exception e) {
            throw new IgniteException("Failed to get field value [fieldName=" + fieldName + ", obj=" + obj + ']',
                e);
        }

        throw new IgniteException("Failed to get field value [fieldName=" + fieldName + ", obj=" + obj + ']');
    }

    /**
     * Gets field value.
     *
     * @param cls Class.
     * @param fieldName Field name.
     * @return Field value.
     * @throws IgniteCheckedException If static field with given name cannot be retreived.
     */
    public static <T> T field(Class<?> cls, String fieldName) throws IgniteCheckedException {
        assert cls != null;
        assert fieldName != null;

        try {
            for (Class c = cls; cls != Object.class; cls = cls.getSuperclass()) {
                for (Field field : c.getDeclaredFields()) {
                    if (field.getName().equals(fieldName)) {
                        if (!Modifier.isStatic(field.getModifiers()))
                            throw new IgniteCheckedException("Failed to get class field (field is not static) [cls=" +
                                cls + ", fieldName=" + fieldName + ']');

                        boolean accessible = field.isAccessible();

                        T val;

                        try {
                            field.setAccessible(true);

                            val = (T)field.get(null);
                        }
                        finally {
                            if (!accessible)
                                field.setAccessible(false);
                        }

                        return val;
                    }
                }
            }
        }
        catch (Exception e) {
            throw new IgniteCheckedException("Failed to get field value [fieldName=" + fieldName + ", cls=" + cls + ']',
                e);
        }

        throw new IgniteCheckedException("Failed to get field value (field was not found) [fieldName=" + fieldName +
            ", cls=" + cls + ']');
    }

    /**
     * Invokes method.
     *
     * @param cls Object.
     * @param obj Object.
     * @param mtdName Field name.
     * @param paramTypes Parameter types.
     * @param params Parameters.
     * @return Field value.
     * @throws IgniteCheckedException If static field with given name cannot be retreived.
     */
    public static <T> T invoke(@Nullable Class<?> cls, @Nullable Object obj, String mtdName,
        Class[] paramTypes, Object... params) throws IgniteCheckedException {
        assert cls != null || obj != null;
        assert mtdName != null;

        try {
            for (Class<?> c = cls != null ? cls : obj.getClass(); cls != Object.class; cls = cls.getSuperclass()) {
                Method mtd;

                try {
                    mtd = c.getDeclaredMethod(mtdName, paramTypes);
                }
                catch (NoSuchMethodException ignored) {
                    continue;
                }

                boolean accessible = mtd.isAccessible();

                T res;

                try {
                    mtd.setAccessible(true);

                    res = (T)mtd.invoke(obj, params);
                }
                finally {
                    if (!accessible)
                        mtd.setAccessible(false);
                }

                return res;
            }
        }
        catch (Exception e) {
            throw new IgniteCheckedException("Failed to invoke [mtdName=" + mtdName + ", cls=" + cls + ']',
                e);
        }

        throw new IgniteCheckedException("Failed to invoke (method was not found) [mtdName=" + mtdName +
            ", cls=" + cls + ']');
    }


    /**
     * Gets property value.
     *
     * @param obj Object.
     * @param propName Property name.
     * @return Field value.
     */
    public static <T> T property(Object obj, String propName) {
        assert obj != null;
        assert propName != null;

        try {
            Method m;

            try {
                m = obj.getClass().getMethod("get" + capitalFirst(propName));
            }
            catch (NoSuchMethodException ignored) {
                m = obj.getClass().getMethod("is" + capitalFirst(propName));
            }

            assert F.isEmpty(m.getParameterTypes());

            boolean accessible = m.isAccessible();

            try {
                m.setAccessible(true);

                return (T)m.invoke(obj);
            }
            finally {
                m.setAccessible(accessible);
            }
        }
        catch (Exception e) {
            throw new IgniteException(
                "Failed to get property value [property=" + propName + ", obj=" + obj + ']', e);
        }
    }

    /**
     * Gets static field value.
     *
     * @param cls Class.
     * @param fieldName Field name.
     * @return Field value.
     * @throws IgniteCheckedException If failed.
     */
    public static <T> T staticField(Class<?> cls, String fieldName) throws IgniteCheckedException {
        assert cls != null;
        assert fieldName != null;

        try {
            for (Field field : cls.getDeclaredFields())
                if (field.getName().equals(fieldName)) {
                    boolean accessible = field.isAccessible();

                    if (!accessible)
                        field.setAccessible(true);

                    T val = (T)field.get(null);

                    if (!accessible)
                        field.setAccessible(false);

                    return val;
                }
        }
        catch (Exception e) {
            throw new IgniteCheckedException("Failed to get field value [fieldName=" + fieldName + ", cls=" + cls + ']', e);
        }

        throw new IgniteCheckedException("Failed to get field value [fieldName=" + fieldName + ", cls=" + cls + ']');
    }

    /**
     * Capitalizes the first character of the given string.
     *
     * @param str String.
     * @return String with capitalized first character.
     */
    private static String capitalFirst(@Nullable String str) {
        return str == null ? null :
            str.isEmpty() ? "" : Character.toUpperCase(str.charAt(0)) + str.substring(1);
    }

    /**
     * Checks whether property is one added by Visor when node is started via remote SSH session.
     *
     * @param name Property name to check.
     * @return {@code True} if property is Visor node startup property, {@code false} otherwise.
     */
    public static boolean isVisorNodeStartProperty(String name) {
        return IGNITE_SSH_HOST.equals(name) || IGNITE_SSH_USER_NAME.equals(name);
    }

    /**
     * Checks whether property is one required by Visor to work correctly.
     *
     * @param name Property name to check.
     * @return {@code True} if property is required by Visor, {@code false} otherwise.
     */
    public static boolean isVisorRequiredProperty(String name) {
        return "java.version".equals(name) || "java.vm.name".equals(name) || "os.arch".equals(name) ||
            "os.name".equals(name) || "os.version".equals(name);
    }

    /**
     * Adds no-op logger to remove no-appender warning.
     *
     * @return Tuple with root log and no-op appender instances. No-op appender can be {@code null}
     *      if it did not found in classpath. Notice that in this case logging is not suppressed.
     * @throws IgniteCheckedException In case of failure to add no-op logger for Log4j.
     */
    public static IgniteBiTuple<Object, Object> addLog4jNoOpLogger() throws IgniteCheckedException {
        Object rootLog;
        Object nullApp;

        try {
            // Add no-op logger to remove no-appender warning.
            Class<?> logCls = Class.forName("org.apache.log4j.Logger");

            rootLog = logCls.getMethod("getRootLogger").invoke(logCls);

            try {
                nullApp = Class.forName("org.apache.log4j.varia.NullAppender").newInstance();
            }
            catch (ClassNotFoundException ignore) {
                // Can't found log4j no-op appender in classpath (for example, log4j was added through
                // log4j-over-slf4j library. No-appender warning will not be suppressed.
                return new IgniteBiTuple<>(rootLog, null);
            }

            Class appCls = Class.forName("org.apache.log4j.Appender");

            rootLog.getClass().getMethod("addAppender", appCls).invoke(rootLog, nullApp);
        }
        catch (Exception e) {
            throw new IgniteCheckedException("Failed to add no-op logger for Log4j.", e);
        }

        return new IgniteBiTuple<>(rootLog, nullApp);
    }

    /**
     * Removes previously added no-op logger via method {@link #addLog4jNoOpLogger}.
     *
     * @param t Tuple with root log and null appender instances.
     * @throws IgniteCheckedException In case of failure to remove previously added no-op logger for Log4j.
     */
    public static void removeLog4jNoOpLogger(IgniteBiTuple<Object, Object> t) throws IgniteCheckedException {
        Object rootLog = t.get1();
        Object nullApp = t.get2();

        if (nullApp == null)
            return;

        try {
            Class appenderCls = Class.forName("org.apache.log4j.Appender");

            rootLog.getClass().getMethod("removeAppender", appenderCls).invoke(rootLog, nullApp);
        }
        catch (Exception e) {
            throw new IgniteCheckedException("Failed to remove previously added no-op logger for Log4j.", e);
        }
    }

    /**
     * Adds no-op console handler for root java logger.
     *
     * @return Removed handlers.
     */
    public static Collection<Handler> addJavaNoOpLogger() {
        Collection<Handler> savedHnds = new ArrayList<>();

        Logger log = Logger.getLogger("");

        for (Handler h : log.getHandlers()) {
            log.removeHandler(h);

            savedHnds.add(h);
        }

        ConsoleHandler hnd = new ConsoleHandler();

        hnd.setLevel(Level.OFF);

        log.addHandler(hnd);

        return savedHnds;
    }

    /**
     * Removes previously added no-op handler for root java logger.
     *
     * @param rmvHnds Previously removed handlers.
     */
    public static void removeJavaNoOpLogger(Collection<Handler> rmvHnds) {
        Logger log = Logger.getLogger("");

        for (Handler h : log.getHandlers())
            log.removeHandler(h);

        if (!F.isEmpty(rmvHnds)) {
            for (Handler h : rmvHnds)
                log.addHandler(h);
        }
    }

    /**
     * Attaches node ID to log file name.
     *
     * @param nodeId Node ID.
     * @param fileName File name.
     * @return File name with node ID.
     */
    @SuppressWarnings("IfMayBeConditional")
    public static String nodeIdLogFileName(UUID nodeId, String fileName) {
        assert nodeId != null;
        assert fileName != null;

        fileName = GridFilenameUtils.separatorsToSystem(fileName);

        int dot = fileName.lastIndexOf('.');

        if (dot < 0 || dot == fileName.length() - 1)
            return fileName + '-' + U.id8(nodeId);
        else
            return fileName.substring(0, dot) + '-' + U.id8(nodeId) + fileName.substring(dot);
    }

    /**
     * Substitutes log directory with a custom one.
     *
     * @param dir Directory.
     * @param fileName Original path.
     * @return New path.
     */
    public static String customDirectoryLogFileName(@Nullable String dir, String fileName) {
        assert fileName != null;

        if (dir == null)
            return fileName;

        int sep = fileName.lastIndexOf(File.separator);

        return dir + (sep < 0 ? File.separator + fileName : fileName.substring(sep));
    }

    /**
     * Creates string for log output.
     *
     * @param msg Message to start string.
     * @param args Even length array where the odd elements are parameter names
     *      and even elements are parameter values.
     * @return Log message, formatted as recommended by Ignite guidelines.
     */
    public static String fl(String msg, Object... args) {
        assert args.length % 2 == 0;

        StringBuilder sb = new StringBuilder(msg);

        if (args.length > 0) {
            sb.append(" [");

            for (int i = 0; i < args.length / 2; i++) {
                sb.append(args[ i * 2]).append('=').append(args[i * 2 + 1]);
                sb.append(", ");
            }

            sb.delete(sb.length() - 2, sb.length());
            sb.append(']');
        }

        return sb.toString();
    }

    /**
     * Gets absolute value for integer. If integer is {@link Integer#MIN_VALUE}, then {@code 0} is returned.
     *
     * @param i Integer.
     * @return Absolute value.
     */
    public static int safeAbs(int i) {
        i = Math.abs(i);

        return i < 0 ? 0 : i;
    }

    /**
     * Gets wrapper class for a primitive type.
     *
     * @param cls Class. If {@code null}, method is no-op.
     * @return Wrapper class or original class if it is non-primitive.
     */
    @Nullable public static Class<?> box(@Nullable Class<?> cls) {
        if (cls == null)
            return null;

        Class<?> boxed = boxedClsMap.get(cls);

        return boxed != null ? boxed : cls;
    }

    /**
     * Gets class for provided name. Accepts primitive types names.
     *
     * @param clsName Class name.
     * @param ldr Class loader.
     * @return Class.
     * @throws ClassNotFoundException If class not found.
     */
    @Nullable public static Class<?> forName(@Nullable String clsName, @Nullable ClassLoader ldr)
        throws ClassNotFoundException {
        if (clsName == null)
            return null;

        Class<?> cls = primitiveMap.get(clsName);

        return cls != null ? cls : Class.forName(clsName, true, ldr);
    }

    /**
     * Applies a supplemental hash function to a given hashCode, which
     * defends against poor quality hash functions.  This is critical
     * because ConcurrentHashMap uses power-of-two length hash tables,
     * that otherwise encounter collisions for hashCodes that do not
     * differ in lower or upper bits.
     * <p>
     * This function has been taken from Java 8 ConcurrentHashMap with
     * slightly modifications.
     *
     * @param h Value to hash.
     * @return Hash value.
     */
    public static int hash(int h) {
        // Apply base step of MurmurHash; see http://code.google.com/p/smhasher/
        // Despite two multiplies, this is often faster than others
        // with comparable bit-spread properties.
        h ^= h >>> 16;
        h *= 0x85ebca6b;
        h ^= h >>> 13;
        h *= 0xc2b2ae35;

        return (h >>> 16) ^ h;
    }

    /**
     * Applies a supplemental hash function to a given hashCode, which
     * defends against poor quality hash functions.  This is critical
     * because ConcurrentHashMap uses power-of-two length hash tables,
     * that otherwise encounter collisions for hashCodes that do not
     * differ in lower or upper bits.
     * <p>
     * This function has been taken from Java 8 ConcurrentHashMap with
     * slightly modifications.
     *
     * @param key Value to hash.
     * @return Hash value.
     */
    public static int hash(Object key) {
        return hash(key.hashCode());
    }

    /**
     * Zips byte array.
     *
     * @param input Input bytes.
     * @return Zipped byte array.
     * @throws IOException If failed.
     */
    public static byte[] zipBytes(byte[] input) throws IOException {
        return zipBytes(input, 4096);
    }

    /**
     * Zips byte array.
     *
     * @param input Input bytes.
     * @param initBufSize Initial buffer size.
     * @return Zipped byte array.
     * @throws IOException If failed.
     */
    public static byte[] zipBytes(byte[] input, int initBufSize) throws IOException {
        ByteArrayOutputStream bos = new ByteArrayOutputStream(initBufSize);

        try (ZipOutputStream zos = new ZipOutputStream(bos)) {
            ZipEntry entry = new ZipEntry("");

            try {
                entry.setSize(input.length);

                zos.putNextEntry(entry);

                zos.write(input);
            } finally {
                zos.closeEntry();
            }
        }

        return bos.toByteArray();
    }

    /**
     * @return PID of the current JVM or {@code -1} if it can't be determined.
     */
    public static int jvmPid() {
        // Should be something like this: 1160@mbp.local
        String name = ManagementFactory.getRuntimeMXBean().getName();

        try {
            int idx = name.indexOf('@');

            return idx > 0 ? Integer.parseInt(name.substring(0, idx)) : -1;
        }
        catch (NumberFormatException ignored) {
            return -1;
        }
    }

    /**
     * @return Input arguments passed to the JVM which does not include the arguments to the <tt>main</tt> method.
     */
    public static List<String> jvmArgs() {
        return ManagementFactory.getRuntimeMXBean().getInputArguments();
    }

    /**
     * As long as array copying uses JVM-private API, which is not guaranteed
     * to be available on all JVM, this method should be called to ensure
     * logic could work properly.
     *
     * @return {@code True} if unsafe copying can work on the current JVM or
     *      {@code false} if it can't.
     */
    @SuppressWarnings("TypeParameterExtendsFinalClass")
    private static boolean unsafeByteArrayCopyAvailable() {
        try {
            Class<? extends Unsafe> unsafeCls = UNSAFE.getClass();

            unsafeCls.getMethod("copyMemory", Object.class, long.class, Object.class, long.class, long.class);

            return true;
        }
        catch (Throwable ignored) {
            return false;
        }
    }

    /**
     * @param src Buffer to copy from (length included).
     * @param off Offset in source buffer.
     * @param resBuf Result buffer.
     * @param resOff Result offset.
     * @param len Length.
     * @return Number of bytes overwritten in {@code bytes} array.
     */
    public static int arrayCopy(byte[] src, int off, byte[] resBuf, int resOff, int len) {
        assert resBuf.length >= resOff + len;

        if (UNSAFE_BYTE_ARR_CP)
            UNSAFE.copyMemory(src, BYTE_ARRAY_DATA_OFFSET + off, resBuf, BYTE_ARRAY_DATA_OFFSET + resOff, len);
        else
            System.arraycopy(src, off, resBuf, resOff, len);

        return resOff + len;
    }

    /**
     * @param addrs Node's addresses.
     * @param port Port discovery number.
     * @return A string compatible with {@link org.apache.ignite.cluster.ClusterNode#consistentId()} requirements.
     */
    public static String consistentId(Collection<String> addrs, int port) {
        assert !F.isEmpty(addrs);

        StringBuilder sb = new StringBuilder();

        for (String addr : addrs)
            sb.append(addr).append(',');

        sb.delete(sb.length() - 1, sb.length());

        sb.append(':').append(port);

        return sb.toString();
    }

    /**
     * @param obj Object.
     * @return {@code True} if given object has overridden equals and hashCode method.
     */
    public static boolean overridesEqualsAndHashCode(Object obj) {
        try {
            Class<?> cls = obj.getClass();

            return !Object.class.equals(cls.getMethod("equals", Object.class).getDeclaringClass()) &&
                !Object.class.equals(cls.getMethod("hashCode").getDeclaringClass());
        }
        catch (NoSuchMethodException | SecurityException ignore) {
            return true; // Ignore.
        }
    }

    /**
     * Checks if error is MAC invalid argument error which ususally requires special handling.
     *
     * @param e Exception.
     * @return {@code True} if error is invalid argument error on MAC.
     */
    public static boolean isMacInvalidArgumentError(Exception e) {
        return U.isMacOs() && e instanceof SocketException && e.getMessage() != null &&
            e.getMessage().toLowerCase().contains("invalid argument");
    }

    /**
     * Returns a first non-null value in a given array, if such is present.
     *
     * @param vals Input array.
     * @return First non-null value, or {@code null}, if array is empty or contains
     *      only nulls.
     */
    @Nullable public static <T> T firstNotNull(@Nullable T... vals) {
        if (vals == null)
            return null;

        for (T val : vals) {
            if (val != null)
                return val;
        }

        return null;
    }

    /**
     * For each object provided by the given {@link Iterable} checks if it implements
     * {@link LifecycleAware} interface and executes {@link LifecycleAware#start} method.
     *
     * @param objs Objects.
     * @throws IgniteCheckedException If {@link LifecycleAware#start} fails.
     */
    public static void startLifecycleAware(Iterable<?> objs) throws IgniteCheckedException {
        try {
            for (Object obj : objs) {
                if (obj instanceof LifecycleAware)
                    ((LifecycleAware)obj).start();
            }
        }
        catch (Exception e) {
            throw new IgniteCheckedException("Failed to start component: " + e, e);
        }
    }

    /**
     * For each object provided by the given {@link Iterable} checks if it implements
     * {@link org.apache.ignite.lifecycle.LifecycleAware} interface and executes {@link org.apache.ignite.lifecycle.LifecycleAware#stop} method.
     *
     * @param log Logger used to log error message in case of stop failure.
     * @param objs Object passed to Ignite configuration.
     */
    public static void stopLifecycleAware(IgniteLogger log, Iterable<?> objs) {
        for (Object obj : objs) {
            if (obj instanceof LifecycleAware) {
                try {
                    ((LifecycleAware)obj).stop();
                }
                catch (Exception e) {
                    U.error(log, "Failed to stop component (ignoring): " + obj, e);
                }
            }
        }
    }

    /**
     * Groups given nodes by the node's physical computer (host).
     * <p>
     * Detection of the same physical computer (host) is based on comparing set of network interface MACs.
     * If two nodes have the same set of MACs, Ignite considers these nodes running on the same
     * physical computer.
     *
     * @param nodes Nodes.
     * @return Collection of projections where each projection represents all nodes (in this projection)
     *      from a single physical computer. Result collection can be empty if this projection is empty.
     */
    public static Map<String, Collection<ClusterNode>> neighborhood(Iterable<ClusterNode> nodes) {
        Map<String, Collection<ClusterNode>> map = new HashMap<>();

        for (ClusterNode n : nodes) {
            String macs = n.attribute(ATTR_MACS);

            assert macs != null : "Missing MACs attribute: " + n;

            Collection<ClusterNode> neighbors = map.get(macs);

            if (neighbors == null)
                map.put(macs, neighbors = new ArrayList<>(2));

            neighbors.add(n);
        }

        return map;
    }

    /**
     * Returns tha list of resolved inet addresses. First addresses are resolved by host names,
     * if this attempt fails then the addresses are resolved by ip addresses.
     *
     * @param node Grid node.
     * @return Inet addresses for given addresses and host names.
     * @throws IgniteCheckedException If non of addresses can be resolved.
     */
    public static Collection<InetAddress> toInetAddresses(ClusterNode node) throws IgniteCheckedException {
        return toInetAddresses(node.addresses(), node.hostNames());
    }

    /**
     * Returns tha list of resolved inet addresses. First addresses are resolved by host names,
     * if this attempt fails then the addresses are resolved by ip addresses.
     *
     * @param addrs Addresses.
     * @param hostNames Host names.
     * @return Inet addresses for given addresses and host names.
     * @throws IgniteCheckedException If non of addresses can be resolved.
     */
    public static Collection<InetAddress> toInetAddresses(Collection<String> addrs,
        Collection<String> hostNames) throws IgniteCheckedException {
        List<InetAddress> res = new ArrayList<>(addrs.size());

        Iterator<String> hostNamesIt = hostNames.iterator();

        for (String addr : addrs) {
            String hostName = hostNamesIt.hasNext() ? hostNamesIt.next() : null;

            InetAddress inetAddr = null;

            if (!F.isEmpty(hostName)) {
                try {
                    inetAddr = InetAddress.getByName(hostName);
                }
                catch (UnknownHostException ignored) {
                }
            }

            if (inetAddr == null || inetAddr.isLoopbackAddress()) {
                try {
                    inetAddr = InetAddress.getByName(addr);
                }
                catch (UnknownHostException ignored) {
                }
            }

            if (inetAddr != null)
                res.add(inetAddr);
        }

        if (res.isEmpty())
            throw new IgniteCheckedException("Addresses can not be resolved [addr=" + addrs +
                ", hostNames=" + hostNames + ']');

        return F.viewListReadOnly(res, F.<InetAddress>identity());
    }

    /**
     * Returns tha list of resolved socket addresses. First addresses are resolved by host names,
     * if this attempt fails then the addresses are resolved by ip addresses.
     *
     * @param node Grid node.
     * @param port Port.
     * @return Socket addresses for given addresses and host names.
     */
    public static Collection<InetSocketAddress> toSocketAddresses(ClusterNode node, int port) {
        return toSocketAddresses(node.addresses(), node.hostNames(), port);
    }

    /**
     * Returns tha list of resolved socket addresses. First addresses are resolved by host names,
     * if this attempt fails then the addresses are resolved by ip addresses.
     *
     * @param addrs Addresses.
     * @param hostNames Host names.
     * @param port Port.
     * @return Socket addresses for given addresses and host names.
     */
    public static Collection<InetSocketAddress> toSocketAddresses(Collection<String> addrs,
        Collection<String> hostNames, int port) {
        List<InetSocketAddress> res = new ArrayList<>(addrs.size());

        Iterator<String> hostNamesIt = hostNames.iterator();

        for (String addr : addrs) {
            String hostName = hostNamesIt.hasNext() ? hostNamesIt.next() : null;

            if (!F.isEmpty(hostName)) {
                InetSocketAddress inetSockAddr = new InetSocketAddress(hostName, port);

                if (inetSockAddr.isUnresolved() || inetSockAddr.getAddress().isLoopbackAddress())
                    inetSockAddr = new InetSocketAddress(addr, port);

                res.add(inetSockAddr);
            }

            // Always append address because local and remote nodes may have the same hostname
            // therefore remote hostname will be always resolved to local address.
            res.add(new InetSocketAddress(addr, port));
        }

        return F.viewListReadOnly(res, F.<InetSocketAddress>identity());
    }

    /**
     * Resolves all not loopback addresses and collect results.
     *
     * @param addrRslvr Address resolver.
     * @param addrs Addresses.
     * @param port Port.
     * @return Resolved socket addresses.
     * @throws IgniteCheckedException If failed.
     */
    public static Collection<InetSocketAddress> resolveAddresses(
        AddressResolver addrRslvr,
        Iterable<String> addrs,
        int port
    ) throws IgniteCheckedException {
        assert addrRslvr != null;

        Collection<InetSocketAddress> extAddrs = new HashSet<>();

        for (String addr : addrs) {
            InetSocketAddress sockAddr = new InetSocketAddress(addr, port);

            if (!sockAddr.isUnresolved()) {
                try {
                    Collection<InetSocketAddress> extAddrs0 = addrRslvr.getExternalAddresses(sockAddr);

                    if (extAddrs0 != null)
                        extAddrs.addAll(extAddrs0);
                }
                catch (IgniteCheckedException e) {
                    throw new IgniteSpiException("Failed to get mapped external addresses " +
                        "[addrRslvr=" + addrRslvr + ", addr=" + addr + ']', e);
                }
            }
        }

        return extAddrs;
    }

    /**
     * Returns string representation of node addresses.
     *
     * @param node Grid node.
     * @return String representation of addresses.
     */
    public static String addressesAsString(ClusterNode node) {
        return addressesAsString(node.addresses(), node.hostNames());
    }

    /**
     * Returns string representation of addresses.
     *
     * @param addrs Addresses.
     * @param hostNames Host names.
     * @return String representation of addresses.
     */
    public static String addressesAsString(Collection<String> addrs, Collection<String> hostNames) {
        if (F.isEmpty(addrs))
            return "";

        if (F.isEmpty(hostNames))
            return addrs.toString();

        SB sb = new SB("[");

        Iterator<String> hostNamesIt = hostNames.iterator();

        boolean first = true;

        for (String addr : addrs) {
            if (first)
                first = false;
            else
                sb.a(", ");

            String hostName = hostNamesIt.hasNext() ? hostNamesIt.next() : null;

            sb.a(hostName != null ? hostName : "").a('/').a(addr);
        }

        sb.a(']');

        return sb.toString();
    }

    /**
     * @param userWorkDir Ignite work folder provided by user.
<<<<<<< HEAD
     * @param userIgniteHome Ignite home folder provided by user.
=======
     * @param userGgHome Ignite home folder provided by user.
>>>>>>> 1d7321b0
     */
    public static void setWorkDirectory(@Nullable String userWorkDir, @Nullable String userIgniteHome)
        throws IgniteCheckedException {
        String igniteWork0 = igniteWork;

        if (igniteWork0 == null) {
            synchronized (IgniteUtils.class) {
                // Double check.
                igniteWork0 = igniteWork;

                if (igniteWork0 != null)
                    return;

                File workDir;

                if (!F.isEmpty(userWorkDir))
                    workDir = new File(userWorkDir);
                else if (!F.isEmpty(IGNITE_WORK_DIR))
                    workDir = new File(IGNITE_WORK_DIR);
                else if (!F.isEmpty(userIgniteHome))
                    workDir = new File(userIgniteHome, "work");
                else {
                    String tmpDirPath = System.getProperty("java.io.tmpdir");

                    if (tmpDirPath == null)
                        throw new IgniteCheckedException("Failed to create work directory in OS temp " +
                            "(property 'java.io.tmpdir' is null).");

                    workDir = new File(tmpDirPath, "ignite" + File.separator + "work");
                }

                if (!workDir.isAbsolute())
                    throw new IgniteCheckedException("Work directory path must be absolute: " + workDir);

                if (!mkdirs(workDir))
                    throw new IgniteCheckedException("Work directory does not exist and cannot be created: " + workDir);

                if (!workDir.canRead())
                    throw new IgniteCheckedException("Cannot read from work directory: " + workDir);

                if (!workDir.canWrite())
                    throw new IgniteCheckedException("Cannot write to work directory: " + workDir);

                igniteWork = workDir.getAbsolutePath();
            }
        }
    }

    /**
     * Nullifies Ignite home directory. For test purposes only.
     */
    static void nullifyHomeDirectory() {
        ggHome = null;
    }

    /**
     * Nullifies work directory. For test purposes only.
     */
    static void nullifyWorkDirectory() {
        igniteWork = null;
    }

    /**
     * Resolves work directory.
     *
     * @param path Path to resolve.
     * @param delIfExist Flag indicating whether to delete the specify directory or not.
     * @return Resolved work directory.
     * @throws IgniteCheckedException If failed.
     */
    public static File resolveWorkDirectory(String path, boolean delIfExist) throws IgniteCheckedException {
        File dir = new File(path);

        if (!dir.isAbsolute()) {
            String ggWork0 = igniteWork;

            if (F.isEmpty(ggWork0))
                throw new IgniteCheckedException("Failed to resolve path (work directory has not been set): " + path);

            dir = new File(ggWork0, dir.getPath());
        }

        if (delIfExist && dir.exists()) {
            if (!U.delete(dir))
                throw new IgniteCheckedException("Failed to delete directory: " + dir);
        }

        if (!mkdirs(dir))
            throw new IgniteCheckedException("Directory does not exist and cannot be created: " + dir);

        if (!dir.canRead())
            throw new IgniteCheckedException("Cannot read from directory: " + dir);

        if (!dir.canWrite())
            throw new IgniteCheckedException("Cannot write to directory: " + dir);

        return dir;
    }

    /**
     * Creates {@code IgniteCheckedException} with the collection of suppressed exceptions.
     *
     * @param msg Message.
     * @param suppressed The collections of suppressed exceptions.
     * @return {@code IgniteCheckedException}.
     */
    public static IgniteCheckedException exceptionWithSuppressed(String msg, @Nullable Collection<Throwable> suppressed) {
        IgniteCheckedException e = new IgniteCheckedException(msg);

        if (suppressed != null) {
            for (Throwable th : suppressed)
                e.addSuppressed(th);
        }

        return e;
    }

    /**
     * Extracts full name of enclosing class from JDK8 lambda class name.
     *
     * @param clsName JDK8 lambda class name.
     * @return Full name of enclosing class for JDK8 lambda class name or
     *      {@code null} if passed in name is not related to lambda.
     */
    @Nullable public static String lambdaEnclosingClassName(String clsName) {
        int idx = clsName.indexOf("$$Lambda$");

        return idx != -1 ? clsName.substring(0, idx) : null;
    }

    /**
     * Converts an array of characters representing hexidecimal values into an
     * array of bytes of those same values. The returned array will be half the
     * length of the passed array, as it takes two characters to represent any
     * given byte. An exception is thrown if the passed char array has an odd
     * number of elements.
     *
     * @param data An array of characters containing hexidecimal digits
     * @return A byte array containing binary data decoded from
     *         the supplied char array.
     * @throws IgniteCheckedException Thrown if an odd number or illegal of characters is supplied.
     */
    public static byte[] decodeHex(char[] data) throws IgniteCheckedException {

        int len = data.length;

        if ((len & 0x01) != 0)
            throw new IgniteCheckedException("Odd number of characters.");

        byte[] out = new byte[len >> 1];

        // Two characters form the hex value.
        for (int i = 0, j = 0; j < len; i++) {
            int f = toDigit(data[j], j) << 4;

            j++;

            f |= toDigit(data[j], j);

            j++;

            out[i] = (byte)(f & 0xFF);
        }

        return out;
    }

    /**
     * Converts a hexadecimal character to an integer.
     *
     * @param ch A character to convert to an integer digit
     * @param index The index of the character in the source
     * @return An integer
     * @throws IgniteCheckedException Thrown if ch is an illegal hex character
     */
    public static int toDigit(char ch, int index) throws IgniteCheckedException {
        int digit = Character.digit(ch, 16);

        if (digit == -1)
            throw new IgniteCheckedException("Illegal hexadecimal character " + ch + " at index " + index);

        return digit;
    }

    /**
     * Gets oldest node out of collection of nodes.
     *
     * @param c Collection of nodes.
     * @return Oldest node.
     */
    public static ClusterNode oldest(Collection<ClusterNode> c, @Nullable IgnitePredicate<ClusterNode> p) {
        ClusterNode oldest = null;

        long minOrder = Long.MAX_VALUE;

        for (ClusterNode n : c) {
            if ((p == null || p.apply(n)) && n.order() < minOrder) {
                oldest = n;

                minOrder = n.order();
            }
        }

        return oldest;
    }

    /**
     * Gets youngest node out of collection of nodes.
     *
     * @param c Collection of nodes.
     * @return Youngest node.
     */
    public static ClusterNode youngest(Collection<ClusterNode> c, @Nullable IgnitePredicate<ClusterNode> p) {
        ClusterNode youngest = null;

        long maxOrder = Long.MIN_VALUE;

        for (ClusterNode n : c) {
            if ((p == null || p.apply(n)) && n.order() > maxOrder) {
                youngest = n;

                maxOrder = n.order();
            }
        }

        return youngest;
    }

    /**
     * Tells whether provided type is portable.
     *
     * @param cls Class to check.
     * @return Whether type is portable.
     */
    public static boolean isPortableType(Class<?> cls) {
        assert cls != null;

        return PortableObject.class.isAssignableFrom(cls) ||
            PORTABLE_CLS.contains(cls) ||
            cls.isEnum() ||
            (cls.isArray() && cls.getComponentType().isEnum());
    }
    /**
     * Tells whether provided type is portable or a collection.
     *
     * @param cls Class to check.
     * @return Whether type is portable or a collection.
     */
    public static boolean isPortableOrCollectionType(Class<?> cls) {
        assert cls != null;

        return isPortableType(cls) ||
            cls == Object[].class ||
            Collection.class.isAssignableFrom(cls) ||
            Map.class.isAssignableFrom(cls) ||
            Map.Entry.class.isAssignableFrom(cls);
    }

    /**
     * @param arr Array.
     * @param off Offset.
     * @param uid UUID.
     * @return Offset.
     */
    public static long writeGridUuid(byte[] arr, long off, @Nullable IgniteUuid uid) {
        UNSAFE.putBoolean(arr, off++, uid != null);

        if (uid != null) {
            UNSAFE.putLong(arr, off, uid.globalId().getMostSignificantBits());

            off += 8;

            UNSAFE.putLong(arr, off, uid.globalId().getLeastSignificantBits());

            off += 8;

            UNSAFE.putLong(arr, off, uid.localId());

            off += 8;
        }

        return off;
    }

    /**
     * @param arr Array.
     * @param off Offset.
     * @return UUID.
     */
    @Nullable public static IgniteUuid readGridUuid(byte[] arr, long off) {
        if (UNSAFE.getBoolean(arr, off++)) {
            long most = UNSAFE.getLong(arr, off);

            off += 8;

            long least = UNSAFE.getLong(arr, off);

            off += 8;

            UUID globalId = new UUID(most, least);

            long locId = UNSAFE.getLong(arr, off);

            return new IgniteUuid(globalId, locId);
        }

        return null;
    }

    /**
     * @param ptr Offheap address.
     * @return UUID.
     */
    @Nullable public static IgniteUuid readGridUuid(long ptr) {
        if (UNSAFE.getBoolean(null, ptr++)) {
            long most = UNSAFE.getLong(ptr);

            ptr += 8;

            long least = UNSAFE.getLong(ptr);

            ptr += 8;

            UUID globalId = new UUID(most, least);

            long locId = UNSAFE.getLong(ptr);

            return new IgniteUuid(globalId, locId);
        }

        return null;
    }

    /**
     * @param arr Array.
     * @param off Offset.
     * @param ver Version.
     * @return Offset.
     */
    public static long writeVersion(byte[] arr, long off, GridCacheVersion ver) {
        boolean verEx = ver instanceof GridCacheVersionEx;

        UNSAFE.putBoolean(arr, off++, verEx);

        if (verEx) {
            GridCacheVersion drVer = ver.drVersion();

            assert drVer != null;

            UNSAFE.putInt(arr, off, drVer.topologyVersion());

            off += 4;

            UNSAFE.putInt(arr, off, drVer.nodeOrderAndDrIdRaw());

            off += 4;

            UNSAFE.putLong(arr, off, drVer.globalTime());

            off += 8;

            UNSAFE.putLong(arr, off, drVer.order());

            off += 8;
        }

        UNSAFE.putInt(arr, off, ver.topologyVersion());

        off += 4;

        UNSAFE.putInt(arr, off, ver.nodeOrderAndDrIdRaw());

        off += 4;

        UNSAFE.putLong(arr, off, ver.globalTime());

        off += 8;

        UNSAFE.putLong(arr, off, ver.order());

        off += 8;

        return off;
    }

    /**
     * @param ptr Offheap address.
     * @param verEx If {@code true} reads {@link GridCacheVersionEx} instance.
     * @return Version.
     */
    public static GridCacheVersion readVersion(long ptr, boolean verEx) {
        GridCacheVersion ver = new GridCacheVersion(UNSAFE.getInt(ptr),
            UNSAFE.getInt(ptr + 4),
            UNSAFE.getLong(ptr + 8),
            UNSAFE.getLong(ptr + 16));

        if (verEx) {
            ptr += 24;

            ver = new GridCacheVersionEx(UNSAFE.getInt(ptr),
                UNSAFE.getInt(ptr + 4),
                UNSAFE.getLong(ptr + 8),
                UNSAFE.getLong(ptr + 16),
                ver);
        }

        return ver;
    }

    /**
     * @param arr Array.
     * @param off Offset.
     * @param verEx If {@code true} reads {@link GridCacheVersionEx} instance.
     * @return Version.
     */
    public static GridCacheVersion readVersion(byte[] arr, long off, boolean verEx) {
        int topVer = UNSAFE.getInt(arr, off);

        off += 4;

        int nodeOrderDrId = UNSAFE.getInt(arr, off);

        off += 4;

        long globalTime = UNSAFE.getLong(arr, off);

        off += 8;

        long order = UNSAFE.getLong(arr, off);

        off += 8;

        GridCacheVersion ver = new GridCacheVersion(topVer, nodeOrderDrId, globalTime, order);

        if (verEx) {
            topVer = UNSAFE.getInt(arr, off);

            off += 4;

            nodeOrderDrId = UNSAFE.getInt(arr, off);

            off += 4;

            globalTime = UNSAFE.getLong(arr, off);

            off += 8;

            order = UNSAFE.getLong(arr, off);

            ver = new GridCacheVersionEx(topVer, nodeOrderDrId, globalTime, order, ver);
        }

        return ver;
    }

    /**
     * @param ptr Address.
     * @param size Size.
     * @return Bytes.
     */
    public static byte[] copyMemory(long ptr, int size) {
        byte[] res = new byte[size];

        UNSAFE.copyMemory(null, ptr, res, BYTE_ARRAY_DATA_OFFSET, size);

        return res;
    }

    /**
     * Returns a capacity that is sufficient to keep the map from being resized as
     * long as it grows no larger than expSize and the load factor is >= its
     * default (0.75).
     *
     * Copy pasted from guava. See com.google.common.collect.Maps#capacity(int)
     *
     * @param expSize Expected size of created map.
     * @return Capacity.
     */
    public static int capacity(int expSize) {
        if (expSize < 3)
            return expSize + 1;

        if (expSize < (1 << 30))
            return expSize + expSize / 3;

        return Integer.MAX_VALUE; // any large value
    }

    /**
     * Creates new {@link HashMap} with expected size.
     *
     * @param expSize Expected size of created map.
     * @param <K> Type of map keys.
     * @param <V> Type of map values.
     * @return New map.
     */
    public static <K, V> HashMap<K, V> newHashMap(int expSize) {
        return new HashMap<>(capacity(expSize));
    }

    /**
     * Creates new {@link LinkedHashMap} with expected size.
     *
     * @param expSize Expected size of created map.
     * @param <K> Type of map keys.
     * @param <V> Type of map values.
     * @return New map.
     */
    public static <K, V> LinkedHashMap<K, V> newLinkedHashMap(int expSize) {
        return new LinkedHashMap<>(capacity(expSize));
    }

    /**
     * Creates new {@link HashSet} with expected size.
     *
     * @param expSize Expected size of created map.
     * @param <T> Type of elements.
     * @return New set.
     */
    public static <T> HashSet<T> newHashSet(int expSize) {
        return new HashSet<>(capacity(expSize));
    }

    /**
     * Creates new {@link LinkedHashSet} with expected size.
     *
     * @param expSize Expected size of created map.
     * @param <T> Type of elements.
     * @return New set.
     */
    public static <T> LinkedHashSet<T> newLinkedHashSet(int expSize) {
        return new LinkedHashSet<>(capacity(expSize));
    }

    /**
     * Returns comparator that sorts remote node addresses. If remote node resides on the same host, then put
     * loopback addresses first, last otherwise.
     *
     * @param sameHost {@code True} if remote node resides on the same host, {@code false} otherwise.
     * @return Comparator.
     */
    public static Comparator<InetSocketAddress> inetAddressesComparator(final boolean sameHost) {
        return new Comparator<InetSocketAddress>() {
            @Override public int compare(InetSocketAddress addr1, InetSocketAddress addr2) {
                if (addr1.isUnresolved() && addr2.isUnresolved())
                    return 0;

                if (addr1.isUnresolved() || addr2.isUnresolved())
                    return addr1.isUnresolved() ? 1 : -1;

                boolean addr1Loopback = addr1.getAddress().isLoopbackAddress();

                // No need to reorder.
                if (addr1Loopback == addr2.getAddress().isLoopbackAddress())
                    return 0;

                if (sameHost)
                    return addr1Loopback ? -1 : 1;
                else
                    return addr1Loopback ? 1 : -1;
            }
        };
    }

    /**
     * Finds a method in the class and it parents.
     *
     * Method.getMethod() does not return non-public method,
     * Method.getDeclaratedMethod() does not look at parent classes.
     *
     * @param cls The class to search,
     * @param name Name of the method.
     * @param paramTypes Method parameters.
     * @return Method or {@code null}
     */
    @Nullable public static Method findNonPublicMethod(Class<?> cls, String name, Class<?>... paramTypes) {
        while (cls != null) {
            try {
                Method mtd = cls.getDeclaredMethod(name, paramTypes);

                if (mtd.getReturnType() != void.class) {
                    mtd.setAccessible(true);

                    return mtd;
                }
            }
            catch (NoSuchMethodException ignored) {
                // No-op.
            }

            cls = cls.getSuperclass();
        }

        return null;
    }

    /**
     * @param c Collection.
     * @param p Optional filters.
     * @return Resulting array list.
     */
    public static <T extends R, R> List<R> arrayList(Collection<T> c, @Nullable IgnitePredicate<? super T>... p) {
        assert c != null;

        return IgniteUtils.<T, R>arrayList(c, c.size(), p);
    }

    /**
     * @param c Collection.
     * @param cap Initial capacity.
     * @param p Optional filters.
     * @return Resulting array list.
     */
    public static <T extends R, R> List<R> arrayList(Iterable<T> c, int cap,
        @Nullable IgnitePredicate<? super T>... p) {
        assert c != null;
        assert cap >= 0;

        ArrayList<R> list = new ArrayList<>(cap);

        for (T t : c) {
            if (F.isAll(t, p))
                list.add(t);
        }

        return list;
    }

    /**
     * Calculate MD5 digits.
     *
     * @param in Input stream.
     * @return Calculated MD5 digest for given input stream.
     * @throws NoSuchAlgorithmException If MD5 algorithm was not found.
     * @throws IOException If an I/O exception occurs.
     */
    public static byte[] calculateMD5Digest(@NotNull InputStream in) throws NoSuchAlgorithmException, IOException {
        MessageDigest md = MessageDigest.getInstance("MD5");
        InputStream fis = new BufferedInputStream(in);
        byte[] dataBytes = new byte[1024];

        int nread;

        while ((nread = fis.read(dataBytes)) != -1)
            md.update(dataBytes, 0, nread);

        return md.digest();
    }

    /**
     * Calculate MD5 string.
     *
     * @param in Input stream.
     * @return Calculated MD5 string for given input stream.
     * @throws NoSuchAlgorithmException If MD5 algorithm was not found.
     * @throws IOException If an I/O exception occurs.
     */
    public static String calculateMD5(InputStream in) throws NoSuchAlgorithmException, IOException {
        byte[] md5Bytes = calculateMD5Digest(in);

        // Convert the byte to hex format.
        StringBuilder sb = new StringBuilder();

        for (byte md5Byte : md5Bytes)
            sb.append(Integer.toString((md5Byte & 0xff) + 0x100, 16).substring(1));

        return sb.toString();
    }
}<|MERGE_RESOLUTION|>--- conflicted
+++ resolved
@@ -79,11 +79,7 @@
 import java.util.zip.*;
 
 import static org.apache.ignite.IgniteSystemProperties.*;
-<<<<<<< HEAD
-import static org.apache.ignite.events.IgniteEventType.*;
-=======
 import static org.apache.ignite.events.EventType.*;
->>>>>>> 1d7321b0
 import static org.apache.ignite.internal.IgniteNodeAttributes.*;
 
 /**
@@ -8554,11 +8550,7 @@
 
     /**
      * @param userWorkDir Ignite work folder provided by user.
-<<<<<<< HEAD
      * @param userIgniteHome Ignite home folder provided by user.
-=======
-     * @param userGgHome Ignite home folder provided by user.
->>>>>>> 1d7321b0
      */
     public static void setWorkDirectory(@Nullable String userWorkDir, @Nullable String userIgniteHome)
         throws IgniteCheckedException {
