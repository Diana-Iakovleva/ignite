--- conflicted
+++ resolved
@@ -21,11 +21,8 @@
 import java.util.Collection;
 import java.util.UUID;
 import org.apache.ignite.IgniteCheckedException;
-<<<<<<< HEAD
 import org.apache.ignite.configuration.CacheConfiguration;
-=======
 import org.apache.ignite.cluster.ClusterNode;
->>>>>>> 72ff74be
 import org.apache.ignite.configuration.DatabaseConfiguration;
 import org.apache.ignite.events.DiscoveryEvent;
 import org.apache.ignite.internal.IgniteInternalFuture;
@@ -36,11 +33,8 @@
 import org.apache.ignite.internal.pagemem.backup.BackupFuture;
 import org.apache.ignite.internal.pagemem.backup.StartFullBackupAckDiscoveryMessage;
 import org.apache.ignite.internal.pagemem.impl.PageMemoryNoStoreImpl;
-<<<<<<< HEAD
 import org.apache.ignite.internal.processors.cache.CacheState;
-=======
 import org.apache.ignite.internal.processors.cache.GridCacheContext;
->>>>>>> 72ff74be
 import org.apache.ignite.internal.processors.cache.GridCacheSharedManagerAdapter;
 import org.apache.ignite.internal.util.typedef.internal.U;
 import org.jetbrains.annotations.Nullable;
@@ -131,20 +125,6 @@
     }
 
     /**
-<<<<<<< HEAD
-     * @return {@code True} if persistence is enabled.
-     */
-    public boolean persistenceEnabled() {
-        return false;
-    }
-
-    /**
-     * @param cfg Cache configuration.
-     * @return Cache default start state.
-     */
-    public CacheState cacheDefaultState(CacheConfiguration cfg) {
-        return CacheState.ACTIVE;
-=======
      * @throws IgniteCheckedException If failed.
      */
     public void beforeCachesStop() throws IgniteCheckedException {
@@ -168,7 +148,21 @@
         ClusterNode initiator)
         throws IgniteCheckedException {
         return null;
->>>>>>> 72ff74be
+    }
+
+    /**
+     * @return {@code True} if persistence is enabled.
+     */
+    public boolean persistenceEnabled() {
+        return false;
+    }
+
+    /**
+     * @param cfg Cache configuration.
+     * @return Cache default start state.
+     */
+    public CacheState cacheDefaultState(CacheConfiguration cfg) {
+        return CacheState.ACTIVE;
     }
 
     /**
