--- conflicted
+++ resolved
@@ -324,13 +324,10 @@
 
     /** */
     @GridToStringExclude
-<<<<<<< HEAD
     protected ExecutorService idxExecSvc;
 
     /** */
     @GridToStringExclude
-=======
->>>>>>> 2ab094e0
     protected IgniteStripedThreadPoolExecutor callbackExecSvc;
 
     /** */
@@ -394,10 +391,7 @@
      * @param dataStreamExecSvc data stream executor service.
      * @param restExecSvc REST executor service.
      * @param affExecSvc Affinity executor service.
-<<<<<<< HEAD
      * @param idxExecSvc Indexing executor service.
-=======
->>>>>>> 2ab094e0
      * @param plugins Plugin providers.
      * @throws IgniteCheckedException In case of error.
      */
@@ -417,10 +411,7 @@
         ExecutorService dataStreamExecSvc,
         ExecutorService restExecSvc,
         ExecutorService affExecSvc,
-<<<<<<< HEAD
         @Nullable ExecutorService idxExecSvc,
-=======
->>>>>>> 2ab094e0
         IgniteStripedThreadPoolExecutor callbackExecSvc,
         List<PluginProvider> plugins) throws IgniteCheckedException {
         assert grid != null;
@@ -440,10 +431,7 @@
         this.dataStreamExecSvc = dataStreamExecSvc;
         this.restExecSvc = restExecSvc;
         this.affExecSvc = affExecSvc;
-<<<<<<< HEAD
         this.idxExecSvc = idxExecSvc;
-=======
->>>>>>> 2ab094e0
         this.callbackExecSvc = callbackExecSvc;
 
         String workDir = U.workDirectory(cfg.getWorkDirectory(), cfg.getIgniteHome());
@@ -997,14 +985,11 @@
     }
 
     /** {@inheritDoc} */
-<<<<<<< HEAD
     @Override @Nullable public ExecutorService getIndexingExecutorService() {
         return idxExecSvc;
     }
 
     /** {@inheritDoc} */
-=======
->>>>>>> 2ab094e0
     @Override public IgniteExceptionRegistry exceptionRegistry() {
         return IgniteExceptionRegistry.get();
     }
