--- conflicted
+++ resolved
@@ -571,15 +571,8 @@
         final GridIoMessage msg,
         final IgniteRunnable msgC
     ) {
-<<<<<<< HEAD
-        Runnable c = new GridWorker(ctx.gridName(), "msg-worker", log) {
-            @Override protected void body() {
-=======
-        workersCnt.increment();
-
         Runnable c = new Runnable() {
             @Override public void run() {
->>>>>>> 869b3e21
                 try {
                     threadProcessingMessage(true);
 
@@ -626,15 +619,8 @@
         GridIoPolicy plc,
         final IgniteRunnable msgC
     ) {
-<<<<<<< HEAD
-        Runnable c = new GridWorker(ctx.gridName(), "msg-worker", log) {
-            @Override protected void body() {
-=======
-        workersCnt.increment();
-
         Runnable c = new Runnable() {
             @Override public void run() {
->>>>>>> 869b3e21
                 try {
                     threadProcessingMessage(true);
 
@@ -1337,31 +1323,12 @@
 
             try {
                 for (final GridCommunicationMessageSet msgSet : msgSets) {
-<<<<<<< HEAD
-                    pool(msgSet.policy()).execute(new GridWorker(ctx.gridName(), "msg-worker", log) {
-                        @Override protected void body() {
-                            unwindMessageSet(msgSet, lsnrs0);
-                        }
-                    });
-=======
-                    success = false;
-
-                    workersCnt.increment();
-
                     pool(msgSet.policy()).execute(
                         new Runnable() {
                             @Override public void run() {
-                                try {
-                                    unwindMessageSet(msgSet, lsnrs0);
-                                }
-                                finally {
-                                    workersCnt.decrement();
-                                }
+                                unwindMessageSet(msgSet, lsnrs0);
                             }
                         });
-
-                    success = true;
->>>>>>> 869b3e21
                 }
             }
             catch (RejectedExecutionException e) {
