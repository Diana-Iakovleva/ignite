/*
 * Licensed to the Apache Software Foundation (ASF) under one or more
 * contributor license agreements.  See the NOTICE file distributed with
 * this work for additional information regarding copyright ownership.
 * The ASF licenses this file to You under the Apache License, Version 2.0
 * (the "License"); you may not use this file except in compliance with
 * the License.  You may obtain a copy of the License at
 *
 *      http://www.apache.org/licenses/LICENSE-2.0
 *
 * Unless required by applicable law or agreed to in writing, software
 * distributed under the License is distributed on an "AS IS" BASIS,
 * WITHOUT WARRANTIES OR CONDITIONS OF ANY KIND, either express or implied.
 * See the License for the specific language governing permissions and
 * limitations under the License.
 */

package org.apache.ignite.internal.processors.cache;

import java.util.ArrayList;
import java.util.Collection;
import java.util.Collections;
import java.util.HashMap;
import java.util.HashSet;
import java.util.Iterator;
import java.util.List;
import java.util.Map;
import java.util.Set;
import java.util.UUID;
import java.util.concurrent.ConcurrentHashMap;
import java.util.concurrent.ConcurrentMap;
import javax.cache.CacheException;
import org.apache.ignite.IgniteCheckedException;
import org.apache.ignite.IgniteSystemProperties;
import org.apache.ignite.cache.affinity.AffinityFunction;
import org.apache.ignite.cluster.ClusterNode;
import org.apache.ignite.configuration.CacheConfiguration;
import org.apache.ignite.configuration.NearCacheConfiguration;
import org.apache.ignite.events.DiscoveryEvent;
import org.apache.ignite.events.Event;
import org.apache.ignite.internal.IgniteInternalFuture;
import org.apache.ignite.internal.cluster.ClusterTopologyServerNotFoundException;
import org.apache.ignite.internal.managers.discovery.DiscoCache;
import org.apache.ignite.internal.managers.eventstorage.GridLocalEventListener;
import org.apache.ignite.internal.processors.affinity.AffinityTopologyVersion;
import org.apache.ignite.internal.processors.affinity.GridAffinityAssignmentCache;
import org.apache.ignite.internal.processors.cache.distributed.dht.ClientCacheDhtTopologyFuture;
import org.apache.ignite.internal.processors.cache.distributed.dht.GridClientPartitionTopology;
import org.apache.ignite.internal.processors.cache.distributed.dht.GridDhtAffinityAssignmentResponse;
import org.apache.ignite.internal.processors.cache.distributed.dht.GridDhtAssignmentFetchFuture;
import org.apache.ignite.internal.processors.cache.distributed.dht.GridDhtPartitionState;
import org.apache.ignite.internal.processors.cache.distributed.dht.GridDhtPartitionTopology;
import org.apache.ignite.internal.processors.cache.distributed.dht.preloader.GridDhtPartitionFullMap;
import org.apache.ignite.internal.processors.cache.distributed.dht.preloader.GridDhtPartitionsExchangeFuture;
import org.apache.ignite.internal.util.future.GridCompoundFuture;
import org.apache.ignite.internal.util.future.GridFinishedFuture;
import org.apache.ignite.internal.util.future.GridFutureAdapter;
import org.apache.ignite.internal.util.lang.IgniteInClosureX;
import org.apache.ignite.internal.util.typedef.F;
import org.apache.ignite.internal.util.typedef.internal.CU;
import org.apache.ignite.internal.util.typedef.internal.U;
import org.apache.ignite.lang.IgniteBiInClosure;
import org.apache.ignite.lang.IgniteInClosure;
import org.apache.ignite.lang.IgniteUuid;
import org.jetbrains.annotations.Nullable;
import org.jsr166.ConcurrentHashMap8;

import static org.apache.ignite.cache.CacheMode.LOCAL;
import static org.apache.ignite.cache.CacheRebalanceMode.NONE;
import static org.apache.ignite.events.EventType.EVT_NODE_FAILED;
import static org.apache.ignite.events.EventType.EVT_NODE_JOINED;
import static org.apache.ignite.events.EventType.EVT_NODE_LEFT;

/**
 *
 */
@SuppressWarnings("ForLoopReplaceableByForEach")
public class CacheAffinitySharedManager<K, V> extends GridCacheSharedManagerAdapter<K, V> {
    /** */
    private final long clientCacheMsgTimeout =
        IgniteSystemProperties.getLong(IgniteSystemProperties.IGNITE_CLIENT_CACHE_CHANGE_MESSAGE_TIMEOUT, 10_000);

    /** Late affinity assignment flag. */
    private boolean lateAffAssign;

    /** Affinity information for all started caches (initialized on coordinator). */
    private ConcurrentMap<Integer, CacheGroupHolder> grpHolders = new ConcurrentHashMap<>();

    /** Last topology version when affinity was calculated (updated from exchange thread). */
    private AffinityTopologyVersion affCalcVer;

    /** Topology version which requires affinity re-calculation (set from discovery thread). */
    private AffinityTopologyVersion lastAffVer;

    /** Registered caches (updated from exchange thread). */
    private final CachesInfo caches = new CachesInfo();

    /** */
    private WaitRebalanceInfo waitInfo;

    /** */
    private final Object mux = new Object();

    /** Pending affinity assignment futures. */
    private final ConcurrentMap<Long, GridDhtAssignmentFetchFuture> pendingAssignmentFetchFuts =
        new ConcurrentHashMap8<>();

    /** */
    private final ThreadLocal<ClientCacheChangeDiscoveryMessage> clientCacheChanges = new ThreadLocal<>();

    /** Discovery listener. */
    private final GridLocalEventListener discoLsnr = new GridLocalEventListener() {
        @Override public void onEvent(Event evt) {
            DiscoveryEvent e = (DiscoveryEvent)evt;

            assert e.type() == EVT_NODE_LEFT || e.type() == EVT_NODE_FAILED;

            ClusterNode n = e.eventNode();

            for (GridDhtAssignmentFetchFuture fut : pendingAssignmentFetchFuts.values())
                fut.onNodeLeft(n.id());
        }
    };

    /** {@inheritDoc} */
    @Override protected void start0() throws IgniteCheckedException {
        super.start0();

        if (cctx.database().persistenceEnabled() && !cctx.kernalContext().config().isLateAffinityAssignment())
            U.quietAndWarn(log,
                "Persistence is enabled, but late affinity assignment is disabled. " +
                    "Since it is required for persistence mode, it will be implicitly enabled.");

        lateAffAssign = cctx.kernalContext().config().isLateAffinityAssignment() || cctx.database().persistenceEnabled();

        cctx.kernalContext().event().addLocalEventListener(discoLsnr, EVT_NODE_LEFT, EVT_NODE_FAILED);
    }

    /**
     * Callback invoked from discovery thread when discovery message is received.
     *
     * @param type Event type.
     * @param node Event node.
     * @param topVer Topology version.
     */
    void onDiscoveryEvent(int type, ClusterNode node, AffinityTopologyVersion topVer) {
        if (type == EVT_NODE_JOINED && node.isLocal()) {
            // Clean-up in case of client reconnect.
            caches.clear();

            affCalcVer = null;

            lastAffVer = null;

            caches.init(cctx.cache().cacheGroupDescriptors(), cctx.cache().cacheDescriptors());
        }

        if (!CU.clientNode(node) && (type == EVT_NODE_FAILED || type == EVT_NODE_JOINED || type == EVT_NODE_LEFT)) {
            assert lastAffVer == null || topVer.compareTo(lastAffVer) > 0;

            lastAffVer = topVer;
        }
    }

    /**
     * Callback invoked from discovery thread when discovery custom message is received.
     *
     * @param msg Customer message.
     * @return {@code True} if minor topology version should be increased.
     */
    boolean onCustomEvent(CacheAffinityChangeMessage msg) {
        assert lateAffAssign : msg;

        if (msg.exchangeId() != null) {
            if (log.isDebugEnabled()) {
                log.debug("Ignore affinity change message [lastAffVer=" + lastAffVer +
                    ", msgExchId=" + msg.exchangeId() +
                    ", msgVer=" + msg.topologyVersion() + ']');
            }

            return false;
        }

        // Skip message if affinity was already recalculated.
        boolean exchangeNeeded = lastAffVer == null || lastAffVer.equals(msg.topologyVersion());

        msg.exchangeNeeded(exchangeNeeded);

        if (exchangeNeeded) {
            if (log.isDebugEnabled()) {
                log.debug("Need process affinity change message [lastAffVer=" + lastAffVer +
                    ", msgExchId=" + msg.exchangeId() +
                    ", msgVer=" + msg.topologyVersion() + ']');
            }
        }
        else {
            if (log.isDebugEnabled()) {
                log.debug("Ignore affinity change message [lastAffVer=" + lastAffVer +
                    ", msgExchId=" + msg.exchangeId() +
                    ", msgVer=" + msg.topologyVersion() + ']');
            }
        }

        return exchangeNeeded;
    }

    /**
     * @param topVer Expected topology version.
     */
    private void onCacheGroupStopped(AffinityTopologyVersion topVer) {
        CacheAffinityChangeMessage msg = null;

        synchronized (mux) {
            if (waitInfo == null || !waitInfo.topVer.equals(topVer))
                return;

            if (waitInfo.waitGrps.isEmpty()) {
                msg = affinityChangeMessage(waitInfo);

                waitInfo = null;
            }
        }

        try {
            if (msg != null)
                cctx.discovery().sendCustomEvent(msg);
        }
        catch (IgniteCheckedException e) {
            U.error(log, "Failed to send affinity change message.", e);
        }
    }

    /**
     * @param top Topology.
     * @param checkGrpId Group ID.
     */
    void checkRebalanceState(GridDhtPartitionTopology top, Integer checkGrpId) {
        if (!lateAffAssign)
            return;

        CacheAffinityChangeMessage msg = null;

        synchronized (mux) {
            if (waitInfo == null)
                return;

            assert affCalcVer != null;
            assert affCalcVer.equals(waitInfo.topVer) : "Invalid affinity version [calcVer=" + affCalcVer +
                ", waitVer=" + waitInfo.topVer + ']';

            Map<Integer, UUID> partWait = waitInfo.waitGrps.get(checkGrpId);

            boolean rebalanced = true;

            if (partWait != null) {
                CacheGroupHolder grpHolder = grpHolders.get(checkGrpId);

                if (grpHolder != null) {
                    for (Iterator<Map.Entry<Integer, UUID>> it = partWait.entrySet().iterator(); it.hasNext(); ) {
                        Map.Entry<Integer, UUID> e = it.next();

                        Integer part = e.getKey();
                        UUID waitNode = e.getValue();

                        GridDhtPartitionState state = top.partitionState(waitNode, part);

                        if (state != GridDhtPartitionState.OWNING) {
                            rebalanced = false;

                            break;
                        }
                        else
                            it.remove();
                    }
                }

                if (rebalanced) {
                    waitInfo.waitGrps.remove(checkGrpId);

                    if (waitInfo.waitGrps.isEmpty()) {
                        msg = affinityChangeMessage(waitInfo);

                        waitInfo = null;
                    }
                }
            }
        }

        try {
            if (msg != null)
                cctx.discovery().sendCustomEvent(msg);
        }
        catch (IgniteCheckedException e) {
            U.error(log, "Failed to send affinity change message.", e);
        }
    }

    /**
     * @param waitInfo Cache rebalance information.
     * @return Message.
     */
    @Nullable private CacheAffinityChangeMessage affinityChangeMessage(WaitRebalanceInfo waitInfo) {
        if (waitInfo.assignments.isEmpty()) // Possible if all awaited caches were destroyed.
            return null;

        Map<Integer, Map<Integer, List<UUID>>> assignmentsChange = U.newHashMap(waitInfo.assignments.size());

        for (Map.Entry<Integer, Map<Integer, List<ClusterNode>>> e : waitInfo.assignments.entrySet()) {
            Integer grpId = e.getKey();

            Map<Integer, List<ClusterNode>> assignment = e.getValue();

            Map<Integer, List<UUID>> assignment0 = U.newHashMap(assignment.size());

            for (Map.Entry<Integer, List<ClusterNode>> e0 : assignment.entrySet())
                assignment0.put(e0.getKey(), toIds0(e0.getValue()));

            assignmentsChange.put(grpId, assignment0);
        }

        return new CacheAffinityChangeMessage(waitInfo.topVer, assignmentsChange, waitInfo.deploymentIds);
    }

    /**
     * @param grp Cache group.
     */
    void onCacheGroupCreated(CacheGroupContext grp) {
        final Integer grpId = grp.groupId();

        if (!grpHolders.containsKey(grp.groupId())) {
            cctx.io().addCacheGroupHandler(grpId, GridDhtAffinityAssignmentResponse.class,
                new IgniteBiInClosure<UUID, GridDhtAffinityAssignmentResponse>() {
                    @Override public void apply(UUID nodeId, GridDhtAffinityAssignmentResponse res) {
                        processAffinityAssignmentResponse(grpId, nodeId, res);
                    }
                });
        }
    }

    /**
     * @param reqId Request ID.
     * @param startReqs Client cache start request.
     * @return Descriptors for caches to start.
     */
    @Nullable private List<DynamicCacheDescriptor> clientCachesToStart(UUID reqId,
        Map<String, DynamicCacheChangeRequest> startReqs) {
        List<DynamicCacheDescriptor> startDescs = new ArrayList<>(startReqs.size());

        for (DynamicCacheChangeRequest startReq : startReqs.values()) {
            DynamicCacheDescriptor desc = caches.cache(CU.cacheId(startReq.cacheName()));

            if (desc == null) {
                CacheException err = new CacheException("Failed to start client cache " +
                    "(a cache with the given name is not started): " + startReq.cacheName());

                cctx.cache().completeClientCacheChangeFuture(reqId, err);

                return null;
            }

            if (cctx.cacheContext(desc.cacheId()) != null)
                continue;

            startDescs.add(desc);
        }

        return startDescs;
    }

    /**
     * @param msg Change request.
     * @param crd Coordinator flag.
     * @param topVer Current topology version.
     * @param discoCache Discovery data cache.
     * @return Map of started caches (cache ID to near enabled flag).
     */
    @Nullable private Map<Integer, Boolean> processClientCacheStartRequests(
        ClientCacheChangeDummyDiscoveryMessage msg,
        boolean crd,
        AffinityTopologyVersion topVer,
        DiscoCache discoCache) {
        Map<String, DynamicCacheChangeRequest> startReqs = msg.startRequests();

        if (startReqs == null)
            return null;

        List<DynamicCacheDescriptor> startDescs = clientCachesToStart(msg.requestId(), msg.startRequests());

        if (startDescs == null || startDescs.isEmpty()) {
            cctx.cache().completeClientCacheChangeFuture(msg.requestId(), null);

            return null;
        }

        Map<Integer, GridDhtAssignmentFetchFuture> fetchFuts = U.newHashMap(startDescs.size());

        Set<String> startedCaches = U.newHashSet(startDescs.size());

        Map<Integer, Boolean> startedInfos = U.newHashMap(startDescs.size());

        for (DynamicCacheDescriptor desc : startDescs) {
            try {
                startedCaches.add(desc.cacheName());

                DynamicCacheChangeRequest startReq = startReqs.get(desc.cacheName());

                cctx.cache().prepareCacheStart(desc, startReq.nearCacheConfiguration(), topVer);

                startedInfos.put(desc.cacheId(), startReq.nearCacheConfiguration() != null);

                CacheGroupContext grp = cctx.cache().cacheGroup(desc.groupId());

                assert grp != null : desc.groupId();
                assert !grp.affinityNode() || grp.isLocal() : grp.cacheOrGroupName();

                if (!grp.isLocal() && grp.affinity().lastVersion().equals(AffinityTopologyVersion.NONE)) {
                    assert grp.localStartVersion().equals(topVer) : grp.localStartVersion();

                    if (crd) {
                        CacheGroupHolder grpHolder = grpHolders.get(grp.groupId());

                        assert grpHolder != null && grpHolder.affinity().idealAssignment() != null;

                        if (grpHolder.client()) {
                            ClientCacheDhtTopologyFuture topFut = new ClientCacheDhtTopologyFuture(topVer);

                            grp.topology().updateTopologyVersion(topFut, discoCache, -1, false);

                            GridClientPartitionTopology clientTop = cctx.exchange().clearClientTopology(grp.groupId());

                            if (clientTop != null) {
                                grp.topology().update(topVer,
                                    clientTop.partitionMap(true),
                                    clientTop.updateCounters(false));
                            }

                            grpHolder = new CacheGroupHolder1(grp, grpHolder.affinity());

                            grpHolders.put(grp.groupId(), grpHolder);

                            assert grpHolder.affinity().lastVersion().equals(grp.affinity().lastVersion());
                        }
                    }
                    else if (!fetchFuts.containsKey(grp.groupId())) {
                        GridDhtAssignmentFetchFuture fetchFut = new GridDhtAssignmentFetchFuture(cctx,
                            grp.groupId(),
                            topVer,
                            discoCache);

                        fetchFut.init(true);

                        fetchFuts.put(grp.groupId(), fetchFut);
                    }
                }
            }
            catch (IgniteCheckedException e) {
                cctx.cache().closeCaches(startedCaches, false);

                cctx.cache().completeClientCacheChangeFuture(msg.requestId(), e);

                return null;
            }
        }

        for (GridDhtAssignmentFetchFuture fetchFut : fetchFuts.values()) {
            try {
                CacheGroupContext grp = cctx.cache().cacheGroup(fetchFut.groupId());

                assert grp != null;

                GridDhtAffinityAssignmentResponse res = fetchAffinity(topVer,
                    null,
                    discoCache,
                    grp.affinity(),
                    fetchFut);

                GridDhtPartitionFullMap partMap;
                ClientCacheDhtTopologyFuture topFut;

                if (res != null) {
                    partMap = res.partitionMap();

                    assert partMap != null : res;

                    topFut = new ClientCacheDhtTopologyFuture(topVer);
                }
                else {
                    partMap = new GridDhtPartitionFullMap(cctx.localNodeId(), cctx.localNode().order(), 1);

                    topFut = new ClientCacheDhtTopologyFuture(topVer,
                        new ClusterTopologyServerNotFoundException("All server nodes left grid."));
                }

                grp.topology().updateTopologyVersion(topFut, discoCache, -1, false);

                grp.topology().update(topVer, partMap, null);

                topFut.validate(grp, discoCache.allNodes());
            }
            catch (IgniteCheckedException e) {
                cctx.cache().closeCaches(startedCaches, false);

                cctx.cache().completeClientCacheChangeFuture(msg.requestId(), e);

                return null;
            }
        }

        cctx.cache().initCacheProxies(topVer, null);

        cctx.cache().completeClientCacheChangeFuture(msg.requestId(), null);

        return startedInfos;
    }

    /**
     * @param msg Change request.
     * @param topVer Current topology version.
     * @param crd Coordinator flag.
     * @return Closed caches IDs.
     */
    private Set<Integer> processCacheCloseRequests(
        ClientCacheChangeDummyDiscoveryMessage msg,
        boolean crd,
        AffinityTopologyVersion topVer) {
        Set<String> cachesToClose = msg.cachesToClose();

        if (cachesToClose == null)
            return null;

        Set<Integer> closed = cctx.cache().closeCaches(cachesToClose, true);

        if (crd) {
            for (CacheGroupHolder hld : grpHolders.values()) {
                if (!hld.client() && cctx.cache().cacheGroup(hld.groupId()) == null) {
                    int grpId = hld.groupId();

                    // All client cache groups were stopped, need create 'client' CacheGroupHolder.
                    CacheGroupHolder grpHolder = grpHolders.remove(grpId);

                    assert grpHolder != null && !grpHolder.client() : grpHolder;

                    try {
                        grpHolder = CacheGroupHolder2.create(cctx,
                            caches.group(grpId),
                            topVer,
                            grpHolder.affinity());

                        grpHolders.put(grpId, grpHolder);
                    }
                    catch (IgniteCheckedException e) {
                        U.error(log, "Failed to initialize cache: " + e, e);
                    }
                }
            }
        }

        cctx.cache().completeClientCacheChangeFuture(msg.requestId(), null);

        return closed;
    }

    /**
     * Process client cache start/close requests, called from exchange thread.
     *
     * @param msg Change request.
     */
    void processClientCachesChanges(ClientCacheChangeDummyDiscoveryMessage msg) {
        AffinityTopologyVersion topVer = cctx.exchange().readyAffinityVersion();

        DiscoCache discoCache = cctx.discovery().discoCache(topVer);

        boolean crd = cctx.localNode().equals(discoCache.oldestAliveServerNode());

        Map<Integer, Boolean> startedCaches = processClientCacheStartRequests(msg, crd, topVer, discoCache);

        Set<Integer> closedCaches = processCacheCloseRequests(msg, crd, topVer);

        if (startedCaches != null || closedCaches != null)
            scheduleClientChangeMessage(startedCaches, closedCaches);
    }

    /**
     * Sends discovery message about started/closed client caches, called from exchange thread.
     *
     * @param timeoutObj Timeout object initiated send.
     */
    void sendClientCacheChangesMessage(ClientCacheUpdateTimeout timeoutObj) {
        ClientCacheChangeDiscoveryMessage msg = clientCacheChanges.get();

        // Timeout object was changed if one more client cache changed during timeout,
        // another timeoutObj was scheduled.
        if (msg != null && msg.updateTimeoutObject() == timeoutObj) {
            assert !msg.empty() : msg;

            clientCacheChanges.remove();

            msg.checkCachesExist(caches.registeredCaches.keySet());

            try {
                if (!msg.empty())
                    cctx.discovery().sendCustomEvent(msg);
            }
            catch (IgniteCheckedException e) {
                U.error(log, "Failed to send discovery event: " + e, e);
            }
        }
    }

    /**
     * @param startedCaches Started caches.
     * @param closedCaches Closed caches.
     */
    private void scheduleClientChangeMessage(Map<Integer, Boolean> startedCaches, Set<Integer> closedCaches) {
        ClientCacheChangeDiscoveryMessage msg = clientCacheChanges.get();

        if (msg == null) {
            msg = new ClientCacheChangeDiscoveryMessage(startedCaches, closedCaches);

            clientCacheChanges.set(msg);
        }
        else {
            msg.merge(startedCaches, closedCaches);

            if (msg.empty()) {
                cctx.time().removeTimeoutObject(msg.updateTimeoutObject());

                clientCacheChanges.remove();

                return;
            }
        }

        if (msg.updateTimeoutObject() != null)
            cctx.time().removeTimeoutObject(msg.updateTimeoutObject());

        long timeout = clientCacheMsgTimeout;

        if (timeout <= 0)
            timeout = 10_000;

        ClientCacheUpdateTimeout timeoutObj = new ClientCacheUpdateTimeout(cctx, timeout);

        msg.updateTimeoutObject(timeoutObj);

        cctx.time().addTimeoutObject(timeoutObj);
    }

    /**
     * Called on exchange initiated for cache start/stop request.
     *
     * @param fut Exchange future.
     * @param crd Coordinator flag.
     * @param exchActions Cache change requests.
     * @throws IgniteCheckedException If failed.
     */
<<<<<<< HEAD
    public boolean onCacheChangeRequest(
        final GridDhtPartitionsExchangeFuture fut,
=======
    public void onCacheChangeRequest(final GridDhtPartitionsExchangeFuture fut,
>>>>>>> d15e2bde
        boolean crd,
        final ExchangeActions exchActions
    ) throws IgniteCheckedException {
        assert exchActions != null && !exchActions.empty() : exchActions;

        caches.updateCachesInfo(exchActions);

        // Affinity did not change for existing caches.
        forAllCacheGroups(crd && lateAffAssign, new IgniteInClosureX<GridAffinityAssignmentCache>() {
            @Override public void applyx(GridAffinityAssignmentCache aff) throws IgniteCheckedException {
                if (exchActions.cacheGroupStopping(aff.groupId()))
                    return;

                aff.clientEventTopologyChange(fut.discoveryEvent(), fut.topologyVersion());
            }
        });

        for (ExchangeActions.ActionData action : exchActions.cacheStartRequests()) {
            DynamicCacheDescriptor cacheDesc = action.descriptor();

            DynamicCacheChangeRequest req = action.request();

            boolean startCache;

            NearCacheConfiguration nearCfg = null;

            if (exchActions.newClusterState() == ClusterState.ACTIVE) {
                if (CU.isSystemCache(req.cacheName()))
                    startCache = true;
                else if (!cctx.localNode().isClient()) {
                    startCache = cctx.cacheContext(action.descriptor().cacheId()) == null &&
                        CU.affinityNode(cctx.localNode(), req.startCacheConfiguration().getNodeFilter());

                    nearCfg = req.nearCacheConfiguration();
                }
                else // Only static cache configured on client must be started.
                    startCache = cctx.kernalContext().state().isLocallyConfigured(req.cacheName());
            }
            else if (cctx.localNodeId().equals(req.initiatingNodeId())) {
                startCache = true;

                nearCfg = req.nearCacheConfiguration();
            }
            else {
                startCache = cctx.cacheContext(cacheDesc.cacheId()) == null &&
                    CU.affinityNode(cctx.localNode(), cacheDesc.groupDescriptor().config().getNodeFilter());
            }

            try {
                // Save configuration before cache started.
                if (cctx.pageStore() != null && !cctx.localNode().isClient())
                    cctx.pageStore().storeCacheData(
                        cacheDesc.groupDescriptor(),
                        new StoredCacheData(req.startCacheConfiguration())
                    );

                if (startCache) {
                    cctx.cache().prepareCacheStart(cacheDesc, nearCfg, fut.topologyVersion());

                    if (exchActions.newClusterState() == null)
                        cctx.kernalContext().state().onCacheStart(req);

                    if (fut.cacheAddedOnExchange(cacheDesc.cacheId(), cacheDesc.receivedFrom())) {
                        if (fut.discoCache().cacheGroupAffinityNodes(cacheDesc.groupId()).isEmpty())
                            U.quietAndWarn(log, "No server nodes found for cache client: " + req.cacheName());
                    }
                }
            }
            catch (IgniteCheckedException e) {
                U.error(log, "Failed to initialize cache. Will try to rollback cache start routine. " +
                    "[cacheName=" + req.cacheName() + ']', e);

<<<<<<< HEAD
                cctx.cache().forceCloseCache(fut.topologyVersion(), action, e);
            }
        }

        Set<Integer> gprs = new HashSet<>();

        for (ExchangeActions.ActionData action : exchActions.newAndClientCachesStartRequests()) {
            Integer grpId = action.descriptor().groupId();

            if (gprs.add(grpId)) {
                if (crd && lateAffAssign)
                    initStartedGroupOnCoordinator(fut, action.descriptor().groupDescriptor());
                else {
                    CacheGroupContext grp = cctx.cache().cacheGroup(grpId);

                    if (grp != null && !grp.isLocal() && grp.localStartVersion().equals(fut.topologyVersion())) {
                        assert grp.affinity().lastVersion().equals(AffinityTopologyVersion.NONE) : grp.affinity().lastVersion();

                        initAffinity(registeredGrps.get(grp.groupId()), grp.affinity(), fut);
                    }
                }
=======
                cctx.cache().closeCaches(Collections.singleton(req.cacheName()), false);

                cctx.cache().completeCacheStartFuture(req, false, e);
>>>>>>> d15e2bde
            }
        }

        Set<Integer> gprs = new HashSet<>();

        for (ExchangeActions.ActionData action : exchActions.cacheStartRequests()) {
            Integer grpId = action.descriptor().groupId();

            if (gprs.add(grpId)) {
                if (crd && lateAffAssign)
                    initStartedGroupOnCoordinator(fut, action.descriptor().groupDescriptor());
                else  {
                    CacheGroupContext grp = cctx.cache().cacheGroup(grpId);

                    if (grp != null && !grp.isLocal() && grp.localStartVersion().equals(fut.topologyVersion())) {
                        assert grp.affinity().lastVersion().equals(AffinityTopologyVersion.NONE) : grp.affinity().lastVersion();

                        initAffinity(caches.group(grp.groupId()), grp.affinity(), fut);
                    }
                }
            }
        }

        for (ExchangeActions.ActionData action : exchActions.cacheStopRequests())
            cctx.cache().blockGateway(action.request().cacheName(), true);

        Set<Integer> stoppedGrps = null;

        if (crd && lateAffAssign) {
            for (CacheGroupDescriptor grpDesc : exchActions.cacheGroupsToStop()) {
                if (grpDesc.config().getCacheMode() != LOCAL) {
                    CacheGroupHolder cacheGrp = grpHolders.remove(grpDesc.groupId());

                    assert cacheGrp != null : grpDesc;

                    if (stoppedGrps == null)
                        stoppedGrps = new HashSet<>();

                    stoppedGrps.add(cacheGrp.groupId());

                    cctx.io().removeHandler(true, cacheGrp.groupId(), GridDhtAffinityAssignmentResponse.class);
                }
            }
        }

        if (stoppedGrps != null) {
            boolean notify = false;

            synchronized (mux) {
                if (waitInfo != null) {
                    for (Integer grpId : stoppedGrps) {
                        boolean rmv = waitInfo.waitGrps.remove(grpId) != null;

                        if (rmv) {
                            notify = true;

                            waitInfo.assignments.remove(grpId);
                        }
                    }
                }
            }

            if (notify) {
                final AffinityTopologyVersion topVer = affCalcVer;

                cctx.kernalContext().closure().runLocalSafe(new Runnable() {
                    @Override public void run() {
                        onCacheGroupStopped(topVer);
                    }
                });
            }
        }

        ClientCacheChangeDiscoveryMessage msg = clientCacheChanges.get();

        if (msg != null) {
            msg.checkCachesExist(caches.registeredCaches.keySet());

            if (msg.empty())
                clientCacheChanges.remove();
        }
    }

    /**
     *
     */
    public void removeAllCacheInfo() {
        grpHolders.clear();

        caches.clear();
    }

    /**
     * Called when received {@link CacheAffinityChangeMessage} which should complete exchange.
     *
     * @param exchFut Exchange future.
     * @param crd Coordinator flag.
     * @param msg Affinity change message.
     */
    public void onExchangeChangeAffinityMessage(GridDhtPartitionsExchangeFuture exchFut,
        boolean crd,
        CacheAffinityChangeMessage msg) {
        if (log.isDebugEnabled()) {
            log.debug("Process exchange affinity change message [exchVer=" + exchFut.topologyVersion() +
                ", msg=" + msg + ']');
        }

        assert exchFut.exchangeId().equals(msg.exchangeId()) : msg;

        final AffinityTopologyVersion topVer = exchFut.topologyVersion();

        final Map<Integer, Map<Integer, List<UUID>>> assignment = msg.assignmentChange();

        assert assignment != null;

        final Map<Object, List<List<ClusterNode>>> affCache = new HashMap<>();

        forAllCacheGroups(crd, new IgniteInClosureX<GridAffinityAssignmentCache>() {
            @Override public void applyx(GridAffinityAssignmentCache aff) throws IgniteCheckedException {
                List<List<ClusterNode>> idealAssignment = aff.idealAssignment();

                assert idealAssignment != null;

                Map<Integer, List<UUID>> cacheAssignment = assignment.get(aff.groupId());

                List<List<ClusterNode>> newAssignment;

                if (cacheAssignment != null) {
                    newAssignment = new ArrayList<>(idealAssignment);

                    for (Map.Entry<Integer, List<UUID>> e : cacheAssignment.entrySet())
                        newAssignment.set(e.getKey(), toNodes(topVer, e.getValue()));
                }
                else
                    newAssignment = idealAssignment;

                aff.initialize(topVer, cachedAssignment(aff, newAssignment, affCache));
            }
        });
    }

    /**
     * Called on exchange initiated by {@link CacheAffinityChangeMessage} which sent after rebalance finished.
     *
     * @param exchFut Exchange future.
     * @param crd Coordinator flag.
     * @param msg Message.
     * @throws IgniteCheckedException If failed.
     */
    public void onChangeAffinityMessage(final GridDhtPartitionsExchangeFuture exchFut,
        boolean crd,
        final CacheAffinityChangeMessage msg)
        throws IgniteCheckedException {
        assert affCalcVer != null || cctx.kernalContext().clientNode();
        assert msg.topologyVersion() != null && msg.exchangeId() == null : msg;
        assert affCalcVer == null || affCalcVer.equals(msg.topologyVersion()) :
            "Invalid version [affCalcVer=" + affCalcVer + ", msg=" + msg + ']';

        final AffinityTopologyVersion topVer = exchFut.topologyVersion();

        if (log.isDebugEnabled()) {
            log.debug("Process affinity change message [exchVer=" + exchFut.topologyVersion() +
                ", affCalcVer=" + affCalcVer +
                ", msgVer=" + msg.topologyVersion() + ']');
        }

        final Map<Integer, Map<Integer, List<UUID>>> affChange = msg.assignmentChange();

        assert !F.isEmpty(affChange) : msg;

        final Map<Integer, IgniteUuid> deploymentIds = msg.cacheDeploymentIds();

        final Map<Object, List<List<ClusterNode>>> affCache = new HashMap<>();

        forAllCacheGroups(crd, new IgniteInClosureX<GridAffinityAssignmentCache>() {
            @Override public void applyx(GridAffinityAssignmentCache aff) throws IgniteCheckedException {
                AffinityTopologyVersion affTopVer = aff.lastVersion();

                assert affTopVer.topologyVersion() > 0 : affTopVer;

                CacheGroupDescriptor desc = caches.group(aff.groupId());

                assert desc != null : aff.cacheOrGroupName();

                IgniteUuid deploymentId = desc.deploymentId();

                if (!deploymentId.equals(deploymentIds.get(aff.groupId()))) {
                    aff.clientEventTopologyChange(exchFut.discoveryEvent(), topVer);

                    return;
                }

                Map<Integer, List<UUID>> change = affChange.get(aff.groupId());

                if (change != null) {
                    assert !change.isEmpty() : msg;

                    List<List<ClusterNode>> curAff = aff.assignments(affTopVer);

                    List<List<ClusterNode>> assignment = new ArrayList<>(curAff);

                    for (Map.Entry<Integer, List<UUID>> e : change.entrySet()) {
                        Integer part = e.getKey();

                        List<ClusterNode> nodes = toNodes(topVer, e.getValue());

                        assert !nodes.equals(assignment.get(part)) : "Assignment did not change " +
                            "[cacheGrp=" + aff.cacheOrGroupName() +
                            ", part=" + part +
                            ", cur=" + F.nodeIds(assignment.get(part)) +
                            ", new=" + F.nodeIds(nodes) +
                            ", exchVer=" + exchFut.topologyVersion() +
                            ", msgVer=" + msg.topologyVersion() +
                            ']';

                        assignment.set(part, nodes);
                    }

                    aff.initialize(topVer, cachedAssignment(aff, assignment, affCache));
                }
                else
                    aff.clientEventTopologyChange(exchFut.discoveryEvent(), topVer);
            }
        });

        synchronized (mux) {
            if (affCalcVer == null)
                affCalcVer = msg.topologyVersion();
        }
    }

    /**
     * Called on exchange initiated by client node join/fail.
     *
     * @param fut Exchange future.
     * @param crd Coordinator flag.
     * @throws IgniteCheckedException If failed.
     */
    public void onClientEvent(final GridDhtPartitionsExchangeFuture fut, boolean crd) throws IgniteCheckedException {
        boolean locJoin = fut.discoveryEvent().eventNode().isLocal();

        if (lateAffAssign) {
            if (!locJoin) {
                forAllCacheGroups(crd, new IgniteInClosureX<GridAffinityAssignmentCache>() {
                    @Override public void applyx(GridAffinityAssignmentCache aff) throws IgniteCheckedException {
                        AffinityTopologyVersion topVer = fut.topologyVersion();

                        aff.clientEventTopologyChange(fut.discoveryEvent(), topVer);
                    }
                });
            }
            else
                fetchAffinityOnJoin(fut);
        }
        else {
            if (!locJoin) {
                forAllCacheGroups(false, new IgniteInClosureX<GridAffinityAssignmentCache>() {
                    @Override public void applyx(GridAffinityAssignmentCache aff) throws IgniteCheckedException {
                        AffinityTopologyVersion topVer = fut.topologyVersion();

                        aff.clientEventTopologyChange(fut.discoveryEvent(), topVer);
                    }
                });
            }
            else
                initAffinityNoLateAssignment(fut);
        }
    }

    /**
     * @param fut Future to add.
     */
    public void addDhtAssignmentFetchFuture(GridDhtAssignmentFetchFuture fut) {
        GridDhtAssignmentFetchFuture old = pendingAssignmentFetchFuts.putIfAbsent(fut.id(), fut);

        assert old == null : "More than one thread is trying to fetch partition assignments [fut=" + fut +
            ", allFuts=" + pendingAssignmentFetchFuts + ']';
    }

    /**
     * @param fut Future to remove.
     */
    public void removeDhtAssignmentFetchFuture(GridDhtAssignmentFetchFuture fut) {
        boolean rmv = pendingAssignmentFetchFuts.remove(fut.id(), fut);

        assert rmv : "Failed to remove assignment fetch future: " + fut.id();
    }

    /**
     * @param grpId Cache group ID.
     * @param nodeId Node ID.
     * @param res Response.
     */
    private void processAffinityAssignmentResponse(Integer grpId, UUID nodeId, GridDhtAffinityAssignmentResponse res) {
        if (log.isDebugEnabled())
            log.debug("Processing affinity assignment response [node=" + nodeId + ", res=" + res + ']');

        GridDhtAssignmentFetchFuture fut = pendingAssignmentFetchFuts.get(res.futureId());

        if (fut != null)
            fut.onResponse(nodeId, res);
    }

    /**
     * @param c Cache closure.
     * @throws IgniteCheckedException If failed
     */
    private void forAllRegisteredCacheGroups(IgniteInClosureX<CacheGroupDescriptor> c) throws IgniteCheckedException {
        assert lateAffAssign;

        for (CacheGroupDescriptor cacheDesc : caches.allGroups()) {
            if (cacheDesc.config().getCacheMode() == LOCAL)
                continue;

            c.applyx(cacheDesc);
        }
    }

    /**
     * @param crd Coordinator flag.
     * @param c Closure.
     */
    private void forAllCacheGroups(boolean crd, IgniteInClosureX<GridAffinityAssignmentCache> c) {
        if (crd) {
            for (CacheGroupHolder grp : grpHolders.values())
                c.apply(grp.affinity());
        }
        else {
            for (CacheGroupContext grp : cctx.kernalContext().cache().cacheGroups()) {
                if (grp.isLocal())
                    continue;

                c.apply(grp.affinity());
            }
        }
    }

    /**
     * @param fut Exchange future.
     * @param grpDesc Cache group descriptor.
     * @throws IgniteCheckedException If failed.
     */
    private void initStartedGroupOnCoordinator(GridDhtPartitionsExchangeFuture fut, final CacheGroupDescriptor grpDesc)
        throws IgniteCheckedException {
        assert grpDesc != null && grpDesc.groupId() != 0 : grpDesc;

        if (grpDesc.config().getCacheMode() == LOCAL)
            return;

        Integer grpId = grpDesc.groupId();

        CacheGroupHolder grpHolder = grpHolders.get(grpId);

        CacheGroupContext grp = cctx.kernalContext().cache().cacheGroup(grpId);

        if (grpHolder == null) {
            grpHolder = grp != null ?
                new CacheGroupHolder1(grp, null) :
                CacheGroupHolder2.create(cctx, grpDesc, fut.topologyVersion(), null);

            CacheGroupHolder old = grpHolders.put(grpId, grpHolder);

            assert old == null : old;

            List<List<ClusterNode>> newAff = grpHolder.affinity().calculate(fut.topologyVersion(),
                fut.discoveryEvent(),
                fut.discoCache());

            grpHolder.affinity().initialize(fut.topologyVersion(), newAff);
        }
        else if (grpHolder.client() && grp != null) {
            assert grpHolder.affinity().idealAssignment() != null;

            grpHolder = new CacheGroupHolder1(grp, grpHolder.affinity());

            grpHolders.put(grpId, grpHolder);
        }
    }

    /**
     * Initialized affinity for cache received from node joining on this exchange.
     *
     * @param crd Coordinator flag.
     * @param fut Exchange future.
     * @param descs Cache descriptors.
     * @throws IgniteCheckedException If failed.
     */
    public void initStartedCaches(
        boolean crd,
        final GridDhtPartitionsExchangeFuture fut,
<<<<<<< HEAD
        Collection<DynamicCacheDescriptor> descs
    ) throws IgniteCheckedException {
        for (DynamicCacheDescriptor desc : descs) {
            CacheGroupDescriptor grpDesc = desc.groupDescriptor();

            if (!registeredGrps.containsKey(grpDesc.groupId()))
                registeredGrps.put(grpDesc.groupId(), grpDesc);
        }
=======
        Collection<DynamicCacheDescriptor> descs) throws IgniteCheckedException {
        caches.initStartedCaches(descs);
>>>>>>> d15e2bde

        if (crd && lateAffAssign) {
            forAllRegisteredCacheGroups(new IgniteInClosureX<CacheGroupDescriptor>() {
                @Override public void applyx(CacheGroupDescriptor desc) throws IgniteCheckedException {
                    CacheGroupHolder cache = groupHolder(fut, desc);

                    if (cache.affinity().lastVersion().equals(AffinityTopologyVersion.NONE)) {
                        List<List<ClusterNode>> assignment =
                            cache.affinity().calculate(fut.topologyVersion(), fut.discoveryEvent(), fut.discoCache());

                        cache.affinity().initialize(fut.topologyVersion(), assignment);
                    }
                }
            });
        }
        else {
            forAllCacheGroups(false, new IgniteInClosureX<GridAffinityAssignmentCache>() {
                @Override public void applyx(GridAffinityAssignmentCache aff) throws IgniteCheckedException {
                    if (aff.lastVersion().equals(AffinityTopologyVersion.NONE))
                        initAffinity(caches.group(aff.groupId()), aff, fut);
                }
            });
        }
    }

    /**
     * @param desc Cache group descriptor.
     * @param aff Affinity.
     * @param fut Exchange future.
     * @throws IgniteCheckedException If failed.
     */
    private void initAffinity(CacheGroupDescriptor desc,
        GridAffinityAssignmentCache aff,
        GridDhtPartitionsExchangeFuture fut)
        throws IgniteCheckedException {
        assert desc != null : aff.cacheOrGroupName();

        if (canCalculateAffinity(desc, aff, fut)) {
            List<List<ClusterNode>> assignment = aff.calculate(fut.topologyVersion(), fut.discoveryEvent(), fut.discoCache());

            aff.initialize(fut.topologyVersion(), assignment);
        }
        else {
            GridDhtAssignmentFetchFuture fetchFut = new GridDhtAssignmentFetchFuture(cctx,
                desc.groupId(),
                fut.topologyVersion(),
                fut.discoCache());

            fetchFut.init(false);

            fetchAffinity(fut.topologyVersion(),
                fut.discoveryEvent(),
                fut.discoCache(),
                aff, fetchFut);
        }
    }

    /**
     * @param desc Cache group descriptor.
     * @param aff Affinity.
     * @param fut Exchange future.
     * @return {@code True} if local node can calculate affinity on it's own for this partition map exchange.
     */
    private boolean canCalculateAffinity(CacheGroupDescriptor desc,
        GridAffinityAssignmentCache aff,
        GridDhtPartitionsExchangeFuture fut) {
        assert desc != null : aff.cacheOrGroupName();

        // Do not request affinity from remote nodes if affinity function is not centralized.
        if (!lateAffAssign && !aff.centralizedAffinityFunction())
            return true;

        // If local node did not initiate exchange or local node is the only cache node in grid.
        Collection<ClusterNode> affNodes = fut.discoCache().cacheGroupAffinityNodes(aff.groupId());

        return fut.cacheGroupAddedOnExchange(aff.groupId(), desc.receivedFrom()) ||
            !fut.exchangeId().nodeId().equals(cctx.localNodeId()) ||
            (affNodes.isEmpty() || (affNodes.size() == 1 && affNodes.contains(cctx.localNode())));
    }

    /**
     * Called on exchange initiated by server node join.
     *
     * @param fut Exchange future.
     * @param crd Coordinator flag.
     * @throws IgniteCheckedException If failed.
     */
    public void onServerJoin(final GridDhtPartitionsExchangeFuture fut, boolean crd) throws IgniteCheckedException {
        assert !fut.discoveryEvent().eventNode().isClient();

        boolean locJoin = fut.discoveryEvent().eventNode().isLocal();

        WaitRebalanceInfo waitRebalanceInfo = null;

        if (lateAffAssign) {
            if (locJoin) {
                if (crd) {
                    forAllRegisteredCacheGroups(new IgniteInClosureX<CacheGroupDescriptor>() {
                        @Override public void applyx(CacheGroupDescriptor desc) throws IgniteCheckedException {
                            AffinityTopologyVersion topVer = fut.topologyVersion();

                            CacheGroupHolder cache = groupHolder(fut, desc);

                            List<List<ClusterNode>> newAff = cache.affinity().calculate(topVer,
                                fut.discoveryEvent(),
                                fut.discoCache());

                            cache.affinity().initialize(topVer, newAff);
                        }
                    });
                }
                else
                    fetchAffinityOnJoin(fut);
            }
            else
                waitRebalanceInfo = initAffinityOnNodeJoin(fut, crd);
        }
        else
            initAffinityNoLateAssignment(fut);

        synchronized (mux) {
            affCalcVer = fut.topologyVersion();

            this.waitInfo = waitRebalanceInfo != null && !waitRebalanceInfo.empty() ? waitRebalanceInfo : null;

            WaitRebalanceInfo info = this.waitInfo;

            if (crd && lateAffAssign) {
                if (log.isDebugEnabled()) {
                    log.debug("Computed new affinity after node join [topVer=" + fut.topologyVersion() +
                        ", waitGrps=" + (info != null ? groupNames(info.waitGrps.keySet()) : null) + ']');
                }
            }
        }
    }

    /**
     * @param grpIds Cache group IDs.
     * @return Cache names.
     */
    private String groupNames(Collection<Integer> grpIds) {
        StringBuilder names = new StringBuilder();

        for (Integer grpId : grpIds) {
            String name = caches.group(grpId).cacheOrGroupName();

            if (names.length() != 0)
                names.append(", ");

            names.append(name);
        }

        return names.toString();
    }

    /**
     * @param fut Exchange future.
     * @throws IgniteCheckedException If failed.
     */
    private void fetchAffinityOnJoin(GridDhtPartitionsExchangeFuture fut) throws IgniteCheckedException {
        AffinityTopologyVersion topVer = fut.topologyVersion();

        List<GridDhtAssignmentFetchFuture> fetchFuts = new ArrayList<>();

        for (CacheGroupContext grp : cctx.cache().cacheGroups()) {
            if (grp.isLocal())
                continue;

            if (fut.cacheGroupAddedOnExchange(grp.groupId(), grp.receivedFrom())) {
                List<List<ClusterNode>> assignment = grp.affinity().calculate(fut.topologyVersion(),
                    fut.discoveryEvent(),
                    fut.discoCache());

                grp.affinity().initialize(fut.topologyVersion(), assignment);
            }
            else {
                CacheGroupDescriptor grpDesc = caches.group(grp.groupId());

                assert grpDesc != null : grp.cacheOrGroupName();

                GridDhtAssignmentFetchFuture fetchFut = new GridDhtAssignmentFetchFuture(cctx,
                    grpDesc.groupId(),
                    topVer,
                    fut.discoCache());

                fetchFut.init(false);

                fetchFuts.add(fetchFut);
            }
        }

        for (int i = 0; i < fetchFuts.size(); i++) {
            GridDhtAssignmentFetchFuture fetchFut = fetchFuts.get(i);

            Integer grpId = fetchFut.groupId();

            fetchAffinity(fut.topologyVersion(),
                fut.discoveryEvent(),
                fut.discoCache(),
                cctx.cache().cacheGroup(grpId).affinity(),
                fetchFut);
        }
    }

    /**
     * @param topVer Topology version.
     * @param discoveryEvt Discovery event.
     * @param discoCache Discovery data cache.
     * @param affCache Affinity.
     * @param fetchFut Affinity fetch future.
     * @throws IgniteCheckedException If failed.
     * @return Affinity assignment response.
     */
    private GridDhtAffinityAssignmentResponse fetchAffinity(AffinityTopologyVersion topVer,
        @Nullable DiscoveryEvent discoveryEvt,
        DiscoCache discoCache,
        GridAffinityAssignmentCache affCache,
        GridDhtAssignmentFetchFuture fetchFut)
        throws IgniteCheckedException {
        assert affCache != null;

        GridDhtAffinityAssignmentResponse res = fetchFut.get();

        if (res == null) {
            List<List<ClusterNode>> aff = affCache.calculate(topVer, discoveryEvt, discoCache);

            affCache.initialize(topVer, aff);
        }
        else {
            List<List<ClusterNode>> idealAff = res.idealAffinityAssignment(discoCache);

            if (idealAff != null)
                affCache.idealAssignment(idealAff);
            else {
                assert !affCache.centralizedAffinityFunction() || !lateAffAssign;

                affCache.calculate(topVer, discoveryEvt, discoCache);
            }

            List<List<ClusterNode>> aff = res.affinityAssignment(discoCache);

            assert aff != null : res;

            affCache.initialize(topVer, aff);
        }

        return res;
    }

    /**
     * Called on exchange initiated by server node leave.
     *
     * @param fut Exchange future.
     * @throws IgniteCheckedException If failed.
     * @return {@code True} if affinity should be assigned by coordinator.
     */
    public boolean onServerLeft(final GridDhtPartitionsExchangeFuture fut) throws IgniteCheckedException {
        ClusterNode leftNode = fut.discoveryEvent().eventNode();

        assert !leftNode.isClient() : leftNode;

        boolean centralizedAff;

        if (lateAffAssign) {
            for (CacheGroupContext grp : cctx.cache().cacheGroups()) {
                if (grp.isLocal())
                    continue;

                grp.affinity().calculate(fut.topologyVersion(), fut.discoveryEvent(), fut.discoCache());
            }

            centralizedAff = true;
        }
        else {
            initAffinityNoLateAssignment(fut);

            centralizedAff = false;
        }

        synchronized (mux) {
            affCalcVer = fut.topologyVersion();

            this.waitInfo = null;
        }

        return centralizedAff;
    }

    /**
     * @param fut Exchange future.
     * @throws IgniteCheckedException If failed.
     */
    private void initAffinityNoLateAssignment(GridDhtPartitionsExchangeFuture fut) throws IgniteCheckedException {
        assert !lateAffAssign;

        for (CacheGroupContext grp : cctx.cache().cacheGroups()) {
            if (grp.isLocal())
                continue;

            initAffinity(caches.group(grp.groupId()), grp.affinity(), fut);
        }
    }

    /**
     * @param fut Exchange future.
     * @throws IgniteCheckedException If failed.
     * @return Future completed when caches initialization is done.
     */
    private IgniteInternalFuture<?> initCoordinatorCaches(final GridDhtPartitionsExchangeFuture fut)
        throws IgniteCheckedException {
        assert lateAffAssign;

        final List<IgniteInternalFuture<AffinityTopologyVersion>> futs = new ArrayList<>();

        forAllRegisteredCacheGroups(new IgniteInClosureX<CacheGroupDescriptor>() {
            @Override public void applyx(CacheGroupDescriptor desc) throws IgniteCheckedException {
                CacheGroupHolder grpHolder = grpHolders.get(desc.groupId());

                if (grpHolder != null) {
                    if (grpHolder.client()) // Affinity for non-client holders calculated in {@link #onServerLeft}.
                        grpHolder.affinity().calculate(fut.topologyVersion(), fut.discoveryEvent(), fut.discoCache());

                    return;
                }

                // Need initialize holders and affinity if this node became coordinator during this exchange.
                final Integer grpId = desc.groupId();

                CacheGroupContext grp = cctx.cache().cacheGroup(grpId);

                if (grp == null) {
                    cctx.io().addCacheGroupHandler(desc.groupId(), GridDhtAffinityAssignmentResponse.class,
                        new IgniteBiInClosure<UUID, GridDhtAffinityAssignmentResponse>() {
                            @Override public void apply(UUID nodeId, GridDhtAffinityAssignmentResponse res) {
                                processAffinityAssignmentResponse(grpId, nodeId, res);
                            }
                        }
                    );

                    grpHolder = CacheGroupHolder2.create(cctx, desc, fut.topologyVersion(), null);

                    final GridAffinityAssignmentCache aff = grpHolder.affinity();

                    List<GridDhtPartitionsExchangeFuture> exchFuts = cctx.exchange().exchangeFutures();

                    int idx = exchFuts.indexOf(fut);

                    assert idx >= 0 && idx < exchFuts.size() - 1 : "Invalid exchange futures state [cur=" + idx +
                        ", total=" + exchFuts.size() + ']';

                    final GridDhtPartitionsExchangeFuture prev = exchFuts.get(idx + 1);

                    if (log.isDebugEnabled()) {
                        log.debug("Need initialize affinity on coordinator [" +
                            "cacheGrp=" + desc.cacheOrGroupName() +
                            "prevAff=" + prev.topologyVersion() + ']');
                    }

                    assert prev.topologyVersion().compareTo(fut.topologyVersion()) < 0 : prev;

                    GridDhtAssignmentFetchFuture fetchFut = new GridDhtAssignmentFetchFuture(cctx,
                        desc.groupId(),
                        prev.topologyVersion(),
                        prev.discoCache());

                    fetchFut.init(false);

                    final GridFutureAdapter<AffinityTopologyVersion> affFut = new GridFutureAdapter<>();

                    fetchFut.listen(new IgniteInClosureX<IgniteInternalFuture<GridDhtAffinityAssignmentResponse>>() {
                        @Override public void applyx(IgniteInternalFuture<GridDhtAffinityAssignmentResponse> fetchFut)
                            throws IgniteCheckedException {
                            fetchAffinity(prev.topologyVersion(),
                                prev.discoveryEvent(),
                                prev.discoCache(),
                                aff, (GridDhtAssignmentFetchFuture)fetchFut);

                            aff.calculate(fut.topologyVersion(), fut.discoveryEvent(), fut.discoCache());

                            affFut.onDone(fut.topologyVersion());
                        }
                    });

                    futs.add(affFut);
                }
                else
                    grpHolder = new CacheGroupHolder1(grp, null);

                CacheGroupHolder old = grpHolders.put(grpHolder.groupId(), grpHolder);

                assert old == null : old;
            }
        });

        if (!futs.isEmpty()) {
            GridCompoundFuture<AffinityTopologyVersion, ?> affFut = new GridCompoundFuture<>();

            for (IgniteInternalFuture<AffinityTopologyVersion> f : futs)
                affFut.add(f);

            affFut.markInitialized();

            return affFut;
        }

        return null;
    }

    /**
     * @param fut Exchange future.
     * @param desc Cache descriptor.
     * @return Cache holder.
     * @throws IgniteCheckedException If failed.
     */
    private CacheGroupHolder groupHolder(GridDhtPartitionsExchangeFuture fut, final CacheGroupDescriptor desc)
        throws IgniteCheckedException {
        assert lateAffAssign;

        CacheGroupHolder cacheGrp = grpHolders.get(desc.groupId());

        if (cacheGrp != null)
            return cacheGrp;

        final CacheGroupContext grp = cctx.cache().cacheGroup(desc.groupId());

        if (grp == null) {
            cctx.io().addCacheGroupHandler(desc.groupId(), GridDhtAffinityAssignmentResponse.class,
                new IgniteBiInClosure<UUID, GridDhtAffinityAssignmentResponse>() {
                    @Override public void apply(UUID nodeId, GridDhtAffinityAssignmentResponse res) {
                        processAffinityAssignmentResponse(desc.groupId(), nodeId, res);
                    }
                }
            );

            cacheGrp = CacheGroupHolder2.create(cctx, desc, fut.topologyVersion(), null);
        }
        else
            cacheGrp = new CacheGroupHolder1(grp, null);

        CacheGroupHolder old = grpHolders.put(desc.groupId(), cacheGrp);

        assert old == null : old;

        return cacheGrp;
    }

    /**
     * @param fut Exchange future.
     * @param crd Coordinator flag.
     * @throws IgniteCheckedException If failed.
     * @return Rabalance info.
     */
    @Nullable private WaitRebalanceInfo initAffinityOnNodeJoin(final GridDhtPartitionsExchangeFuture fut, boolean crd)
        throws IgniteCheckedException {
        assert lateAffAssign;

        AffinityTopologyVersion topVer = fut.topologyVersion();

        final Map<Object, List<List<ClusterNode>>> affCache = new HashMap<>();

        if (!crd) {
            for (CacheGroupContext grp : cctx.cache().cacheGroups()) {
                if (grp.isLocal())
                    continue;

                boolean latePrimary = grp.rebalanceEnabled();

                initAffinityOnNodeJoin(fut, grp.affinity(), null, latePrimary, affCache);
            }

            return null;
        }
        else {
            final WaitRebalanceInfo waitRebalanceInfo = new WaitRebalanceInfo(topVer);

            forAllRegisteredCacheGroups(new IgniteInClosureX<CacheGroupDescriptor>() {
                @Override public void applyx(CacheGroupDescriptor desc) throws IgniteCheckedException {
                    CacheGroupHolder cache = groupHolder(fut, desc);

                    boolean latePrimary = cache.rebalanceEnabled;

                    initAffinityOnNodeJoin(fut, cache.affinity(), waitRebalanceInfo, latePrimary, affCache);
                }
            });

            return waitRebalanceInfo;
        }
    }

    /**
     * @param fut Exchange future.
     * @param aff Affinity.
     * @param rebalanceInfo Rebalance information.
     * @param latePrimary If {@code true} delays primary assignment if it is not owner.
     * @param affCache Already calculated assignments (to reduce data stored in history).
     * @throws IgniteCheckedException If failed.
     */
    private void initAffinityOnNodeJoin(GridDhtPartitionsExchangeFuture fut,
        GridAffinityAssignmentCache aff,
        WaitRebalanceInfo rebalanceInfo,
        boolean latePrimary,
        Map<Object, List<List<ClusterNode>>> affCache)
        throws IgniteCheckedException
    {
        assert lateAffAssign;

        AffinityTopologyVersion topVer = fut.topologyVersion();

        AffinityTopologyVersion affTopVer = aff.lastVersion();

        assert affTopVer.topologyVersion() > 0 : "Affinity is not initialized [grp=" + aff.cacheOrGroupName() +
            ", topVer=" + affTopVer + ", node=" + cctx.localNodeId() + ']';

        List<List<ClusterNode>> curAff = aff.assignments(affTopVer);

        assert aff.idealAssignment() != null : "Previous assignment is not available.";

        List<List<ClusterNode>> idealAssignment = aff.calculate(topVer, fut.discoveryEvent(), fut.discoCache());
        List<List<ClusterNode>> newAssignment = null;

        if (latePrimary) {
            for (int p = 0; p < idealAssignment.size(); p++) {
                List<ClusterNode> newNodes = idealAssignment.get(p);
                List<ClusterNode> curNodes = curAff.get(p);

                ClusterNode curPrimary = curNodes.size() > 0 ? curNodes.get(0) : null;
                ClusterNode newPrimary = newNodes.size() > 0 ? newNodes.get(0) : null;

                if (curPrimary != null && newPrimary != null && !curPrimary.equals(newPrimary)) {
                    assert cctx.discovery().node(topVer, curPrimary.id()) != null : curPrimary;

                    List<ClusterNode> nodes0 = latePrimaryAssignment(aff,
                        p,
                        curPrimary,
                        newNodes,
                        rebalanceInfo);

                    if (newAssignment == null)
                        newAssignment = new ArrayList<>(idealAssignment);

                    newAssignment.set(p, nodes0);
                }
            }
        }

        if (newAssignment == null)
            newAssignment = idealAssignment;

        aff.initialize(fut.topologyVersion(), cachedAssignment(aff, newAssignment, affCache));
    }

    /**
     * @param aff Assignment cache.
     * @param assign Assignment.
     * @param affCache Assignments already calculated for other caches.
     * @return Assignment.
     */
    private List<List<ClusterNode>> cachedAssignment(GridAffinityAssignmentCache aff,
        List<List<ClusterNode>> assign,
        Map<Object, List<List<ClusterNode>>> affCache) {
        List<List<ClusterNode>> assign0 = affCache.get(aff.similarAffinityKey());

        if (assign0 != null && assign0.equals(assign))
            assign = assign0;
        else
            affCache.put(aff.similarAffinityKey(), assign);

        return assign;
    }

    /**
     * @param aff Cache.
     * @param part Partition.
     * @param curPrimary Current primary.
     * @param newNodes New ideal assignment.
     * @param rebalance Rabalance information holder.
     * @return Assignment.
     */
    private List<ClusterNode> latePrimaryAssignment(
        GridAffinityAssignmentCache aff,
        int part,
        ClusterNode curPrimary,
        List<ClusterNode> newNodes,
        WaitRebalanceInfo rebalance) {
        assert lateAffAssign;
        assert curPrimary != null;
        assert !F.isEmpty(newNodes);
        assert !curPrimary.equals(newNodes.get(0));

        List<ClusterNode> nodes0 = new ArrayList<>(newNodes.size() + 1);

        nodes0.add(curPrimary);

        for (int i = 0; i < newNodes.size(); i++) {
            ClusterNode node = newNodes.get(i);

            if (!node.equals(curPrimary))
                nodes0.add(node);
        }

        if (rebalance != null)
            rebalance.add(aff.groupId(), part, newNodes.get(0).id(), newNodes);

        return nodes0;
    }

    /**
     * @param fut Exchange future.
     * @return Affinity assignment.
     * @throws IgniteCheckedException If failed.
     */
    public IgniteInternalFuture<Map<Integer, Map<Integer, List<UUID>>>> initAffinityOnNodeLeft(
        final GridDhtPartitionsExchangeFuture fut) throws IgniteCheckedException {
        assert lateAffAssign;

        IgniteInternalFuture<?> initFut = initCoordinatorCaches(fut);

        if (initFut != null && !initFut.isDone()) {
            final GridFutureAdapter<Map<Integer, Map<Integer, List<UUID>>>> resFut = new GridFutureAdapter<>();

            initFut.listen(new IgniteInClosure<IgniteInternalFuture<?>>() {
                @Override public void apply(IgniteInternalFuture<?> initFut) {
                    try {
                        resFut.onDone(initAffinityOnNodeLeft0(fut));
                    }
                    catch (IgniteCheckedException e) {
                        resFut.onDone(e);
                    }
                }
            });

            return resFut;
        }
        else
            return new GridFinishedFuture<>(initAffinityOnNodeLeft0(fut));
    }

    /**
     * @param fut Exchange future.
     * @return Affinity assignment.
     * @throws IgniteCheckedException If failed.
     */
    private Map<Integer, Map<Integer, List<UUID>>> initAffinityOnNodeLeft0(final GridDhtPartitionsExchangeFuture fut)
        throws IgniteCheckedException {
        assert lateAffAssign;

        final AffinityTopologyVersion topVer = fut.topologyVersion();

        final WaitRebalanceInfo waitRebalanceInfo = new WaitRebalanceInfo(topVer);

        final Collection<ClusterNode> aliveNodes = cctx.discovery().nodes(topVer);

        final Map<Integer, Map<Integer, List<UUID>>> assignment = new HashMap<>();

        forAllRegisteredCacheGroups(new IgniteInClosureX<CacheGroupDescriptor>() {
            @Override public void applyx(CacheGroupDescriptor desc) throws IgniteCheckedException {
                CacheGroupHolder grpHolder = groupHolder(fut, desc);

                if (!grpHolder.rebalanceEnabled)
                    return;

                AffinityTopologyVersion affTopVer = grpHolder.affinity().lastVersion();

                assert affTopVer.topologyVersion() > 0 && !affTopVer.equals(topVer) : "Invalid affinity version " +
                    "[last=" + affTopVer + ", futVer=" + topVer + ", grp=" + desc.cacheOrGroupName() + ']';

                List<List<ClusterNode>> curAssignment = grpHolder.affinity().assignments(affTopVer);
                List<List<ClusterNode>> newAssignment = grpHolder.affinity().idealAssignment();

                assert newAssignment != null;

                GridDhtPartitionTopology top = grpHolder.topology(fut);

                Map<Integer, List<UUID>> cacheAssignment = null;

                for (int p = 0; p < newAssignment.size(); p++) {
                    List<ClusterNode> newNodes = newAssignment.get(p);
                    List<ClusterNode> curNodes = curAssignment.get(p);

                    ClusterNode curPrimary = curNodes.size() > 0 ? curNodes.get(0) : null;
                    ClusterNode newPrimary = newNodes.size() > 0 ? newNodes.get(0) : null;

                    List<ClusterNode> newNodes0 = null;

                    assert newPrimary == null || aliveNodes.contains(newPrimary) : "Invalid new primary [" +
                        "grp=" + desc.cacheOrGroupName() +
                        ", node=" + newPrimary +
                        ", topVer=" + topVer + ']';

                    if (curPrimary != null && newPrimary != null && !curPrimary.equals(newPrimary)) {
                        if (aliveNodes.contains(curPrimary)) {
                            GridDhtPartitionState state = top.partitionState(newPrimary.id(), p);

                            if (state != GridDhtPartitionState.OWNING) {
                                newNodes0 = latePrimaryAssignment(grpHolder.affinity(),
                                    p,
                                    curPrimary,
                                    newNodes,
                                    waitRebalanceInfo);
                            }
                        }
                        else {
                            GridDhtPartitionState state = top.partitionState(newPrimary.id(), p);

                            if (state != GridDhtPartitionState.OWNING) {
                                for (int i = 1; i < curNodes.size(); i++) {
                                    ClusterNode curNode = curNodes.get(i);

                                    if (top.partitionState(curNode.id(), p) == GridDhtPartitionState.OWNING) {
                                        newNodes0 = latePrimaryAssignment(grpHolder.affinity(),
                                            p,
                                            curNode,
                                            newNodes,
                                            waitRebalanceInfo);

                                        break;
                                    }
                                }

                                if (newNodes0 == null) {
                                    List<ClusterNode> owners = top.owners(p);

                                    for (ClusterNode owner : owners) {
                                        if (aliveNodes.contains(owner)) {
                                            newNodes0 = latePrimaryAssignment(grpHolder.affinity(),
                                                p,
                                                owner,
                                                newNodes,
                                                waitRebalanceInfo);

                                            break;
                                        }
                                    }
                                }
                            }
                        }
                    }

                    if (newNodes0 != null) {
                        if (cacheAssignment == null)
                            cacheAssignment = new HashMap<>();

                        cacheAssignment.put(p, toIds0(newNodes0));
                    }
                }

                if (cacheAssignment != null)
                    assignment.put(grpHolder.groupId(), cacheAssignment);
            }
        });

        synchronized (mux) {
            assert affCalcVer.equals(topVer);

            this.waitInfo = !waitRebalanceInfo.empty() ? waitRebalanceInfo : null;

            WaitRebalanceInfo info = this.waitInfo;

            if (log.isDebugEnabled()) {
                log.debug("Computed new affinity after node left [topVer=" + topVer +
                    ", waitGrps=" + (info != null ? groupNames(info.waitGrps.keySet()) : null) + ']');
            }
        }

        return assignment;
    }

    /**
     *
     */
    public void dumpDebugInfo() {
        if (!pendingAssignmentFetchFuts.isEmpty()) {
            U.warn(log, "Pending assignment fetch futures:");

            for (GridDhtAssignmentFetchFuture fut : pendingAssignmentFetchFuts.values())
                U.warn(log, ">>> " + fut);
        }
    }

    /**
     * @param nodes Nodes.
     * @return IDs.
     */
    private static List<UUID> toIds0(List<ClusterNode> nodes) {
        List<UUID> partIds = new ArrayList<>(nodes.size());

        for (int i = 0; i < nodes.size(); i++)
            partIds.add(nodes.get(i).id());

        return partIds;
    }

    /**
     * @param topVer Topology version.
     * @param ids IDs.
     * @return Nodes.
     */
    private List<ClusterNode> toNodes(AffinityTopologyVersion topVer, List<UUID> ids) {
        List<ClusterNode> nodes = new ArrayList<>(ids.size());

        for (int i = 0; i < ids.size(); i++) {
            UUID id = ids.get(i);

            ClusterNode node = cctx.discovery().node(topVer, id);

            assert node != null : "Failed to get node [id=" + id +
                ", topVer=" + topVer +
                ", locNode=" + cctx.localNode() +
                ", allNodes=" + cctx.discovery().nodes(topVer) + ']';

            nodes.add(node);
        }

        return nodes;
    }

    /**
     *
     */
    abstract static class CacheGroupHolder {
        /** */
        private final GridAffinityAssignmentCache aff;

        /** */
        private final boolean rebalanceEnabled;

        /**
         * @param rebalanceEnabled Cache rebalance flag.
         * @param aff Affinity cache.
         * @param initAff Existing affinity cache.
         */
        CacheGroupHolder(boolean rebalanceEnabled,
            GridAffinityAssignmentCache aff,
            @Nullable GridAffinityAssignmentCache initAff) {
            this.aff = aff;

            if (initAff != null)
                aff.init(initAff);

            this.rebalanceEnabled = rebalanceEnabled;
        }

        /**
         * @return Client holder flag.
         */
        abstract boolean client();

        /**
         * @return Group ID.
         */
        int groupId() {
            return aff.groupId();
        }

        /**
         * @return Partitions number.
         */
        int partitions() {
            return aff.partitions();
        }

        /**
         * @param fut Exchange future.
         * @return Cache topology.
         */
        abstract GridDhtPartitionTopology topology(GridDhtPartitionsExchangeFuture fut);

        /**
         * @return Affinity.
         */
        GridAffinityAssignmentCache affinity() {
            return aff;
        }
    }

    /**
     * Created cache is started on coordinator.
     */
    private class CacheGroupHolder1 extends CacheGroupHolder {
        /** */
        private final CacheGroupContext grp;

        /**
         * @param grp Cache group.
         * @param initAff Current affinity.
         */
        CacheGroupHolder1(CacheGroupContext grp, @Nullable GridAffinityAssignmentCache initAff) {
            super(grp.rebalanceEnabled(), grp.affinity(), initAff);

            assert !grp.isLocal() : grp;

            this.grp = grp;
        }

        /** {@inheritDoc} */
        @Override public boolean client() {
            return false;
        }

        /** {@inheritDoc} */
        @Override public GridDhtPartitionTopology topology(GridDhtPartitionsExchangeFuture fut) {
            return grp.topology();
        }
    }

    /**
     * Created if cache is not started on coordinator.
     */
    private static class CacheGroupHolder2 extends CacheGroupHolder {
        /** */
        private final GridCacheSharedContext cctx;

        /**
         * @param cctx Context.
         * @param grpDesc Cache group descriptor.
         * @param topVer Current exchange version.
         * @param initAff Current affinity.
         * @return Cache holder.
         * @throws IgniteCheckedException If failed.
         */
        static CacheGroupHolder2 create(
            GridCacheSharedContext cctx,
            CacheGroupDescriptor grpDesc,
            AffinityTopologyVersion topVer,
            @Nullable GridAffinityAssignmentCache initAff) throws IgniteCheckedException {
            assert grpDesc != null;
            assert !cctx.kernalContext().clientNode();

            CacheConfiguration<?, ?> ccfg = grpDesc.config();

            assert ccfg != null : grpDesc;
            assert ccfg.getCacheMode() != LOCAL : ccfg.getName();

            assert !cctx.discovery().cacheGroupAffinityNodes(grpDesc.groupId(),
                topVer).contains(cctx.localNode()) : grpDesc.cacheOrGroupName();

            AffinityFunction affFunc = cctx.cache().clone(ccfg.getAffinity());

            cctx.kernalContext().resource().injectGeneric(affFunc);
            cctx.kernalContext().resource().injectCacheName(affFunc, ccfg.getName());

            U.startLifecycleAware(F.asList(affFunc));

            GridAffinityAssignmentCache aff = new GridAffinityAssignmentCache(cctx.kernalContext(),
                grpDesc.cacheOrGroupName(),
                grpDesc.groupId(),
                affFunc,
                ccfg.getNodeFilter(),
                ccfg.getBackups(),
                ccfg.getCacheMode() == LOCAL);

            return new CacheGroupHolder2(ccfg.getRebalanceMode() != NONE, cctx, aff, initAff);
        }

        /**
         * @param rebalanceEnabled Rebalance flag.
         * @param cctx Context.
         * @param aff Affinity.
         * @param initAff Current affinity.
         */
        CacheGroupHolder2(
            boolean rebalanceEnabled,
            GridCacheSharedContext cctx,
            GridAffinityAssignmentCache aff,
            @Nullable GridAffinityAssignmentCache initAff) {
            super(rebalanceEnabled, aff, initAff);

            this.cctx = cctx;
        }

        /** {@inheritDoc} */
        @Override public boolean client() {
            return true;
        }

        /** {@inheritDoc} */
        @Override public GridDhtPartitionTopology topology(GridDhtPartitionsExchangeFuture fut) {
            return cctx.exchange().clientTopology(groupId(), fut);
        }
    }

    /**
     *
     */
    class WaitRebalanceInfo {
        /** */
        private final AffinityTopologyVersion topVer;

        /** */
        private Map<Integer, Map<Integer, UUID>> waitGrps;

        /** */
        private Map<Integer, Map<Integer, List<ClusterNode>>> assignments;

        /** */
        private Map<Integer, IgniteUuid> deploymentIds;

        /**
         * @param topVer Topology version.
         */
        WaitRebalanceInfo(AffinityTopologyVersion topVer) {
            this.topVer = topVer;
        }

        /**
         * @return {@code True} if there are partitions waiting for rebalancing.
         */
        boolean empty() {
            if (waitGrps != null) {
                assert !waitGrps.isEmpty();
                assert waitGrps.size() == assignments.size();

                return false;
            }

            return true;
        }

        /**
         * @param grpId Group ID.
         * @param part Partition.
         * @param waitNode Node rebalancing data.
         * @param assignment New assignment.
         */
        void add(Integer grpId, Integer part, UUID waitNode, List<ClusterNode> assignment) {
            assert !F.isEmpty(assignment) : assignment;

            if (waitGrps == null) {
                waitGrps = new HashMap<>();
                assignments = new HashMap<>();
                deploymentIds = new HashMap<>();
            }

            Map<Integer, UUID> cacheWaitParts = waitGrps.get(grpId);

            if (cacheWaitParts == null) {
                waitGrps.put(grpId, cacheWaitParts = new HashMap<>());

                deploymentIds.put(grpId, caches.group(grpId).deploymentId());
            }

            cacheWaitParts.put(part, waitNode);

            Map<Integer, List<ClusterNode>> cacheAssignment = assignments.get(grpId);

            if (cacheAssignment == null)
                assignments.put(grpId, cacheAssignment = new HashMap<>());

            cacheAssignment.put(part, assignment);
        }

        /** {@inheritDoc} */
        @Override public String toString() {
            return "WaitRebalanceInfo [topVer=" + topVer +
                ", grps=" + (waitGrps != null ? waitGrps.keySet() : null) + ']';
        }
    }

    /**
     *
     */
    static class CachesInfo {
        /** Registered cache groups (updated from exchange thread). */
        private final ConcurrentHashMap<Integer, CacheGroupDescriptor> registeredGrps = new ConcurrentHashMap<>();

        /** Registered caches (updated from exchange thread). */
        private final ConcurrentHashMap<Integer, DynamicCacheDescriptor> registeredCaches = new ConcurrentHashMap<>();

        /**
         * @param grps Registered groups.
         * @param caches Registered caches.
         */
        void init(Map<Integer, CacheGroupDescriptor> grps, Map<String, DynamicCacheDescriptor> caches) {
            for (CacheGroupDescriptor grpDesc : grps.values())
                registeredGrps.put(grpDesc.groupId(), grpDesc);

            for (DynamicCacheDescriptor cacheDesc : caches.values())
                registeredCaches.put(cacheDesc.cacheId(), cacheDesc);
        }

        /**
         * @return All registered groups.
         */
        Collection<CacheGroupDescriptor> allGroups() {
            return registeredGrps.values();
        }

        /**
         * @param grpId Group ID.
         * @return Group descriptor.
         */
        CacheGroupDescriptor group(int grpId) {
            CacheGroupDescriptor desc = registeredGrps.get(grpId);

            assert desc != null : grpId;

            return desc;
        }

        /**
          * @param descs Cache descriptor.
         */
        void initStartedCaches(Collection<DynamicCacheDescriptor> descs) {
            for (DynamicCacheDescriptor desc : descs) {
                CacheGroupDescriptor grpDesc = desc.groupDescriptor();

                if (!registeredGrps.containsKey(grpDesc.groupId()))
                    registeredGrps.put(grpDesc.groupId(), grpDesc);

                if (!registeredCaches.containsKey(desc.cacheName()))
                    registeredCaches.put(desc.cacheId(), desc);
            }
        }

        /**
         * @param exchActions Exchange actions.
         */
        void updateCachesInfo(ExchangeActions exchActions) {
            for (CacheGroupDescriptor stopDesc : exchActions.cacheGroupsToStop()) {
                CacheGroupDescriptor rmvd = registeredGrps.remove(stopDesc.groupId());

                assert rmvd != null : stopDesc.cacheOrGroupName();
            }

            for (CacheGroupDescriptor startDesc : exchActions.cacheGroupsToStart()) {
                CacheGroupDescriptor old = registeredGrps.put(startDesc.groupId(), startDesc);

                assert old == null : old;
            }

            for (ExchangeActions.ActionData req : exchActions.cacheStopRequests())
                registeredCaches.remove(req.descriptor().cacheId());

            for (ExchangeActions.ActionData req : exchActions.cacheStartRequests())
                registeredCaches.put(req.descriptor().cacheId(), req.descriptor());
        }

        /**
         * @param cacheId Cache ID.
         * @return Cache descriptor if cache found.
         */
        @Nullable DynamicCacheDescriptor cache(Integer cacheId) {
            return registeredCaches.get(cacheId);
        }

        /**
         *
         */
        void clear() {
            registeredGrps.clear();

            registeredCaches.clear();
        }
    }
}<|MERGE_RESOLUTION|>--- conflicted
+++ resolved
@@ -654,12 +654,8 @@
      * @param exchActions Cache change requests.
      * @throws IgniteCheckedException If failed.
      */
-<<<<<<< HEAD
-    public boolean onCacheChangeRequest(
+    public void onCacheChangeRequest(
         final GridDhtPartitionsExchangeFuture fut,
-=======
-    public void onCacheChangeRequest(final GridDhtPartitionsExchangeFuture fut,
->>>>>>> d15e2bde
         boolean crd,
         final ExchangeActions exchActions
     ) throws IgniteCheckedException {
@@ -732,45 +728,21 @@
                 U.error(log, "Failed to initialize cache. Will try to rollback cache start routine. " +
                     "[cacheName=" + req.cacheName() + ']', e);
 
-<<<<<<< HEAD
-                cctx.cache().forceCloseCache(fut.topologyVersion(), action, e);
+                cctx.cache().closeCaches(Collections.singleton(req.cacheName()), false);
+
+                cctx.cache().completeCacheStartFuture(req, false, e);
             }
         }
 
         Set<Integer> gprs = new HashSet<>();
 
-        for (ExchangeActions.ActionData action : exchActions.newAndClientCachesStartRequests()) {
+        for (ExchangeActions.ActionData action : exchActions.cacheStartRequests()) {
             Integer grpId = action.descriptor().groupId();
 
             if (gprs.add(grpId)) {
                 if (crd && lateAffAssign)
                     initStartedGroupOnCoordinator(fut, action.descriptor().groupDescriptor());
                 else {
-                    CacheGroupContext grp = cctx.cache().cacheGroup(grpId);
-
-                    if (grp != null && !grp.isLocal() && grp.localStartVersion().equals(fut.topologyVersion())) {
-                        assert grp.affinity().lastVersion().equals(AffinityTopologyVersion.NONE) : grp.affinity().lastVersion();
-
-                        initAffinity(registeredGrps.get(grp.groupId()), grp.affinity(), fut);
-                    }
-                }
-=======
-                cctx.cache().closeCaches(Collections.singleton(req.cacheName()), false);
-
-                cctx.cache().completeCacheStartFuture(req, false, e);
->>>>>>> d15e2bde
-            }
-        }
-
-        Set<Integer> gprs = new HashSet<>();
-
-        for (ExchangeActions.ActionData action : exchActions.cacheStartRequests()) {
-            Integer grpId = action.descriptor().groupId();
-
-            if (gprs.add(grpId)) {
-                if (crd && lateAffAssign)
-                    initStartedGroupOnCoordinator(fut, action.descriptor().groupDescriptor());
-                else  {
                     CacheGroupContext grp = cctx.cache().cacheGroup(grpId);
 
                     if (grp != null && !grp.isLocal() && grp.localStartVersion().equals(fut.topologyVersion())) {
@@ -1149,19 +1121,9 @@
     public void initStartedCaches(
         boolean crd,
         final GridDhtPartitionsExchangeFuture fut,
-<<<<<<< HEAD
         Collection<DynamicCacheDescriptor> descs
     ) throws IgniteCheckedException {
-        for (DynamicCacheDescriptor desc : descs) {
-            CacheGroupDescriptor grpDesc = desc.groupDescriptor();
-
-            if (!registeredGrps.containsKey(grpDesc.groupId()))
-                registeredGrps.put(grpDesc.groupId(), grpDesc);
-        }
-=======
-        Collection<DynamicCacheDescriptor> descs) throws IgniteCheckedException {
         caches.initStartedCaches(descs);
->>>>>>> d15e2bde
 
         if (crd && lateAffAssign) {
             forAllRegisteredCacheGroups(new IgniteInClosureX<CacheGroupDescriptor>() {
