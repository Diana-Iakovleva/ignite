/*
 * Licensed to the Apache Software Foundation (ASF) under one or more
 * contributor license agreements.  See the NOTICE file distributed with
 * this work for additional information regarding copyright ownership.
 * The ASF licenses this file to You under the Apache License, Version 2.0
 * (the "License"); you may not use this file except in compliance with
 * the License.  You may obtain a copy of the License at
 *
 *      http://www.apache.org/licenses/LICENSE-2.0
 *
 * Unless required by applicable law or agreed to in writing, software
 * distributed under the License is distributed on an "AS IS" BASIS,
 * WITHOUT WARRANTIES OR CONDITIONS OF ANY KIND, either express or implied.
 * See the License for the specific language governing permissions and
 * limitations under the License.
 */

package org.apache.ignite.internal.processors.cache.query;

import java.io.Externalizable;
import java.io.IOException;
import java.io.ObjectInput;
import java.io.ObjectOutput;
import java.sql.SQLException;
import java.util.ArrayDeque;
import java.util.ArrayList;
import java.util.Collection;
import java.util.Collections;
import java.util.HashMap;
import java.util.HashSet;
import java.util.Iterator;
import java.util.LinkedHashMap;
import java.util.LinkedList;
import java.util.List;
import java.util.Map;
import java.util.NoSuchElementException;
import java.util.Queue;
import java.util.Set;
import java.util.UUID;
import java.util.concurrent.Callable;
import java.util.concurrent.ConcurrentMap;
import javax.cache.Cache;
import javax.cache.expiry.ExpiryPolicy;
import org.apache.ignite.Ignite;
import org.apache.ignite.IgniteCheckedException;
import org.apache.ignite.IgniteException;
import org.apache.ignite.cache.query.QueryMetrics;
import org.apache.ignite.cluster.ClusterNode;
import org.apache.ignite.events.CacheQueryExecutedEvent;
import org.apache.ignite.events.CacheQueryReadEvent;
import org.apache.ignite.events.DiscoveryEvent;
import org.apache.ignite.events.Event;
import org.apache.ignite.internal.GridKernalContext;
import org.apache.ignite.internal.IgniteInternalFuture;
import org.apache.ignite.internal.IgniteKernal;
import org.apache.ignite.internal.managers.eventstorage.GridLocalEventListener;
import org.apache.ignite.internal.processors.affinity.AffinityTopologyVersion;
import org.apache.ignite.internal.processors.cache.CacheMetricsImpl;
import org.apache.ignite.internal.processors.cache.CacheObject;
import org.apache.ignite.internal.processors.cache.GridCacheAdapter;
import org.apache.ignite.internal.processors.cache.GridCacheEntryEx;
import org.apache.ignite.internal.processors.cache.GridCacheEntryRemovedException;
import org.apache.ignite.internal.processors.cache.GridCacheInternal;
import org.apache.ignite.internal.processors.cache.GridCacheManagerAdapter;
import org.apache.ignite.internal.processors.cache.GridCacheOffheapSwapEntry;
import org.apache.ignite.internal.processors.cache.GridCacheSwapEntryImpl;
import org.apache.ignite.internal.processors.cache.IgniteCacheExpiryPolicy;
import org.apache.ignite.internal.processors.cache.IgniteInternalCache;
import org.apache.ignite.internal.processors.cache.KeyCacheObject;
import org.apache.ignite.internal.processors.cache.distributed.dht.GridDhtCacheAdapter;
import org.apache.ignite.internal.processors.cache.distributed.dht.GridDhtLocalPartition;
import org.apache.ignite.internal.processors.cache.distributed.dht.GridDhtUnreservedPartitionException;
import org.apache.ignite.internal.processors.cache.version.GridCacheVersion;
import org.apache.ignite.internal.processors.datastructures.GridSetQueryPredicate;
import org.apache.ignite.internal.processors.datastructures.SetItemKey;
import org.apache.ignite.internal.processors.platform.cache.PlatformCacheEntryFilter;
import org.apache.ignite.internal.processors.query.GridQueryFieldMetadata;
import org.apache.ignite.internal.processors.query.GridQueryIndexDescriptor;
import org.apache.ignite.internal.processors.query.GridQueryIndexType;
import org.apache.ignite.internal.processors.query.GridQueryProcessor;
import org.apache.ignite.internal.processors.query.GridQueryTypeDescriptor;
import org.apache.ignite.internal.processors.task.GridInternal;
import org.apache.ignite.internal.util.GridCloseableIteratorAdapter;
import org.apache.ignite.internal.util.GridEmptyCloseableIterator;
import org.apache.ignite.internal.util.GridEmptyIterator;
import org.apache.ignite.internal.util.GridLeanMap;
import org.apache.ignite.internal.util.GridSpiCloseableIteratorWrapper;
import org.apache.ignite.internal.util.GridSpinBusyLock;
import org.apache.ignite.internal.util.future.GridFutureAdapter;
import org.apache.ignite.internal.util.lang.GridCloseableIterator;
import org.apache.ignite.internal.util.lang.GridIterator;
import org.apache.ignite.internal.util.lang.GridIteratorAdapter;
import org.apache.ignite.internal.util.typedef.C1;
import org.apache.ignite.internal.util.typedef.CIX1;
import org.apache.ignite.internal.util.typedef.CX2;
import org.apache.ignite.internal.util.typedef.F;
import org.apache.ignite.internal.util.typedef.P1;
import org.apache.ignite.internal.util.typedef.T2;
import org.apache.ignite.internal.util.typedef.T3;
import org.apache.ignite.internal.util.typedef.X;
import org.apache.ignite.internal.util.typedef.internal.A;
import org.apache.ignite.internal.util.typedef.internal.CU;
import org.apache.ignite.internal.util.typedef.internal.S;
import org.apache.ignite.internal.util.typedef.internal.U;
import org.apache.ignite.lang.IgniteBiPredicate;
import org.apache.ignite.lang.IgniteBiTuple;
import org.apache.ignite.lang.IgniteCallable;
import org.apache.ignite.lang.IgniteClosure;
import org.apache.ignite.lang.IgniteReducer;
import org.apache.ignite.lang.IgniteUuid;
import org.apache.ignite.resources.IgniteInstanceResource;
import org.apache.ignite.spi.IgniteSpiCloseableIterator;
import org.apache.ignite.spi.indexing.IndexingQueryFilter;
import org.apache.ignite.spi.indexing.IndexingSpi;
import org.jetbrains.annotations.Nullable;
import org.jsr166.ConcurrentHashMap8;

import static org.apache.ignite.cache.CacheMode.LOCAL;
import static org.apache.ignite.events.EventType.EVT_CACHE_QUERY_EXECUTED;
import static org.apache.ignite.events.EventType.EVT_CACHE_QUERY_OBJECT_READ;
import static org.apache.ignite.events.EventType.EVT_NODE_FAILED;
import static org.apache.ignite.events.EventType.EVT_NODE_LEFT;
import static org.apache.ignite.internal.GridClosureCallMode.BROADCAST;
import static org.apache.ignite.internal.processors.affinity.AffinityTopologyVersion.NONE;
import static org.apache.ignite.internal.processors.cache.distributed.dht.GridDhtPartitionState.OWNING;
import static org.apache.ignite.internal.processors.cache.query.GridCacheQueryType.SCAN;
import static org.apache.ignite.internal.processors.cache.query.GridCacheQueryType.SPI;
import static org.apache.ignite.internal.processors.cache.query.GridCacheQueryType.SQL;
import static org.apache.ignite.internal.processors.cache.query.GridCacheQueryType.SQL_FIELDS;
import static org.apache.ignite.internal.processors.cache.query.GridCacheQueryType.TEXT;

/**
 * Query and index manager.
 */
@SuppressWarnings("FieldAccessedSynchronizedAndUnsynchronized")
public abstract class GridCacheQueryManager<K, V> extends GridCacheManagerAdapter<K, V> {
    /** */
    public static int MAX_ITERATORS = 1000;

    /** */
    protected GridQueryProcessor qryProc;

    /** */
    private String space;

    /** */
    private int maxIterCnt;

    /** */
    private volatile GridCacheQueryMetricsAdapter metrics = new GridCacheQueryMetricsAdapter();

    /** */
    private final ConcurrentMap<UUID, RequestFutureMap> qryIters =
        new ConcurrentHashMap8<>();

    /** */
    private final ConcurrentMap<UUID, Map<Long, GridFutureAdapter<FieldsResult>>> fieldsQryRes =
        new ConcurrentHashMap8<>();

    /** */
    private volatile ConcurrentMap<Object, CachedResult<?>> qryResCache = new ConcurrentHashMap8<>();

    /** */
    private final GridSpinBusyLock busyLock = new GridSpinBusyLock();

    /** Event listener. */
    private GridLocalEventListener lsnr;

    /** */
    private boolean enabled;

    /** */
    private AffinityTopologyVersion qryTopVer;

    /** {@inheritDoc} */
    @Override public void start0() throws IgniteCheckedException {
        qryProc = cctx.kernalContext().query();
        space = cctx.name();
        maxIterCnt = MAX_ITERATORS;

        lsnr = new GridLocalEventListener() {
            @Override public void onEvent(Event evt) {
                UUID nodeId = ((DiscoveryEvent)evt).eventNode().id();

                Map<Long, GridFutureAdapter<QueryResult<K, V>>> futs = qryIters.remove(nodeId);

                if (futs != null) {
                    for (Map.Entry<Long, GridFutureAdapter<QueryResult<K, V>>> entry : futs.entrySet()) {
                        final Object rcpt = recipient(nodeId, entry.getKey());

                        entry.getValue().listen(new CIX1<IgniteInternalFuture<QueryResult<K, V>>>() {
                            @Override public void applyx(IgniteInternalFuture<QueryResult<K, V>> f)
                                throws IgniteCheckedException {
                                f.get().closeIfNotShared(rcpt);
                            }
                        });
                    }
                }

                Map<Long, GridFutureAdapter<FieldsResult>> fieldsFuts = fieldsQryRes.remove(nodeId);

                if (fieldsFuts != null) {
                    for (Map.Entry<Long, GridFutureAdapter<FieldsResult>> entry : fieldsFuts.entrySet()) {
                        final Object rcpt = recipient(nodeId, entry.getKey());

                        entry.getValue().listen(new CIX1<IgniteInternalFuture<FieldsResult>>() {
                            @Override public void applyx(IgniteInternalFuture<FieldsResult> f)
                                throws IgniteCheckedException {
                                f.get().closeIfNotShared(rcpt);
                            }
                        });
                    }
                }
            }
        };

        cctx.events().addListener(lsnr, EVT_NODE_LEFT, EVT_NODE_FAILED);

        enabled = GridQueryProcessor.isEnabled(cctx.config());

        qryTopVer = cctx.startTopologyVersion();

        if (qryTopVer == null)
            qryTopVer = new AffinityTopologyVersion(cctx.localNode().order(), 0);
    }

    /**
     * @return {@code True} if indexing is enabled for cache.
     */
    public boolean enabled() {
        return enabled;
    }

    /** {@inheritDoc} */
    @Override protected void onKernalStop0(boolean cancel) {
        busyLock.block();

        cctx.events().removeListener(lsnr);

        if (cancel)
            onCancelAtStop();
        else
            onWaitAtStop();
    }

    /**
     * @return {@code True} if entered busy state.
     */
    private boolean enterBusy() {
        return busyLock.enterBusy();
    }

    /**
     * Leaves busy state.
     */
    private void leaveBusy() {
        busyLock.leaveBusy();
    }

    /**
     * Stops query manager.
     *
     * @param cancel Cancel queries.
     */
    @SuppressWarnings({"LockAcquiredButNotSafelyReleased"})
    @Override public final void stop0(boolean cancel) {
        if (log.isDebugEnabled())
            log.debug("Stopped cache query manager.");
    }

    /**
     * Rebuilds all search indexes of given value type.
     *
     * @param typeName Value type name.
     * @return Future that will be completed when rebuilding of all indexes is finished.
     */
    public IgniteInternalFuture<?> rebuildIndexes(String typeName) {
        if (!enterBusy())
            throw new IllegalStateException("Failed to rebuild indexes (grid is stopping).");

        try {
            return qryProc.rebuildIndexes(space, typeName);
        }
        finally {
            leaveBusy();
        }
    }

    /**
     * Marks this request as canceled.
     *
     * @param reqId Request id.
     */
    void onQueryFutureCanceled(long reqId) {
        // No-op.
    }

    /**
     * Cancel flag handler at stop.
     */
    void onCancelAtStop() {
        // No-op.
    }

    /**
     * Wait flag handler at stop.
     */
    void onWaitAtStop() {
        // No-op.
    }

    /**
     * Processes cache query request.
     *
     * @param sndId Sender node id.
     * @param req Query request.
     */
    void processQueryRequest(UUID sndId, GridCacheQueryRequest req) {
        // No-op.
    }

    /**
     * Entry for given key unswapped.
     *
     * @param key Key.
     * @throws IgniteCheckedException If failed.
     */
    public void onSwap(CacheObject key) throws IgniteCheckedException {
        if (!enterBusy())
            return; // Ignore index update when node is stopping.

        try {
            qryProc.onSwap(space, key);
        }
        finally {
            leaveBusy();
        }
    }

    /**
     * Entry for given key unswapped.
     *
     * @param key Key.
     * @param val Value
     * @throws IgniteCheckedException If failed.
     */
    public void onUnswap(CacheObject key, CacheObject val) throws IgniteCheckedException {
        if (!enterBusy())
            return; // Ignore index update when node is stopping.

        try {
            qryProc.onUnswap(space, key, val);
        }
        finally {
            leaveBusy();
        }
    }

    /**
     *
     */
    private void invalidateResultCache() {
        if (!qryResCache.isEmpty())
            qryResCache = new ConcurrentHashMap8<>();
    }

    /**
     * Writes key-value pair to index.
     *
     * @param key Key.
     * @param val Value.
     * @param ver Cache entry version.
     * @param expirationTime Expiration time or 0 if never expires.
     * @throws IgniteCheckedException In case of error.
     */
    public void store(CacheObject key, CacheObject val, GridCacheVersion ver, long expirationTime)
        throws IgniteCheckedException {
        assert key != null;
        assert val != null;
        assert enabled();

        if (key instanceof GridCacheInternal)
            return; // No-op.

        if (!enterBusy())
            return; // Ignore index update when node is stopping.

        try {
            qryProc.store(space, key, val, CU.versionToBytes(ver), expirationTime);
        }
        finally {
            invalidateResultCache();

            leaveBusy();
        }
    }

    /**
     * @param key Key.
     * @param val Value.
     * @throws IgniteCheckedException Thrown in case of any errors.
     */
    @SuppressWarnings("SimplifiableIfStatement")
    public void remove(CacheObject key, CacheObject val) throws IgniteCheckedException {
        assert key != null;

        if (!GridQueryProcessor.isEnabled(cctx.config()) && !(key instanceof GridCacheInternal))
            return; // No-op.

        if (!enterBusy())
            return; // Ignore index update when node is stopping.

        try {
            qryProc.remove(space, key, val);
        }
        finally {
            invalidateResultCache();

            leaveBusy();
        }
    }

    /**
     * Undeploys given class loader.
     *
     * @param ldr Class loader to undeploy.
     */
    public void onUndeploy(ClassLoader ldr) {
        if (!enterBusy())
            return; // Ignore index update when node is stopping.

        try {
            qryProc.onUndeploy(space, ldr);
        }
        catch (IgniteCheckedException e) {
            throw new IgniteException(e);
        }
        finally {
            invalidateResultCache();

            leaveBusy();
        }
    }

    /**
     * Executes local query.
     *
     * @param qry Query.
     * @return Query future.
     */
    @SuppressWarnings("unchecked")
    public CacheQueryFuture<?> queryLocal(GridCacheQueryBean qry) {
        assert qry.query().type() != GridCacheQueryType.SCAN : qry;

        if (log.isDebugEnabled())
            log.debug("Executing query on local node: " + qry);

        GridCacheLocalQueryFuture fut = new GridCacheLocalQueryFuture<>(cctx, qry);

        try {
            qry.query().validate();

            fut.execute();
        }
        catch (IgniteCheckedException e) {
            if (fut != null)
                fut.onDone(e);
        }

        return fut;
    }

    /**
     * Executes distributed query.
     *
     * @param qry Query.
     * @param nodes Nodes.
     * @return Query future.
     */
    public abstract CacheQueryFuture<?> queryDistributed(GridCacheQueryBean qry, Collection<ClusterNode> nodes);

    /**
     * Executes distributed SCAN query.
     *
     * @param qry Query.
     * @param nodes Nodes.
     * @return Iterator.
     * @throws IgniteCheckedException If failed.
     */
    public abstract GridCloseableIterator scanQueryDistributed(GridCacheQueryAdapter qry,
        Collection<ClusterNode> nodes) throws IgniteCheckedException;

    /**
     * Loads page.
     *
     * @param id Query ID.
     * @param qry Query.
     * @param nodes Nodes.
     * @param all Whether to load all pages.
     */
    public abstract void loadPage(long id, GridCacheQueryAdapter<?> qry, Collection<ClusterNode> nodes, boolean all);

    /**
     * Executes distributed fields query.
     *
     * @param qry Query.
     * @return Query future.
     */
    public abstract CacheQueryFuture<?> queryFieldsLocal(GridCacheQueryBean qry);

    /**
     * Executes distributed fields query.
     *
     * @param qry Query.
     * @param nodes Nodes.
     * @return Query future.
     */
    public abstract CacheQueryFuture<?> queryFieldsDistributed(GridCacheQueryBean qry, Collection<ClusterNode> nodes);

    /**
     * Performs query.
     *
     * @param qry Query.
     * @param args Arguments.
     * @param loc Local query or not.
     * @param subjId Security subject ID.
     * @param taskName Task name.
     * @param rcpt ID of the recipient.
     * @return Collection of found keys.
     * @throws IgniteCheckedException In case of error.
     */
    @SuppressWarnings("unchecked")
    private QueryResult<K, V> executeQuery(GridCacheQueryAdapter<?> qry,
        @Nullable Object[] args, boolean loc, @Nullable UUID subjId, @Nullable String taskName, Object rcpt)
        throws IgniteCheckedException {
        if (qry.type() == null) {
            assert !loc;

            throw new IgniteCheckedException("Received next page request after iterator was removed. " +
                "Consider increasing maximum number of stored iterators (see " +
                "GridCacheConfiguration.getMaximumQueryIteratorCount() configuration property).");
        }

        QueryResult<K, V> res;

        T3<String, String, List<Object>> resKey = null;

        if (qry.type() == SQL) {
            resKey = new T3<>(qry.queryClassName(), qry.clause(), F.asList(args));

            res = (QueryResult<K, V>)qryResCache.get(resKey);

            if (res != null && res.addRecipient(rcpt))
                return res;

            res = new QueryResult<>(qry.type(), rcpt);

            if (qryResCache.putIfAbsent(resKey, res) != null)
                resKey = null;
        }
        else
            res = new QueryResult<>(qry.type(), rcpt);

        GridCloseableIterator<IgniteBiTuple<K, V>> iter;

        try {
            switch (qry.type()) {
                case SQL:
                    throw new IllegalStateException("Should never be called.");

                case SCAN:
                    if (cctx.gridEvents().isRecordable(EVT_CACHE_QUERY_EXECUTED)) {
                        cctx.gridEvents().record(new CacheQueryExecutedEvent<>(
                            cctx.localNode(),
                            "Scan query executed.",
                            EVT_CACHE_QUERY_EXECUTED,
                            CacheQueryType.SCAN.name(),
                            cctx.namex(),
                            null,
                            null,
                            qry.scanFilter(),
                            null,
                            null,
                            subjId,
                            taskName));
                    }

                    iter = scanIterator(qry, false);

                    break;

                case TEXT:
                    if (cctx.gridEvents().isRecordable(EVT_CACHE_QUERY_EXECUTED)) {
                        cctx.gridEvents().record(new CacheQueryExecutedEvent<>(
                            cctx.localNode(),
                            "Full text query executed.",
                            EVT_CACHE_QUERY_EXECUTED,
                            CacheQueryType.FULL_TEXT.name(),
                            cctx.namex(),
                            qry.queryClassName(),
                            qry.clause(),
                            null,
                            null,
                            null,
                            subjId,
                            taskName));
                    }

                    iter = qryProc.queryText(space, qry.clause(), qry.queryClassName(), filter(qry));

                    break;

                case SET:
                    iter = setIterator(qry);

                    break;

                case SQL_FIELDS:
                    assert false : "SQL fields query is incorrectly processed.";

                default:
                    throw new IgniteCheckedException("Unknown query type: " + qry.type());
            }

            res.onDone(iter);
        }
        catch (Exception e) {
            res.onDone(e);
        }
        finally {
            if (resKey != null)
                qryResCache.remove(resKey, res);
        }

        return res;
    }

    /**
     * Performs fields query.
     *
     * @param qry Query.
     * @param args Arguments.
     * @param loc Local query or not.
     * @param subjId Security subject ID.
     * @param taskName Task name.
     * @param rcpt ID of the recipient.
     * @return Collection of found keys.
     * @throws IgniteCheckedException In case of error.
     */
    private FieldsResult executeFieldsQuery(GridCacheQueryAdapter<?> qry, @Nullable Object[] args,
        boolean loc, @Nullable UUID subjId, @Nullable String taskName, Object rcpt) throws IgniteCheckedException {
        assert qry != null;

        FieldsResult res;

        T2<String, List<Object>> resKey = null;

        if (qry.clause() == null) {
            assert !loc;

            throw new IgniteCheckedException("Received next page request after iterator was removed. " +
                "Consider increasing maximum number of stored iterators (see " +
                "GridCacheConfiguration.getMaximumQueryIteratorCount() configuration property).");
        }

        if (qry.type() == SQL_FIELDS) {
            if (cctx.gridEvents().isRecordable(EVT_CACHE_QUERY_EXECUTED)) {
                cctx.gridEvents().record(new CacheQueryExecutedEvent<>(
                    cctx.localNode(),
                    "SQL fields query executed.",
                    EVT_CACHE_QUERY_EXECUTED,
                    CacheQueryType.SQL_FIELDS.name(),
                    cctx.namex(),
                    null,
                    qry.clause(),
                    null,
                    null,
                    args,
                    subjId,
                    taskName));
            }

            // Attempt to get result from cache.
            resKey = new T2<>(qry.clause(), F.asList(args));

            res = (FieldsResult)qryResCache.get(resKey);

            if (res != null && res.addRecipient(rcpt))
                return res; // Cached result found.

            res = new FieldsResult(rcpt);

            if (qryResCache.putIfAbsent(resKey, res) != null)
                resKey = null; // Failed to cache result.
        }
        else {
            assert qry.type() == SPI : "Unexpected query type: " + qry.type();

            if (cctx.gridEvents().isRecordable(EVT_CACHE_QUERY_EXECUTED)) {
                cctx.gridEvents().record(new CacheQueryExecutedEvent<>(
                    cctx.localNode(),
                    "SPI query executed.",
                    EVT_CACHE_QUERY_EXECUTED,
                    CacheQueryType.SPI.name(),
                    cctx.namex(),
                    null,
                    null,
                    null,
                    null,
                    args,
                    subjId,
                    taskName));
            }

            res = new FieldsResult(rcpt);
        }

        try {
            if (qry.type() == SPI) {
                IgniteSpiCloseableIterator<?> iter = cctx.kernalContext().indexing().query(space, F.asList(args),
                    filter(qry));

                res.onDone(iter);
            }
            else {
                assert qry.type() == SQL_FIELDS;

                throw new IllegalStateException("Should never be called.");
            }
        }
        catch (Exception e) {
            res.onDone(e);
        }
        finally {
            if (resKey != null)
                qryResCache.remove(resKey, res);
        }

        return res;
    }

    /**
     * @param qry Query.
     * @return Cache set items iterator.
     */
    private GridCloseableIterator<IgniteBiTuple<K, V>> setIterator(GridCacheQueryAdapter<?> qry) {
        final GridSetQueryPredicate filter = (GridSetQueryPredicate)qry.scanFilter();

        filter.init(cctx);

        IgniteUuid id = filter.setId();

        Collection<SetItemKey> data = cctx.dataStructures().setData(id);

        if (data == null)
            data = Collections.emptyList();

        final GridIterator<IgniteBiTuple<K, V>> it = F.iterator(
            data,
            new C1<SetItemKey, IgniteBiTuple<K, V>>() {
                @Override public IgniteBiTuple<K, V> apply(SetItemKey e) {
                    return new IgniteBiTuple<>((K)e.item(), (V)Boolean.TRUE);
                }
            },
            true,
            new P1<SetItemKey>() {
                @Override public boolean apply(SetItemKey e) {
                    return filter.apply(e, null);
                }
            });

        return new GridCloseableIteratorAdapter<IgniteBiTuple<K, V>>() {
            @Override protected boolean onHasNext() {
                return it.hasNext();
            }

            @Override protected IgniteBiTuple<K, V> onNext() {
                return it.next();
            }

            @Override protected void onRemove() {
                it.remove();
            }

            @Override protected void onClose() {
                // No-op.
            }
        };
    }

    /**
     * @param qry Query.
     * @param locNode Local node.
     * @return Full-scan row iterator.
     * @throws IgniteCheckedException If failed to get iterator.
     */
    @SuppressWarnings({"unchecked"})
    private GridCloseableIterator<IgniteBiTuple<K, V>> scanIterator(final GridCacheQueryAdapter<?> qry, boolean locNode)
        throws IgniteCheckedException {
        final IgniteBiPredicate<K, V> keyValFilter = qry.scanFilter();

        try {
            injectResources(keyValFilter);

            final ExpiryPolicy plc = cctx.expiry();

            AffinityTopologyVersion topVer = GridQueryProcessor.getRequestAffinityTopologyVersion();

            if (topVer == null)
                topVer = cctx.affinity().affinityTopologyVersion();

            final boolean backups = qry.includeBackups() || cctx.isReplicated();

            final GridIterator<IgniteBiTuple<K, V>> heapIt = onheapIterator(qry,
                topVer,
                keyValFilter,
                backups,
                plc,
                locNode);

            final GridIterator<IgniteBiTuple<K, V>> it;

            if (cctx.isSwapOrOffheapEnabled()) {
                List<GridIterator<IgniteBiTuple<K, V>>> iters = new ArrayList<>(3);

                iters.add(heapIt);

                if (cctx.isOffHeapEnabled())
                    iters.add(offheapIterator(qry, topVer, backups, plc, locNode));

                if (cctx.swap().swapEnabled())
                    iters.add(swapIterator(qry, topVer, backups, plc, locNode));

                it = new CompoundIterator<>(iters);
            }
            else
                it = heapIt;

            return new GridCloseableIteratorAdapter<IgniteBiTuple<K, V>>() {
                @Override protected boolean onHasNext() {
                    return it.hasNext();
                }

                @Override protected IgniteBiTuple<K, V> onNext() {
                    return it.next();
                }

                @Override protected void onRemove() {
                    it.remove();
                }

                @Override protected void onClose() throws IgniteCheckedException {
                    try {
                        if (heapIt instanceof IgniteSpiCloseableIterator)
                            ((IgniteSpiCloseableIterator)heapIt).close();
                    }
                    finally {
                        closeScanFilter(keyValFilter);
                    }
                }
            };
        }
        catch (IgniteCheckedException | RuntimeException e) {
            closeScanFilter(keyValFilter);

            throw e;
        }
    }

    /**
     * Closes a filter if it is closeable.
     *
     * @param f Filter.
     */
    private static void closeScanFilter(Object f) {
        if (f instanceof PlatformCacheEntryFilter)
            ((PlatformCacheEntryFilter)f).onClose();
    }

    /**
     * @param qry Query.
     * @param topVer Topology version.
     * @param backups Include backups.
     * @param expPlc Expiry policy.
     * @param locNode Local node.
     * @return Swap iterator.
     * @throws IgniteCheckedException If failed.
     */
    private GridIterator<IgniteBiTuple<K, V>> swapIterator(
        GridCacheQueryAdapter<?> qry,
        AffinityTopologyVersion topVer,
        boolean backups,
        ExpiryPolicy expPlc,
        boolean locNode) throws IgniteCheckedException {
        IgniteBiPredicate<K, V> filter = qry.scanFilter();

        Integer part = qry.partition();

        Iterator<Map.Entry<byte[], byte[]>> it = part == null ? cctx.swap().rawSwapIterator(true, backups, topVer) :
            cctx.swap().rawSwapIterator(part);

        if (expPlc != null)
            return scanExpiryIterator(
                it,
                topVer,
                filter,
                expPlc,
                qry.keepBinary(), locNode);

        return scanIterator(it, filter, qry.keepBinary(), locNode);
    }

    /**
     * @param qry Query.
     * @param topVer Topology version.
     * @param keyValFilter Filter.
     * @param backups Include backups.
     * @param plc Expiry policy.
     * @param locNode Local node.
     * @return Offheap iterator.
     * @throws GridDhtUnreservedPartitionException If failed to reserve partition.
     */
    private GridIterator<IgniteBiTuple<K, V>> onheapIterator(
        GridCacheQueryAdapter<?> qry,
        AffinityTopologyVersion topVer,
        final IgniteBiPredicate<K, V> keyValFilter,
        boolean backups,
        final ExpiryPolicy plc,
        final boolean locNode) throws GridDhtUnreservedPartitionException {
        Iterator<K> keyIter;

        GridDhtLocalPartition locPart = null;

        Integer part = qry.partition();

        if (part == null || cctx.isLocal()) {
            // Performance optimization.
            if (locNode && plc == null && !cctx.isLocal()) {
                GridDhtCacheAdapter<K, V> cache = cctx.isNear() ? cctx.near().dht() : cctx.dht();

                final Iterator<Cache.Entry<K, V>> iter = cache.localEntriesIterator(true,
                    backups, cache.context().keepBinary(), topVer);

                return new GridIteratorAdapter<IgniteBiTuple<K, V>>() {
                    /** */
                    private IgniteBiTuple<K, V> next;

                    {
                        advance();
                    }

                    @Override public boolean hasNextX() throws IgniteCheckedException {
                        return next != null;
                    }

                    @Override public IgniteBiTuple<K, V> nextX() throws IgniteCheckedException {
                        if (next == null)
                            throw new NoSuchElementException();

                        IgniteBiTuple<K, V> next0 = next;

                        advance();

                        return next0;
                    }

                    @Override public void removeX() throws IgniteCheckedException {
                        // No-op.
                    }

                    private void advance() {
                        IgniteBiTuple<K, V> next0 = null;

                        while (iter.hasNext()) {
                            Cache.Entry<K, V> cacheEntry = iter.next();

                            if (keyValFilter != null && !keyValFilter.apply(cacheEntry.getKey(), cacheEntry.getValue()))
                                continue;

                            next0 = new IgniteBiTuple<>(cacheEntry.getKey(), cacheEntry.getValue());

                            break;
                        }

                        next = next0;
                    }
                };
            }

            IgniteInternalCache<K, V> keepBinaryCache = cctx.cache().keepBinary();

            keyIter = backups ? keepBinaryCache.keySetx().iterator() : keepBinaryCache.primaryKeySet().iterator();
        }
        else if (part < 0 || part >= cctx.affinity().partitions())
            keyIter = new GridEmptyIterator<>();
        else {
            final GridDhtCacheAdapter dht = cctx.isNear() ? cctx.near().dht() : cctx.dht();

            locPart = dht.topology().localPartition(part, topVer, false);

            // Double check for owning state.
            if (locPart == null || locPart.state() != OWNING || !locPart.reserve() || locPart.state() != OWNING)
                throw new GridDhtUnreservedPartitionException(part, cctx.affinity().affinityTopologyVersion(),
                    "Partition can not be reserved.");

            final GridDhtLocalPartition locPart0 = locPart;

            keyIter = new Iterator<K>() {
                private Iterator<KeyCacheObject> iter0 = locPart0.keySet().iterator();

                @Override public boolean hasNext() {
                    return iter0.hasNext();
                }

                @Override public K next() {
                    return (K)iter0.next();
                }

                @Override public void remove() {
                    iter0.remove();
                }
            };
        }

        final GridDhtLocalPartition locPart0 = locPart;

        return new PeekValueExpiryAwareIterator(keyIter, plc, topVer, keyValFilter, qry.keepBinary(), locNode, true) {
            @Override protected void onClose() {
                super.onClose();

                if (locPart0 != null)
                    locPart0.release();
            }
        };
    }

    /**
     * @param qry Query.
     * @param backups Include backups.
     * @param locNode Local node.
     * @return Offheap iterator.
     */
    private GridIterator<IgniteBiTuple<K, V>> offheapIterator(
        GridCacheQueryAdapter<?> qry,
        AffinityTopologyVersion topVer,
        boolean backups,
        ExpiryPolicy expPlc,
        boolean locNode) {
        IgniteBiPredicate<K, V> filter = qry.scanFilter();

        if (expPlc != null) {
            return scanExpiryIterator(
                cctx.swap().rawOffHeapIterator(qry.partition(), true, backups),
                topVer,
                filter,
                expPlc,
                qry.keepBinary(), locNode);
        }

        if (cctx.offheapTiered() && filter != null) {
            OffheapIteratorClosure c = new OffheapIteratorClosure(filter, qry.keepBinary(), locNode);

            return cctx.swap().rawOffHeapIterator(c, qry.partition(), true, backups);
        }
        else {
            Iterator<Map.Entry<byte[], byte[]>> it = cctx.swap().rawOffHeapIterator(qry.partition(), true, backups);

            return scanIterator(it, filter, qry.keepBinary(), locNode);
        }
    }

    /**
     * @param it Lazy swap or offheap iterator.
     * @param filter Scan filter.
     * @param keepBinary Keep binary flag.
     * @param locNode Local node.
     * @return Iterator.
     */
    private GridIteratorAdapter<IgniteBiTuple<K, V>> scanIterator(
        @Nullable final Iterator<Map.Entry<byte[], byte[]>> it,
        @Nullable final IgniteBiPredicate<K, V> filter,
        final boolean keepBinary,
        final boolean locNode) {
        if (it == null)
            return new GridEmptyCloseableIterator<>();

        return new GridIteratorAdapter<IgniteBiTuple<K, V>>() {
            private IgniteBiTuple<K, V> next;

            {
                advance();
            }

            @Override public boolean hasNextX() {
                return next != null;
            }

            @Override public IgniteBiTuple<K, V> nextX() {
                if (next == null)
                    throw new NoSuchElementException();

                IgniteBiTuple<K, V> next0 = next;

                advance();

                return next0;
            }

            @Override public void removeX() {
                throw new UnsupportedOperationException();
            }

            private void advance() {
                next = null;

                while (it.hasNext()) {
                    final LazySwapEntry e = new LazySwapEntry(it.next());

                    K key = e.key();
                    V val = e.value();

                    key = (K)cctx.unwrapBinaryIfNeeded(key, keepBinary);

                    if (filter != null || locNode)
                        val = (V)cctx.unwrapBinaryIfNeeded(val, keepBinary);

                    if (filter != null && !filter.apply(key, val))
                        continue;

                    next = new IgniteBiTuple<>(key, val);

                    break;
                }
            }
        };
    }

    /**
     * @param it Raw iterator.
     * @param topVer Topology version.
     * @param filter Filter.
     * @param expPlc Expiry policy.
     * @param keepBinary Keep binary flag.
     * @param locNode Local node.
     * @return Final key-value iterator.
     */
    private GridIterator<IgniteBiTuple<K, V>> scanExpiryIterator(
        final Iterator<Map.Entry<byte[], byte[]>> it,
        AffinityTopologyVersion topVer,
        @Nullable final IgniteBiPredicate<K, V> filter,
        ExpiryPolicy expPlc,
        final boolean keepBinary,
        boolean locNode) {
        Iterator<K> keyIter = new Iterator<K>() {
            /** {@inheritDoc} */
            @Override public boolean hasNext() {
                return it.hasNext();
            }

            /** {@inheritDoc} */
            @Override public K next() {
                try {
                    KeyCacheObject key = cctx.toCacheKeyObject(it.next().getKey());

                    return (K)cctx.unwrapBinaryIfNeeded(key, keepBinary);
                }
                catch (IgniteCheckedException e) {
                    throw new IgniteException(e);
                }
            }

            /** {@inheritDoc} */
            @Override public void remove() {
                it.remove();
            }
        };

        return new PeekValueExpiryAwareIterator(keyIter, expPlc, topVer, filter, keepBinary, locNode, false);
    }

    /**
     * @param o Object to inject resources to.
     * @throws IgniteCheckedException If failure occurred while injecting resources.
     */
    private void injectResources(@Nullable Object o) throws IgniteCheckedException {
        if (o != null) {
            GridKernalContext ctx = cctx.kernalContext();

            ClassLoader ldr = o.getClass().getClassLoader();

            if (ctx.deploy().isGlobalLoader(ldr))
                ctx.resource().inject(ctx.deploy().getDeployment(ctx.deploy().getClassLoaderId(ldr)), o.getClass(), o);
            else
                ctx.resource().inject(ctx.deploy().getDeployment(o.getClass().getName()), o.getClass(), o);
        }
    }

    /**
     * Processes fields query request.
     *
     * @param qryInfo Query info.
     */
    protected void runFieldsQuery(GridCacheQueryInfo qryInfo) {
        assert qryInfo != null;

        if (!enterBusy()) {
            if (cctx.localNodeId().equals(qryInfo.senderId()))
                throw new IllegalStateException("Failed to process query request (grid is stopping).");

            return; // Ignore remote requests when when node is stopping.
        }

        try {
            if (log.isDebugEnabled())
                log.debug("Running query: " + qryInfo);

            boolean rmvRes = true;

            FieldsResult res = null;

            final boolean statsEnabled = cctx.config().isStatisticsEnabled();

            final boolean readEvt = cctx.gridEvents().isRecordable(EVT_CACHE_QUERY_OBJECT_READ);

            try {
                // Preparing query closures.
                IgniteReducer<Object, Object> rdc = (IgniteReducer<Object, Object>)qryInfo.reducer();

                injectResources(rdc);

                GridCacheQueryAdapter<?> qry = qryInfo.query();

                int pageSize = qry.pageSize();

                Collection<Object> data = null;
                Collection<Object> entities = null;

                if (qryInfo.local() || rdc != null || cctx.isLocalNode(qryInfo.senderId()))
                    data = new ArrayList<>(pageSize);
                else
                    entities = new ArrayList<>(pageSize);

                String taskName = cctx.kernalContext().task().resolveTaskName(qry.taskHash());

                res = qryInfo.local() ?
                    executeFieldsQuery(qry, qryInfo.arguments(), qryInfo.local(), qry.subjectId(), taskName,
                        recipient(qryInfo.senderId(), qryInfo.requestId())) :
                    fieldsQueryResult(qryInfo, taskName);

                // If metadata needs to be returned to user and cleaned from internal fields - copy it.
                List<GridQueryFieldMetadata> meta = qryInfo.includeMetaData() ?
                    (res.metaData() != null ? new ArrayList<>(res.metaData()) : null) :
                    res.metaData();

                if (!qryInfo.includeMetaData())
                    meta = null;

                GridCloseableIterator<?> it = new GridSpiCloseableIteratorWrapper<Object>(
                    res.iterator(recipient(qryInfo.senderId(), qryInfo.requestId())));

                if (log.isDebugEnabled())
                    log.debug("Received fields iterator [iterHasNext=" + it.hasNext() + ']');

                if (!it.hasNext()) {
                    if (rdc != null)
                        data = Collections.singletonList(rdc.reduce());

                    onFieldsPageReady(qryInfo.local(), qryInfo, meta, entities, data, true, null);

                    return;
                }

                int cnt = 0;
                boolean metaSent = false;

                while (!Thread.currentThread().isInterrupted() && it.hasNext()) {
                    long start = statsEnabled ? System.nanoTime() : 0L;

                    Object row = it.next();

                    // Query is cancelled.
                    if (row == null) {
                        onPageReady(qryInfo.local(), qryInfo, null, true, null);

                        break;
                    }

                    if (statsEnabled) {
                        CacheMetricsImpl metrics = cctx.cache().metrics0();

                        metrics.onRead(true);

                        metrics.addGetTimeNanos(System.nanoTime() - start);
                    }

                    if (readEvt) {
                        cctx.gridEvents().record(new CacheQueryReadEvent<K, V>(
                            cctx.localNode(),
                            "SQL fields query result set row read.",
                            EVT_CACHE_QUERY_OBJECT_READ,
                            CacheQueryType.SQL_FIELDS.name(),
                            cctx.namex(),
                            null,
                            qry.clause(),
                            null,
                            null,
                            qryInfo.arguments(),
                            qry.subjectId(),
                            taskName,
                            null,
                            null,
                            null,
                            row));
                    }

                    if ((qryInfo.local() || rdc != null || cctx.isLocalNode(qryInfo.senderId()))) {
                        // Reduce.
                        if (rdc != null) {
                            if (!rdc.collect(row))
                                break;
                        }
                        else
                            data.add(row);
                    }
                    else
                        entities.add(row);

                    if (rdc == null && ((!qryInfo.allPages() && ++cnt == pageSize) || !it.hasNext())) {
                        onFieldsPageReady(qryInfo.local(), qryInfo, !metaSent ? meta : null,
                            entities, data, !it.hasNext(), null);

                        if (it.hasNext())
                            rmvRes = false;

                        if (!qryInfo.allPages())
                            return;
                    }
                }

                if (rdc != null) {
                    onFieldsPageReady(qryInfo.local(), qryInfo, meta, null,
                        Collections.singletonList(rdc.reduce()), true, null);
                }
            }
            catch (IgniteCheckedException e) {
                if (log.isDebugEnabled() || !e.hasCause(SQLException.class))
                    U.error(log, "Failed to run fields query [qry=" + qryInfo + ", node=" + cctx.nodeId() + ']', e);
                else {
                    if (e.hasCause(SQLException.class))
                        U.error(log, "Failed to run fields query [node=" + cctx.nodeId() +
                            ", msg=" + e.getCause(SQLException.class).getMessage() + ']');
                    else
                        U.error(log, "Failed to run fields query [node=" + cctx.nodeId() +
                            ", msg=" + e.getMessage() + ']');
                }

                onFieldsPageReady(qryInfo.local(), qryInfo, null, null, null, true, e);
            }
            catch (Throwable e) {
                U.error(log, "Failed to run fields query [qry=" + qryInfo + ", node=" + cctx.nodeId() + "]", e);

                onFieldsPageReady(qryInfo.local(), qryInfo, null, null, null, true, e);

                if (e instanceof Error)
                    throw (Error)e;
            }
            finally {
                if (qryInfo.local()) {
                    // Don't we need to always remove local iterators?
                    if (rmvRes && res != null) {
                        try {
                            res.closeIfNotShared(recipient(qryInfo.senderId(), qryInfo.requestId()));
                        }
                        catch (IgniteCheckedException e) {
                            U.error(log, "Failed to close local iterator [qry=" + qryInfo + ", node=" +
                                cctx.nodeId() + "]", e);
                        }
                    }
                }
                else if (rmvRes)
                    removeFieldsQueryResult(qryInfo.senderId(), qryInfo.requestId());
            }
        }
        finally {
            leaveBusy();
        }
    }

    /**
     * Processes cache query request.
     *
     * @param qryInfo Query info.
     */
    @SuppressWarnings("unchecked")
    protected void runQuery(GridCacheQueryInfo qryInfo) {
        assert qryInfo != null;
        assert qryInfo.query().type() != SCAN || !qryInfo.local() : qryInfo;

        if (!enterBusy()) {
            if (cctx.localNodeId().equals(qryInfo.senderId()))
                throw new IllegalStateException("Failed to process query request (grid is stopping).");

            return; // Ignore remote requests when when node is stopping.
        }

        try {
            boolean loc = qryInfo.local();

            QueryResult<K, V> res = null;

            if (log.isDebugEnabled())
                log.debug("Running query: " + qryInfo);

            boolean rmvIter = true;

            try {
                // Preparing query closures.
                IgniteClosure<Cache.Entry<K, V>, Object> trans =
                    (IgniteClosure<Cache.Entry<K, V>, Object>)qryInfo.transformer();

                IgniteReducer<Cache.Entry<K, V>, Object> rdc = (IgniteReducer<Cache.Entry<K, V>, Object>)qryInfo.reducer();

                injectResources(trans);
                injectResources(rdc);

                GridCacheQueryAdapter<?> qry = qryInfo.query();

                int pageSize = qry.pageSize();

                boolean incBackups = qry.includeBackups();

                String taskName = cctx.kernalContext().task().resolveTaskName(qry.taskHash());

                IgniteSpiCloseableIterator<IgniteBiTuple<K, V>> iter;
                GridCacheQueryType type;

                res = loc ?
                    executeQuery(qry, qryInfo.arguments(), loc, qry.subjectId(), taskName,
                        recipient(qryInfo.senderId(), qryInfo.requestId())) :
                    queryResult(qryInfo, taskName);

                if (res == null)
                    return;

                iter = res.iterator(recipient(qryInfo.senderId(), qryInfo.requestId()));
                type = res.type();

                final GridCacheAdapter<K, V> cache = cctx.cache();

                if (log.isDebugEnabled())
                    log.debug("Received index iterator [iterHasNext=" + iter.hasNext() +
                        ", cacheSize=" + cache.size() + ']');

                int cnt = 0;

                boolean stop = false;
                boolean pageSent = false;

                Collection<Object> data = new ArrayList<>(pageSize);

                AffinityTopologyVersion topVer = cctx.affinity().affinityTopologyVersion();

                final boolean statsEnabled = cctx.config().isStatisticsEnabled();

                final boolean readEvt = cctx.gridEvents().isRecordable(EVT_CACHE_QUERY_OBJECT_READ);

                while (!Thread.currentThread().isInterrupted() && iter.hasNext()) {
                    long start = statsEnabled ? System.nanoTime() : 0L;

                    IgniteBiTuple<K, V> row = iter.next();

                    // Query is cancelled.
                    if (row == null) {
                        onPageReady(loc, qryInfo, null, true, null);

                        break;
                    }

                    final K key = row.getKey();

                    // Filter backups for SCAN queries, if it isn't partition scan.
                    // Other types are filtered in indexing manager.
                    if (!cctx.isReplicated() && qry.type() == SCAN && qry.partition() == null &&
                        cctx.config().getCacheMode() != LOCAL && !incBackups &&
                        !cctx.affinity().primary(cctx.localNode(), key, topVer)) {
                        if (log.isDebugEnabled())
                            log.debug("Ignoring backup element [row=" + row +
                                ", cacheMode=" + cctx.config().getCacheMode() + ", incBackups=" + incBackups +
                                ", primary=" + cctx.affinity().primary(cctx.localNode(), key, topVer) + ']');

                        continue;
                    }

                    V val = row.getValue();

                    if (log.isDebugEnabled()) {
                        ClusterNode primaryNode = CU.primaryNode(cctx, key);

                        log.debug("Record [key=" + key +
                            ", val=" + val +
                            ", incBackups=" + incBackups +
                            ", priNode=" + (primaryNode != null ? U.id8(primaryNode.id()) : null) +
                            ", node=" + U.id8(cctx.localNode().id()) + ']');
                    }

                    if (val == null) {
                        if (log.isDebugEnabled())
                            log.debug("Unsuitable record value: " + val);

                        continue;
                    }

                    if (statsEnabled) {
                        CacheMetricsImpl metrics = cctx.cache().metrics0();

                        metrics.onRead(true);

                        metrics.addGetTimeNanos(System.nanoTime() - start);
                    }

                    if (readEvt) {
                        K key0 = (K)cctx.unwrapBinaryIfNeeded(key, qry.keepBinary());
                        V val0 = (V)cctx.unwrapBinaryIfNeeded(val, qry.keepBinary());

                        switch (type) {
                            case SQL:
                                cctx.gridEvents().record(new CacheQueryReadEvent<>(
                                    cctx.localNode(),
                                    "SQL query entry read.",
                                    EVT_CACHE_QUERY_OBJECT_READ,
                                    CacheQueryType.SQL.name(),
                                    cctx.namex(),
                                    qry.queryClassName(),
                                    qry.clause(),
                                    null,
                                    null,
                                    qryInfo.arguments(),
                                    qry.subjectId(),
                                    taskName,
                                    key0,
                                    val0,
                                    null,
                                    null));

                                break;

                            case TEXT:
                                cctx.gridEvents().record(new CacheQueryReadEvent<>(
                                    cctx.localNode(),
                                    "Full text query entry read.",
                                    EVT_CACHE_QUERY_OBJECT_READ,
                                    CacheQueryType.FULL_TEXT.name(),
                                    cctx.namex(),
                                    qry.queryClassName(),
                                    qry.clause(),
                                    null,
                                    null,
                                    null,
                                    qry.subjectId(),
                                    taskName,
                                    key0,
                                    val0,
                                    null,
                                    null));

                                break;

                            case SCAN:
                                cctx.gridEvents().record(new CacheQueryReadEvent<>(
                                    cctx.localNode(),
                                    "Scan query entry read.",
                                    EVT_CACHE_QUERY_OBJECT_READ,
                                    CacheQueryType.SCAN.name(),
                                    cctx.namex(),
                                    null,
                                    null,
                                    qry.scanFilter(),
                                    null,
                                    null,
                                    qry.subjectId(),
                                    taskName,
                                    key0,
                                    val0,
                                    null,
                                    null));

                                break;
                        }
                    }

                    if (rdc != null || trans != null) {
                        Cache.Entry<K, V> entry;

                        if (qry.keepBinary())
                            entry = cache.<K, V>keepBinary().getEntry(key);
                        else
                            entry = cache.<K, V>getEntry(key);

                        // Reduce.
                        if (rdc != null) {
                            if (!rdc.collect(entry) || !iter.hasNext()) {
                                onPageReady(loc, qryInfo, Collections.singletonList(rdc.reduce()), true, null);

                                pageSent = true;

                                break;
                            }
                            else
                                continue;
                        }

                        data.add(trans != null ? trans.apply(entry) :
                            !loc ? new GridCacheQueryResponseEntry<>(key, val) : F.t(key, val));
                    }
                    else
                        data.add(!loc ? new GridCacheQueryResponseEntry<>(key, val) : F.t(key, val));


                    if (!loc) {
                        if (++cnt == pageSize || !iter.hasNext()) {
                            boolean finished = !iter.hasNext();

                            onPageReady(loc, qryInfo, data, finished, null);

                            pageSent = true;

                            if (!finished)
                                rmvIter = false;

                            if (!qryInfo.allPages())
                                return;

                            data = new ArrayList<>(pageSize);

                            if (stop)
                                break; // while
                        }
                    }
                }

                if (!pageSent) {
                    if (rdc == null)
                        onPageReady(loc, qryInfo, data, true, null);
                    else
                        onPageReady(loc, qryInfo, Collections.singletonList(rdc.reduce()), true, null);
                }
            }
            catch (Throwable e) {
                if (!X.hasCause(e, GridDhtUnreservedPartitionException.class))
                    U.error(log, "Failed to run query [qry=" + qryInfo + ", node=" + cctx.nodeId() + "]", e);

                onPageReady(loc, qryInfo, null, true, e);

                if (e instanceof Error)
                    throw (Error)e;
            }
            finally {
                if (loc) {
                    // Local iterators are always removed.
                    if (res != null) {
                        try {
                            res.closeIfNotShared(recipient(qryInfo.senderId(), qryInfo.requestId()));
                        }
                        catch (IgniteCheckedException e) {
                            if (!X.hasCause(e, GridDhtUnreservedPartitionException.class))
                                U.error(log, "Failed to close local iterator [qry=" + qryInfo + ", node=" +
                                    cctx.nodeId() + "]", e);
                        }
                    }
                }
                else if (rmvIter)
                    removeQueryResult(qryInfo.senderId(), qryInfo.requestId());
            }
        }
        finally {
            leaveBusy();
        }
    }

    /**
     * Process local scan query.
     *
     * @param qry Query.
     * @param updStatisticsIfNeeded Update statistics flag.
     */
    @SuppressWarnings({"unchecked", "serial"})
    protected GridCloseableIterator scanQueryLocal(final GridCacheQueryAdapter qry,
        final boolean updStatisticsIfNeeded) throws IgniteCheckedException {
        if (!enterBusy())
            throw new IllegalStateException("Failed to process query request (grid is stopping).");

        final boolean statsEnabled = cctx.config().isStatisticsEnabled();

        boolean needUpdStatistics = updStatisticsIfNeeded && statsEnabled;

        long startTime = U.currentTimeMillis();

        try {
            assert qry.type() == SCAN;

            if (log.isDebugEnabled())
                log.debug("Running local SCAN query: " + qry);

            final String taskName = cctx.kernalContext().task().resolveTaskName(qry.taskHash());
            final IgniteBiPredicate filter = qry.scanFilter();
            final String namex = cctx.namex();
            final ClusterNode locNode = cctx.localNode();
            final UUID subjId = qry.subjectId();

            if (cctx.gridEvents().isRecordable(EVT_CACHE_QUERY_EXECUTED)) {
                cctx.gridEvents().record(new CacheQueryExecutedEvent<>(
                    locNode,
                    "Scan query executed.",
                    EVT_CACHE_QUERY_EXECUTED,
                    CacheQueryType.SCAN.name(),
                    namex,
                    null,
                    null,
                    filter,
                    null,
                    null,
                    subjId,
                    taskName));
            }

            final GridCloseableIterator<IgniteBiTuple<K, V>> iter = scanIterator(qry, true);

            if (updStatisticsIfNeeded) {
                needUpdStatistics = false;

                cctx.queries().onCompleted(U.currentTimeMillis() - startTime, false);
            }

            final boolean readEvt = cctx.gridEvents().isRecordable(EVT_CACHE_QUERY_OBJECT_READ);

            return new GridCloseableIteratorAdapter<Object>() {
                @Override protected Object onNext() throws IgniteCheckedException {
                    long start = statsEnabled ? System.nanoTime() : 0L;

                    IgniteBiTuple<K, V> next = iter.nextX();

                    if (statsEnabled) {
                        CacheMetricsImpl metrics = cctx.cache().metrics0();

                        metrics.onRead(true);

                        metrics.addGetTimeNanos(System.nanoTime() - start);
                    }

                    if (readEvt) {
                        cctx.gridEvents().record(new CacheQueryReadEvent<>(
                            cctx.localNode(),
                            "Scan query entry read.",
                            EVT_CACHE_QUERY_OBJECT_READ,
                            CacheQueryType.SCAN.name(),
                            namex,
                            null,
                            null,
                            filter,
                            null,
                            null,
                            subjId,
                            taskName,
                            next.getKey(),
                            next.getValue(),
                            null,
                            null));
                    }

                    IgniteClosure transform = qry.transform();

                    if (transform == null)
                        return next;

                    Cache.Entry<K, V> entry;

                    if (qry.keepBinary())
                        entry = cctx.cache().keepBinary().getEntry(next.getKey());
                     else
                        entry = cctx.cache().getEntry(next.getKey());


                    return transform.apply(entry);
                }

                @Override protected boolean onHasNext() throws IgniteCheckedException {
                    return iter.hasNextX();
                }

                @Override protected void onClose() throws IgniteCheckedException {
                    iter.close();
                }
            };
        }
        catch (Exception e) {
            if (needUpdStatistics)
                cctx.queries().onCompleted(U.currentTimeMillis() - startTime, true);

            throw e;
        }
        finally {
            leaveBusy();
        }
    }

    /**
     * @param qryInfo Info.
     * @param taskName Task name.
     * @return Iterator.
     * @throws IgniteCheckedException In case of error.
     */
<<<<<<< HEAD
    @Nullable private QueryResult<K, V> queryResult(final GridCacheQueryInfo qryInfo, String taskName) throws IgniteCheckedException {
=======
    private QueryResult<K, V> queryResult(final GridCacheQueryInfo qryInfo,
        String taskName) throws IgniteCheckedException {
>>>>>>> 1ef150eb
        assert qryInfo != null;

        final UUID sndId = qryInfo.senderId();

        assert sndId != null;

        RequestFutureMap futs = qryIters.get(sndId);

        if (futs == null) {
            futs = new RequestFutureMap() {
                @Override protected boolean removeEldestEntry(Map.Entry<Long, GridFutureAdapter<QueryResult<K, V>>> e) {
                    boolean rmv = size() > maxIterCnt;

                    if (rmv) {
                        try {
                            e.getValue().get().closeIfNotShared(recipient(sndId, e.getKey()));
                        }
                        catch (IgniteCheckedException ex) {
                            U.error(log, "Failed to close query iterator.", ex);
                        }
                    }

                    return rmv;
                }
            };

            RequestFutureMap old = qryIters.putIfAbsent(sndId, futs);

            if (old != null)
                futs = old;
        }

        assert futs != null;

        GridFutureAdapter<QueryResult<K, V>> fut;

        boolean exec = false;

        synchronized (futs) {
            if (futs.isCanceled(qryInfo.requestId()))
                return null;

            fut = futs.get(qryInfo.requestId());

            if (fut == null) {
                futs.put(qryInfo.requestId(), fut = new GridFutureAdapter<>());

                exec = true;
            }
        }

        if (exec) {
            try {
                fut.onDone(executeQuery(qryInfo.query(), qryInfo.arguments(), false,
                    qryInfo.query().subjectId(), taskName, recipient(qryInfo.senderId(), qryInfo.requestId())));
            }
            catch (Throwable e) {
                fut.onDone(e);

                if (e instanceof Error)
                    throw (Error)e;
            }
        }

        return fut.get();
    }

    /**
     * @param sndId Sender node ID.
     * @param reqId Request ID.
     */
    @SuppressWarnings("SynchronizationOnLocalVariableOrMethodParameter")
    protected void removeQueryResult(@Nullable UUID sndId, long reqId) {
        if (sndId == null)
            return;

        RequestFutureMap futs = qryIters.get(sndId);

        if (futs != null) {
            IgniteInternalFuture<QueryResult<K, V>> fut;

            synchronized (futs) {
                fut = futs.remove(reqId);
            }

            if (fut != null) {
                try {
                    fut.get().closeIfNotShared(recipient(sndId, reqId));
                }
                catch (IgniteCheckedException e) {
                    if (!X.hasCause(e, GridDhtUnreservedPartitionException.class))
                        U.error(log, "Failed to close iterator.", e);
                }
            }
        }
    }

    /**
     * @param sndId Sender node ID.
     * @param reqId Request ID.
     * @return Recipient ID.
     */
    private static Object recipient(UUID sndId, long reqId) {
        assert sndId != null;

        return new IgniteBiTuple<>(sndId, reqId);
    }

    /**
     * @param qryInfo Info.
     * @return Iterator.
     * @throws IgniteCheckedException In case of error.
     */
    private FieldsResult fieldsQueryResult(GridCacheQueryInfo qryInfo, String taskName)
        throws IgniteCheckedException {
        final UUID sndId = qryInfo.senderId();

        assert sndId != null;

        Map<Long, GridFutureAdapter<FieldsResult>> iters = fieldsQryRes.get(sndId);

        if (iters == null) {
            iters = new LinkedHashMap<Long, GridFutureAdapter<FieldsResult>>(16, 0.75f, true) {
                @Override protected boolean removeEldestEntry(Map.Entry<Long,
                    GridFutureAdapter<FieldsResult>> e) {
                    boolean rmv = size() > maxIterCnt;

                    if (rmv) {
                        try {
                            e.getValue().get().closeIfNotShared(recipient(sndId, e.getKey()));
                        }
                        catch (IgniteCheckedException ex) {
                            U.error(log, "Failed to close fields query iterator.", ex);
                        }
                    }

                    return rmv;
                }

                @Override public boolean equals(Object o) {
                    return o == this;
                }
            };

            Map<Long, GridFutureAdapter<FieldsResult>> old = fieldsQryRes.putIfAbsent(sndId, iters);

            if (old != null)
                iters = old;
        }

        return fieldsQueryResult(iters, qryInfo, taskName);
    }

    /**
     * @param resMap Results map.
     * @param qryInfo Info.
     * @return Fields query result.
     * @throws IgniteCheckedException In case of error.
     */
    @SuppressWarnings({
        "SynchronizationOnLocalVariableOrMethodParameter",
        "NonPrivateFieldAccessedInSynchronizedContext"})
    private FieldsResult fieldsQueryResult(Map<Long, GridFutureAdapter<FieldsResult>> resMap,
        GridCacheQueryInfo qryInfo, String taskName) throws IgniteCheckedException {
        assert resMap != null;
        assert qryInfo != null;

        GridFutureAdapter<FieldsResult> fut;

        boolean exec = false;

        synchronized (resMap) {
            fut = resMap.get(qryInfo.requestId());

            if (fut == null) {
                resMap.put(qryInfo.requestId(), fut =
                    new GridFutureAdapter<>());

                exec = true;
            }
        }

        if (exec) {
            try {
                fut.onDone(executeFieldsQuery(qryInfo.query(), qryInfo.arguments(), false,
                    qryInfo.query().subjectId(), taskName, recipient(qryInfo.senderId(), qryInfo.requestId())));
            }
            catch (IgniteCheckedException e) {
                fut.onDone(e);
            }
        }

        return fut.get();
    }

    /**
     * @param sndId Sender node ID.
     * @param reqId Request ID.
     */
    @SuppressWarnings("SynchronizationOnLocalVariableOrMethodParameter")
    protected void removeFieldsQueryResult(@Nullable UUID sndId, long reqId) {
        if (sndId == null)
            return;

        Map<Long, GridFutureAdapter<FieldsResult>> futs = fieldsQryRes.get(sndId);

        if (futs != null) {
            IgniteInternalFuture<FieldsResult> fut;

            synchronized (futs) {
                fut = futs.remove(reqId);
            }

            if (fut != null) {
                assert fut.isDone();

                try {
                    fut.get().closeIfNotShared(recipient(sndId, reqId));
                }
                catch (IgniteCheckedException e) {
                    U.error(log, "Failed to close iterator.", e);
                }
            }
        }
    }

    /**
     * Called when data for page is ready.
     *
     * @param loc Local query or not.
     * @param qryInfo Query info.
     * @param data Result data.
     * @param finished Last page or not.
     * @param e Exception in case of error.
     * @return {@code true} if page was processed right.
     */
    protected abstract boolean onPageReady(boolean loc, GridCacheQueryInfo qryInfo,
        @Nullable Collection<?> data, boolean finished, @Nullable Throwable e);

    /**
     * @param loc Local query or not.
     * @param qryInfo Query info.
     * @param metaData Meta data.
     * @param entities Indexing entities.
     * @param data Data.
     * @param finished Last page or not.
     * @param e Exception in case of error.
     * @return {@code true} if page was processed right.
     */
    protected abstract boolean onFieldsPageReady(boolean loc, GridCacheQueryInfo qryInfo,
        @Nullable List<GridQueryFieldMetadata> metaData,
        @Nullable Collection<?> entities,
        @Nullable Collection<?> data,
        boolean finished, @Nullable Throwable e);

    /**
     * Gets cache queries metrics.
     *
     * @return Cache queries metrics.
     */
    public QueryMetrics metrics() {
        return metrics.copy();
    }

    /**
     * Resets metrics.
     */
    public void resetMetrics() {
        metrics = new GridCacheQueryMetricsAdapter();
    }

    /**
     * @param fail {@code true} if execution failed.
     */
    public void onExecuted(boolean fail) {
        metrics.onQueryExecute(fail);
    }

    /**
     * @param duration Execution duration.
     * @param fail {@code true} if execution failed.
     */
    public void onCompleted(long duration, boolean fail) {
        metrics.onQueryCompleted(duration, fail);
    }

    /**
     * Gets SQL metadata.
     *
     * @return SQL metadata.
     * @throws IgniteCheckedException In case of error.
     */
    public Collection<GridCacheSqlMetadata> sqlMetadata() throws IgniteCheckedException {
        if (!enterBusy())
            throw new IllegalStateException("Failed to get metadata (grid is stopping).");

        try {
            Callable<Collection<CacheSqlMetadata>> job = new MetadataJob();

            // Remote nodes that have current cache.
            Collection<ClusterNode> nodes = F.view(cctx.discovery().remoteNodes(), new P1<ClusterNode>() {
                @Override public boolean apply(ClusterNode n) {
                    return cctx.kernalContext().discovery().cacheAffinityNode(n, space);
                }
            });

            Collection<Collection<CacheSqlMetadata>> res = new ArrayList<>(nodes.size() + 1);

            IgniteInternalFuture<Collection<Collection<CacheSqlMetadata>>> rmtFut = null;

            // Get metadata from remote nodes.
            if (!nodes.isEmpty())
                rmtFut = cctx.closures().callAsyncNoFailover(BROADCAST, Collections.singleton(job), nodes, true);

            // Get local metadata.
            IgniteInternalFuture<Collection<CacheSqlMetadata>> locFut = cctx.closures().callLocalSafe(job, true);

            if (rmtFut != null)
                res.addAll(rmtFut.get());

            res.add(locFut.get());

            Map<String, Collection<CacheSqlMetadata>> map = new HashMap<>();

            for (Collection<CacheSqlMetadata> col : res) {
                for (CacheSqlMetadata meta : col) {
                    String name = meta.cacheName();

                    Collection<CacheSqlMetadata> cacheMetas = map.get(name);

                    if (cacheMetas == null)
                        map.put(name, cacheMetas = new LinkedList<>());

                    cacheMetas.add(meta);
                }
            }

            Collection<GridCacheSqlMetadata> col = new ArrayList<>(map.size());

            // Metadata for current cache must be first in list.
            col.add(new CacheSqlMetadata(map.remove(space)));

            for (Collection<CacheSqlMetadata> metas : map.values())
                col.add(new CacheSqlMetadata(metas));

            return col;
        }
        finally {
            leaveBusy();
        }
    }

    /**
     * @param <K> Key type.
     * @param <V> Value type.
     * @param includeBackups Include backups.
     * @return Predicate.
     */
    @SuppressWarnings("unchecked")
    @Nullable public <K, V> IndexingQueryFilter backupsFilter(boolean includeBackups) {
        if (includeBackups)
            return null;

        return new IndexingQueryFilter() {
            @Nullable @Override public IgniteBiPredicate<K, V> forSpace(final String spaceName) {
                final GridKernalContext ctx = cctx.kernalContext();

                final GridCacheAdapter<Object, Object> cache = ctx.cache().internalCache(spaceName);

                if (cache.context().isReplicated() || cache.configuration().getBackups() == 0)
                    return null;

                return new IgniteBiPredicate<K, V>() {
                    @Override public boolean apply(K k, V v) {
                        return cache.context().affinity().primary(ctx.discovery().localNode(), k, NONE);
                    }
                };
            }

            @Override public boolean isValueRequired() {
                return false;
            }
        };
    }

    /**
     * @return Topology version for query requests.
     */
    public AffinityTopologyVersion queryTopologyVersion() {
        return qryTopVer;
    }

    /**
     * @param qry Query.
     * @return Filter.
     */
    private IndexingQueryFilter filter(GridCacheQueryAdapter<?> qry) {
        return backupsFilter(qry.includeBackups());
    }

    /**
     * Prints memory statistics for debugging purposes.
     */
    @Override public void printMemoryStats() {
        X.println(">>>");
        X.println(">>> Query manager memory stats [grid=" + cctx.gridName() + ", cache=" + cctx.name() + ']');
    }

    /**
     * FOR TESTING ONLY
     *
     * @return Indexing space for this query manager.
     */
    public String space() {
        return space;
    }

    /**
     * Metadata job.
     */
    @GridInternal
    private static class MetadataJob implements IgniteCallable<Collection<CacheSqlMetadata>> {
        /** */
        private static final long serialVersionUID = 0L;

        /** Grid */
        @IgniteInstanceResource
        private Ignite ignite;

        /** {@inheritDoc} */
        @Override public Collection<CacheSqlMetadata> call() {
            final GridKernalContext ctx = ((IgniteKernal)ignite).context();

            Collection<String> cacheNames = F.viewReadOnly(ctx.cache().caches(),
                new C1<IgniteInternalCache<?, ?>, String>() {
                    @Override public String apply(IgniteInternalCache<?, ?> c) {
                        return c.name();
                    }
                },
                new P1<IgniteInternalCache<?, ?>>() {
                    @Override public boolean apply(IgniteInternalCache<?, ?> c) {
                        return !CU.MARSH_CACHE_NAME.equals(c.name()) && !CU.UTILITY_CACHE_NAME.equals(c.name()) &&
                            !CU.ATOMICS_CACHE_NAME.equals(c.name());
                    }
                }
            );

            return F.transform(cacheNames, new C1<String, CacheSqlMetadata>() {
                @Override public CacheSqlMetadata apply(String cacheName) {
                    Collection<GridQueryTypeDescriptor> types = ctx.query().types(cacheName);

                    Collection<String> names = U.newHashSet(types.size());
                    Map<String, String> keyClasses = U.newHashMap(types.size());
                    Map<String, String> valClasses = U.newHashMap(types.size());
                    Map<String, Map<String, String>> fields = U.newHashMap(types.size());
                    Map<String, Collection<GridCacheSqlIndexMetadata>> indexes = U.newHashMap(types.size());

                    for (GridQueryTypeDescriptor type : types) {
                        // Filter internal types (e.g., data structures).
                        if (type.name().startsWith("GridCache"))
                            continue;

                        names.add(type.name());

                        keyClasses.put(type.name(), type.keyClass().getName());
                        valClasses.put(type.name(), type.valueClass().getName());

                        int size = 2 + type.fields().size();

                        Map<String, String> fieldsMap = U.newLinkedHashMap(size);

                        // _KEY and _VAL are not included in GridIndexingTypeDescriptor.valueFields
                        fieldsMap.put("_KEY", type.keyClass().getName());
                        fieldsMap.put("_VAL", type.valueClass().getName());

                        for (Map.Entry<String, Class<?>> e : type.fields().entrySet())
                            fieldsMap.put(e.getKey().toUpperCase(), e.getValue().getName());

                        fields.put(type.name(), fieldsMap);

                        Collection<GridCacheSqlIndexMetadata> indexesCol =
                            new ArrayList<>(type.indexes().size());

                        for (Map.Entry<String, GridQueryIndexDescriptor> e : type.indexes().entrySet()) {
                            GridQueryIndexDescriptor desc = e.getValue();

                            // Add only SQL indexes.
                            if (desc.type() == GridQueryIndexType.SORTED) {
                                Collection<String> idxFields = e.getValue().fields();
                                Collection<String> descendings = new LinkedList<>();

                                for (String idxField : idxFields)
                                    if (desc.descending(idxField))
                                        descendings.add(idxField);

                                indexesCol.add(new CacheSqlIndexMetadata(e.getKey().toUpperCase(),
                                    idxFields, descendings, false));
                            }
                        }

                        indexes.put(type.name(), indexesCol);
                    }

                    return new CacheSqlMetadata(cacheName, names, keyClasses, valClasses, fields, indexes);
                }
            });
        }
    }

    /**
     * Cache metadata.
     */
    private static class CacheSqlMetadata implements GridCacheSqlMetadata {
        /** */
        private static final long serialVersionUID = 0L;

        /** */
        private String cacheName;

        /** */
        private Collection<String> types;

        /** */
        private Map<String, String> keyClasses;

        /** */
        private Map<String, String> valClasses;

        /** */
        private Map<String, Map<String, String>> fields;

        /** */
        private Map<String, Collection<GridCacheSqlIndexMetadata>> indexes;

        /**
         * Required by {@link Externalizable}.
         */
        public CacheSqlMetadata() {
            // No-op.
        }

        /**
         * @param cacheName Cache name.
         * @param types Types.
         * @param keyClasses Key classes map.
         * @param valClasses Value classes map.
         * @param fields Fields maps.
         * @param indexes Indexes.
         */
        CacheSqlMetadata(@Nullable String cacheName, Collection<String> types, Map<String, String> keyClasses,
            Map<String, String> valClasses, Map<String, Map<String, String>> fields,
            Map<String, Collection<GridCacheSqlIndexMetadata>> indexes) {
            assert types != null;
            assert keyClasses != null;
            assert valClasses != null;
            assert fields != null;
            assert indexes != null;

            this.cacheName = cacheName;
            this.types = types;
            this.keyClasses = keyClasses;
            this.valClasses = valClasses;
            this.fields = fields;
            this.indexes = indexes;
        }

        /**
         * @param metas Meta data instances from different nodes.
         */
        CacheSqlMetadata(Iterable<CacheSqlMetadata> metas) {
            types = new HashSet<>();
            keyClasses = new HashMap<>();
            valClasses = new HashMap<>();
            fields = new HashMap<>();
            indexes = new HashMap<>();

            for (CacheSqlMetadata meta : metas) {
                if (cacheName == null)
                    cacheName = meta.cacheName;
                else
                    assert F.eq(cacheName, meta.cacheName);

                types.addAll(meta.types);
                keyClasses.putAll(meta.keyClasses);
                valClasses.putAll(meta.valClasses);
                fields.putAll(meta.fields);
                indexes.putAll(meta.indexes);
            }
        }

        /** {@inheritDoc} */
        @Override public String cacheName() {
            return cacheName;
        }

        /** {@inheritDoc} */
        @Override public Collection<String> types() {
            return types;
        }

        /** {@inheritDoc} */
        @Override public String keyClass(String type) {
            return keyClasses.get(type);
        }

        /** {@inheritDoc} */
        @Override public String valueClass(String type) {
            return valClasses.get(type);
        }

        /** {@inheritDoc} */
        @Override public Map<String, String> fields(String type) {
            return fields.get(type);
        }

        /** {@inheritDoc} */
        @Override public Map<String, String> keyClasses() {
            return keyClasses;
        }

        /** {@inheritDoc} */
        @Override public Map<String, String> valClasses() {
            return valClasses;
        }

        /** {@inheritDoc} */
        @Override public Map<String, Map<String, String>> fields() {
            return fields;
        }

        /** {@inheritDoc} */
        @Override public Map<String, Collection<GridCacheSqlIndexMetadata>> indexes() {
            return indexes;
        }

        /** {@inheritDoc} */
        @Override public Collection<GridCacheSqlIndexMetadata> indexes(String type) {
            return indexes.get(type);
        }

        /** {@inheritDoc} */
        @Override public void writeExternal(ObjectOutput out) throws IOException {
            U.writeString(out, cacheName);
            U.writeCollection(out, types);
            U.writeMap(out, keyClasses);
            U.writeMap(out, valClasses);
            U.writeMap(out, fields);
            U.writeMap(out, indexes);
        }

        /** {@inheritDoc} */
        @Override public void readExternal(ObjectInput in) throws IOException, ClassNotFoundException {
            cacheName = U.readString(in);
            types = U.readCollection(in);
            keyClasses = U.readMap(in);
            valClasses = U.readMap(in);
            fields = U.readMap(in);
            indexes = U.readMap(in);
        }

        /** {@inheritDoc} */
        @Override public String toString() {
            return S.toString(CacheSqlMetadata.class, this);
        }
    }

    /**
     * Cache metadata index.
     */
    private static class CacheSqlIndexMetadata implements GridCacheSqlIndexMetadata {
        /** */
        private static final long serialVersionUID = 0L;

        /** */
        private String name;

        /** */
        private Collection<String> fields;

        /** */
        private Collection<String> descendings;

        /** */
        private boolean unique;

        /**
         * Required by {@link Externalizable}.
         */
        public CacheSqlIndexMetadata() {
            // No-op.
        }

        /**
         * @param name Index name.
         * @param fields Fields.
         * @param descendings Descendings.
         * @param unique Unique flag.
         */
        CacheSqlIndexMetadata(String name, Collection<String> fields, Collection<String> descendings,
            boolean unique) {
            assert name != null;
            assert fields != null;
            assert descendings != null;

            this.name = name;
            this.fields = fields;
            this.descendings = descendings;
            this.unique = unique;
        }

        /** {@inheritDoc} */
        @Override public String name() {
            return name;
        }

        /** {@inheritDoc} */
        @Override public Collection<String> fields() {
            return fields;
        }

        /** {@inheritDoc} */
        @Override public boolean descending(String field) {
            return descendings.contains(field);
        }

        /** {@inheritDoc} */
        @Override public Collection<String> descendings() {
            return descendings;
        }

        /** {@inheritDoc} */
        @Override public boolean unique() {
            return unique;
        }

        /** {@inheritDoc} */
        @Override public void writeExternal(ObjectOutput out) throws IOException {
            U.writeString(out, name);
            U.writeCollection(out, fields);
            U.writeCollection(out, descendings);
            out.writeBoolean(unique);
        }

        /** {@inheritDoc} */
        @Override public void readExternal(ObjectInput in) throws IOException, ClassNotFoundException {
            name = U.readString(in);
            fields = U.readCollection(in);
            descendings = U.readCollection(in);
            unique = in.readBoolean();
        }

        /** {@inheritDoc} */
        @Override public String toString() {
            return S.toString(CacheSqlIndexMetadata.class, this);
        }
    }

    /**
     *
     */
    private static class QueryResult<K, V> extends CachedResult<IgniteBiTuple<K, V>> {
        /** */
        private static final long serialVersionUID = 0L;

        /** */
        private final GridCacheQueryType type;

        /**
         * @param type Query type.
         * @param rcpt ID of the recipient.
         */
        private QueryResult(GridCacheQueryType type, Object rcpt) {
            super(rcpt);

            this.type = type;
        }

        /**
         * @return Type.
         */
        public GridCacheQueryType type() {
            return type;
        }
    }

    /**
     *
     */
    private static class FieldsResult<Q> extends CachedResult<Q> {
        /** */
        private static final long serialVersionUID = 0L;

        /** */
        private List<GridQueryFieldMetadata> meta;

        /**
         * @param rcpt ID of the recipient.
         */
        FieldsResult(Object rcpt) {
            super(rcpt);
        }

        /**
         * @return Metadata.
         */
        public List<GridQueryFieldMetadata> metaData() throws IgniteCheckedException {
            get(); // Ensure that result is ready.

            return meta;
        }

        /**
         * @param meta Metadata.
         */
        public void metaData(List<GridQueryFieldMetadata> meta) {
            this.meta = meta;
        }
    }

    /**
     *
     */
    private abstract class AbstractLazySwapEntry {
        /** */
        private K key;

        /** */
        private V val;

        /**
         * @return Key bytes.
         */
        protected abstract byte[] keyBytes();

        /**
         * @return Value.
         * @throws IgniteCheckedException If failed.
         */
        protected abstract V unmarshalValue() throws IgniteCheckedException;

        /**
         * @return Key.
         */
        K key() {
            try {
                if (key != null)
                    return key;

                key = (K)cctx.toCacheKeyObject(keyBytes());

                return key;
            }
            catch (IgniteCheckedException e) {
                throw new IgniteException(e);
            }
        }

        /**
         * @return Value.
         */
        V value() {
            try {
                if (val != null)
                    return val;

                val = unmarshalValue();

                return val;
            }
            catch (IgniteCheckedException e) {
                throw new IgniteException(e);
            }
        }

        /**
         * @return TTL.
         */
        abstract long timeToLive();

        /**
         * @return Expire time.
         */
        abstract long expireTime();
    }

    /**
     *
     */
    private class LazySwapEntry extends AbstractLazySwapEntry {
        /** */
        private final Map.Entry<byte[], byte[]> e;

        /**
         * @param e Entry with
         */
        LazySwapEntry(Map.Entry<byte[], byte[]> e) {
            this.e = e;
        }

        /** {@inheritDoc} */
        @Override protected byte[] keyBytes() {
            return e.getKey();
        }

        /** {@inheritDoc} */
        @SuppressWarnings("IfMayBeConditional")
        @Override protected V unmarshalValue() throws IgniteCheckedException {
            IgniteBiTuple<byte[], Byte> t = GridCacheSwapEntryImpl.getValue(e.getValue());

            return (V)cctx.cacheObjects().toCacheObject(cctx.cacheObjectContext(), t.get2(), t.get1());
        }

        /** {@inheritDoc} */
        @Override long timeToLive() {
            return GridCacheSwapEntryImpl.timeToLive(e.getValue());
        }

        /** {@inheritDoc} */
        @Override long expireTime() {
            return GridCacheSwapEntryImpl.expireTime(e.getValue());
        }
    }

    /**
     *
     */
    private class LazyOffheapEntry extends AbstractLazySwapEntry {
        /** */
        private final T2<Long, Integer> keyPtr;

        /** */
        private final T2<Long, Integer> valPtr;

        /**
         * @param keyPtr Key address.
         * @param valPtr Value address.
         */
        private LazyOffheapEntry(T2<Long, Integer> keyPtr, T2<Long, Integer> valPtr) {
            assert keyPtr != null;
            assert valPtr != null;

            this.keyPtr = keyPtr;
            this.valPtr = valPtr;
        }

        /** {@inheritDoc} */
        @Override protected byte[] keyBytes() {
            return U.copyMemory(keyPtr.get1(), keyPtr.get2());
        }

        /** {@inheritDoc} */
        @Override protected V unmarshalValue() throws IgniteCheckedException {
            long ptr = GridCacheOffheapSwapEntry.valueAddress(valPtr.get1(), valPtr.get2());

            return (V)cctx.fromOffheap(ptr, false);
        }

        /** {@inheritDoc} */
        @Override long timeToLive() {
            return GridCacheOffheapSwapEntry.timeToLive(valPtr.get1());
        }

        /** {@inheritDoc} */
        @Override long expireTime() {
            return GridCacheOffheapSwapEntry.expireTime(valPtr.get1());
        }
    }

    /**
     *
     */
    private class OffheapIteratorClosure
        extends CX2<T2<Long, Integer>, T2<Long, Integer>, IgniteBiTuple<K, V>> {
        /** */
        private static final long serialVersionUID = 7410163202728985912L;

        /** */
        private IgniteBiPredicate<K, V> filter;

        /** */
        private boolean keepBinary;

        /** */
        private boolean locNode;

        /**
         * @param filter Filter.
         * @param keepBinary Keep binary flag.
         * @param locNode Local node.
         */
        private OffheapIteratorClosure(
            @Nullable IgniteBiPredicate<K, V> filter,
            boolean keepBinary,
            boolean locNode) {
            assert filter != null;

            this.filter = filter;
            this.keepBinary = keepBinary;
            this.locNode = locNode;
        }

        /** {@inheritDoc} */
        @Nullable @Override public IgniteBiTuple<K, V> applyx(T2<Long, Integer> keyPtr,
            T2<Long, Integer> valPtr)
            throws IgniteCheckedException {
            LazyOffheapEntry e = new LazyOffheapEntry(keyPtr, valPtr);

            K key = (K)cctx.unwrapBinaryIfNeeded(e.key(), keepBinary);
            V val = (V)cctx.unwrapBinaryIfNeeded(e.value(), keepBinary);

            if (!filter.apply(key, val))
                return null;

            if (locNode)
                return new IgniteBiTuple<>(key, val);
            else {
                if (key instanceof CacheObject)
                    ((CacheObject)key).prepareMarshal(cctx.cacheObjectContext());

                val = (V)cctx.unwrapTemporary(e.value());

                if (val instanceof CacheObject)
                    ((CacheObject)val).prepareMarshal(cctx.cacheObjectContext());

                return new IgniteBiTuple<>(key, val);
            }
        }
    }

    /**
     *
     */
    private static class CompoundIterator<T> extends GridIteratorAdapter<T> {
        /** */
        private static final long serialVersionUID = 4585888051556166304L;

        /** */
        private final List<GridIterator<T>> iters;

        /** */
        private int idx;

        /** */
        private GridIterator<T> iter;

        /**
         * @param iters Iterators.
         */
        private CompoundIterator(List<GridIterator<T>> iters) {
            if (iters.isEmpty())
                throw new IllegalArgumentException();

            this.iters = iters;

            iter = F.first(iters);
        }

        /** {@inheritDoc} */
        @Override public boolean hasNextX() throws IgniteCheckedException {
            if (iter.hasNextX())
                return true;

            idx++;

            while (idx < iters.size()) {
                iter = iters.get(idx);

                if (iter.hasNextX())
                    return true;

                idx++;
            }

            return false;
        }

        /** {@inheritDoc} */
        @Override public T nextX() throws IgniteCheckedException {
            if (!hasNextX())
                throw new NoSuchElementException();

            return iter.nextX();
        }

        /** {@inheritDoc} */
        @Override public void removeX() throws IgniteCheckedException {
            throw new UnsupportedOperationException();
        }
    }

    /**
     * Cached result.
     */
    private abstract static class CachedResult<R> extends GridFutureAdapter<IgniteSpiCloseableIterator<R>> {
        /** Absolute position of each recipient. */
        private final Map<Object, QueueIterator> recipients = new GridLeanMap<>(1);
        /** */
        private CircularQueue<R> queue;
        /** */
        private int pruned;

        /**
         * @param rcpt ID of the recipient.
         */
        protected CachedResult(Object rcpt) {
            boolean res = addRecipient(rcpt);

            assert res;
        }

        /**
         * Close if this result does not have any other recipients.
         *
         * @param rcpt ID of the recipient.
         * @throws IgniteCheckedException If failed.
         */
        public void closeIfNotShared(Object rcpt) throws IgniteCheckedException {
            assert isDone();

            synchronized (recipients) {
                if (recipients.isEmpty())
                    return;

                recipients.remove(rcpt);

                if (recipients.isEmpty())
                    get().close();
            }
        }

        /**
         * @param rcpt ID of the recipient.
         * @return {@code true} If the recipient successfully added.
         */
        public boolean addRecipient(Object rcpt) {
            synchronized (recipients) {
                if (isDone())
                    return false;

                assert !recipients.containsKey(rcpt) : rcpt + " -> " + recipients;

                recipients.put(rcpt, new QueueIterator(rcpt));
            }

            return true;
        }

        /** {@inheritDoc} */
        @Override public boolean onDone(@Nullable IgniteSpiCloseableIterator<R> res, @Nullable Throwable err) {
            assert !isDone();

            synchronized (recipients) {
                if (recipients.size() > 1) {
                    queue = new CircularQueue<>(128);

                    for (QueueIterator it : recipients.values())
                        it.init();
                }

                return super.onDone(res, err);
            }
        }

        /**
         *
         */
        private void pruneQueue() {
            assert !recipients.isEmpty();
            assert Thread.holdsLock(recipients);

            int minPos = Collections.min(recipients.values()).pos;

            if (minPos > pruned) {
                queue.remove(minPos - pruned);

                pruned = minPos;
            }
        }

        /**
         * @param rcpt ID of the recipient.
         * @throws IgniteCheckedException If failed.
         */
        public IgniteSpiCloseableIterator<R> iterator(Object rcpt) throws IgniteCheckedException {
            assert rcpt != null;

            IgniteSpiCloseableIterator<R> it = get();

            assert it != null;

            synchronized (recipients) {
                return queue == null ? it : recipients.get(rcpt);
            }
        }

        /**
         *
         */
        @SuppressWarnings("ComparableImplementedButEqualsNotOverridden")
        private class QueueIterator implements IgniteSpiCloseableIterator<R>, Comparable<QueueIterator> {
            /** */
            private static final long serialVersionUID = 0L;

            /** */
            private static final int NEXT_SIZE = 64;

            /** */
            private final Object rcpt;

            /** */
            private int pos;

            /** */
            private Queue<R> next;

            /**
             * @param rcpt ID of the recipient.
             */
            private QueueIterator(Object rcpt) {
                this.rcpt = rcpt;
            }

            /**
             */
            public void init() {
                assert next == null;

                next = new ArrayDeque<>(NEXT_SIZE);
            }

            /** {@inheritDoc} */
            @Override public void close() throws IgniteCheckedException {
                closeIfNotShared(rcpt);
            }

            /** {@inheritDoc} */
            @Override public boolean hasNext() {
                return !next.isEmpty() || fillNext();
            }

            /** {@inheritDoc} */
            @SuppressWarnings("IteratorNextCanNotThrowNoSuchElementException") // It can actually.
            @Override public R next() {
                return next.remove();
            }

            /**
             * @return {@code true} If elements were fetched into local queue of the iterator.
             */
            private boolean fillNext() {
                assert next.isEmpty();

                IgniteSpiCloseableIterator<R> it;

                try {
                    it = get();
                }
                catch (IgniteCheckedException e) {
                    throw new IgniteException(e);
                }

                synchronized (recipients) {
                    for (int i = 0; i < NEXT_SIZE; i++) {
                        R res;

                        int off = pos - pruned; // Offset of current iterator relative to queue begin.

                        if (off == queue.size()) { // We are leading the race.
                            if (!it.hasNext())
                                break; // Happy end.

                            res = it.next();

                            queue.add(res);
                        }
                        else // Someone fetched result into queue before us.
                            res = queue.get(off);

                        assert res != null;

                        pos++;
                        next.add(res);
                    }

                    pruneQueue();
                }

                return !next.isEmpty();
            }

            /** {@inheritDoc} */
            @Override public void remove() {
                throw new UnsupportedOperationException();
            }

            /** {@inheritDoc} */
            @Override public int compareTo(QueueIterator o) {
                return Integer.compare(pos, o.pos);
            }
        }
    }

    /**
     * Queue.
     */
    @SuppressWarnings("PackageVisibleInnerClass")
    static class CircularQueue<R> {
        /** */
        private int off;

        /** */
        private int size;

        /** */
        private R[] arr;

        /**
         * @param cap Initial capacity.
         */
        CircularQueue(int cap) {
            assert U.isPow2(cap);

            arr = (R[])new Object[cap];
        }

        /**
         * @param o Object to add.
         */
        public void add(R o) {
            if (size == arr.length) { // Resize.
                Object[] newArr = new Object[arr.length << 1];

                int tailSize = arr.length - off;

                System.arraycopy(arr, off, newArr, 0, tailSize);

                if (off != 0) {
                    System.arraycopy(arr, 0, newArr, tailSize, off);

                    off = 0;
                }

                arr = (R[])newArr;
            }

            int idx = (off + size) & (arr.length - 1);

            assert arr[idx] == null;

            arr[idx] = o;

            size++;
        }

        /**
         * @param n Number of elements to remove.
         */
        public void remove(int n) {
            assert n > 0 : n;
            assert n <= size : n + " " + size;

            int mask = arr.length - 1;

            for (int i = 0; i < n; i++) {
                int idx = (off + i) & mask;

                assert arr[idx] != null;

                arr[idx] = null;
            }

            size -= n;
            off += n;

            if (off >= arr.length)
                off -= arr.length;
        }

        /**
         * @param idx Index in queue.
         * @return Element at the given index.
         */
        public R get(int idx) {
            assert idx >= 0 : idx;
            assert idx < size : idx + " " + size;

            R res = arr[(idx + off) & (arr.length - 1)];

            assert res != null;

            return res;
        }

        /**
         * @return Size.
         */
        public int size() {
            return size;
        }
    }

    /**
     * Query for {@link IndexingSpi}.
     *
     * @param keepBinary Keep binary flag.
     * @return Query.
     */
    public <R> CacheQuery<R> createSpiQuery(boolean keepBinary) {
        return new GridCacheQueryAdapter<>(cctx,
            SPI,
            null,
            null,
            null,
            null,
            false,
            keepBinary);
    }

    /**
     * Creates user's predicate based scan query.
     *
     * @param filter Scan filter.
     * @param part Partition.
     * @param keepBinary Keep binary flag.
     * @return Created query.
     */
    public <R> CacheQuery<R> createScanQuery(@Nullable IgniteBiPredicate<K, V> filter,
        @Nullable Integer part, boolean keepBinary) {
        return createScanQuery(filter, null, part, keepBinary);
    }

    /**
     * Creates user's predicate based scan query.
     *
     * @param filter Scan filter.
     * @param part Partition.
     * @param keepBinary Keep binary flag.
     * @return Created query.
     */
    public <T, R> CacheQuery<R> createScanQuery(@Nullable IgniteBiPredicate<K, V> filter,
        @Nullable IgniteClosure<T, R> trans,
        @Nullable Integer part, boolean keepBinary) {

        return new GridCacheQueryAdapter(cctx,
            SCAN,
            filter,
            trans,
            part,
            keepBinary);
    }

    /**
     * Creates user's full text query, queried class, and query clause. For more information refer to {@link CacheQuery}
     * documentation.
     *
     * @param clsName Query class name.
     * @param search Search clause.
     * @param keepBinary Keep binary flag.
     * @return Created query.
     */
    public CacheQuery<Map.Entry<K, V>> createFullTextQuery(String clsName,
        String search, boolean keepBinary) {
        A.notNull("clsName", clsName);
        A.notNull("search", search);

        return new GridCacheQueryAdapter<>(cctx,
            TEXT,
            clsName,
            search,
            null,
            null,
            false,
            keepBinary);
    }

    /**
     * Creates user's SQL fields query for given clause. For more information refer to {@link CacheQuery}
     * documentation.
     *
     * @param qry Query.
     * @param keepBinary Keep binary flag.
     * @return Created query.
     */
    public CacheQuery<List<?>> createSqlFieldsQuery(String qry, boolean keepBinary) {
        A.notNull(qry, "qry");

        return new GridCacheQueryAdapter<>(cctx,
            SQL_FIELDS,
            null,
            qry,
            null,
            null,
            false,
            keepBinary);
    }

    /**
     *
     */
    private class PeekValueExpiryAwareIterator extends GridCloseableIteratorAdapter<IgniteBiTuple<K, V>> {
        /** */
        private static final long serialVersionUID = 0L;

        /** */
        private final ExpiryPolicy plc;

        /** */
        private final GridCacheAdapter cache;

        /** */
        private final AffinityTopologyVersion topVer;

        /** */
        private final GridDhtCacheAdapter dht;

        /** */
        private final IgniteBiPredicate<K, V> keyValFilter;

        /** */
        private boolean locNode;

        /** Heap only flag. */
        private boolean heapOnly;

        /** */
        private final boolean keepBinary;

        /** */
        private IgniteBiTuple<K, V> next;

        /** */
        private IgniteCacheExpiryPolicy expiryPlc;

        /** */
        private Iterator<K> keyIt;

        /**
         * @param keyIt Key iterator.
         * @param plc Expiry policy.
         * @param topVer Topology version.
         * @param keyValFilter Key-value filter.
         * @param keepBinary Keep binary flag from the query.
         * @param locNode Local node.
         * @param heapOnly Heap only.
         */
        private PeekValueExpiryAwareIterator(
            Iterator<K> keyIt,
            ExpiryPolicy plc,
            AffinityTopologyVersion topVer,
            IgniteBiPredicate<K, V> keyValFilter,
            boolean keepBinary,
            boolean locNode,
            boolean heapOnly
        ) {
            this.keyIt = keyIt;
            this.plc = plc;
            this.topVer = topVer;
            this.keyValFilter = keyValFilter;
            this.locNode = locNode;
            this.heapOnly = heapOnly;

            dht = cctx.isLocal() ? null : (cctx.isNear() ? cctx.near().dht() : cctx.dht());
            cache = dht != null ? dht : cctx.cache();

            this.keepBinary = keepBinary;
            expiryPlc = cctx.cache().expiryPolicy(plc);

            advance();
        }

        /** {@inheritDoc} */
        @Override public boolean onHasNext() {
            return next != null;
        }

        /** {@inheritDoc} */
        @Override public IgniteBiTuple<K, V> onNext() {
            if (next == null)
                throw new NoSuchElementException();

            IgniteBiTuple<K, V> next0 = next;

            advance();

            return next0;
        }

        /** {@inheritDoc} */
        @Override protected void onClose() {
            sendTtlUpdate();
        }

        /**
         * Moves the iterator to the next cache entry.
         */
        private void advance() {
            IgniteBiTuple<K, V> next0 = null;

            while (keyIt.hasNext()) {
                next0 = null;

                K key = keyIt.next();

                CacheObject val;

                try {
                    val = value(key);
                }
                catch (IgniteCheckedException e) {
                    if (log.isDebugEnabled())
                        log.debug("Failed to peek value: " + e);

                    val = null;
                }

                if (dht != null && expiryPlc != null && expiryPlc.readyToFlush(100)) {
                    dht.sendTtlUpdateRequest(expiryPlc);

                    expiryPlc = cctx.cache().expiryPolicy(plc);
                }

                if (val != null) {
                    boolean keepBinary0 = !locNode || keepBinary;

                    next0 = F.t(
                        (K)cctx.unwrapBinaryIfNeeded(key, keepBinary0),
                        (V)cctx.unwrapBinaryIfNeeded(val, keepBinary0));

                    boolean passPred = true;

                    if (keyValFilter != null) {
                        Object key0 = next0.getKey();
                        Object val0 = next0.getValue();

                        if (keepBinary0 && !keepBinary) {
                            key0 = (K)cctx.unwrapBinaryIfNeeded(key0, keepBinary);
                            val0 = (V)cctx.unwrapBinaryIfNeeded(val0, keepBinary);
                        }

                        passPred = keyValFilter.apply((K)key0, (V)val0);
                    }

                    if (passPred)
                        break;
                    else
                        next0 = null;
                }
            }

            next = next0 != null ?
                new IgniteBiTuple<>(next0.getKey(), next0.getValue()) :
                null;

            if (next == null)
                sendTtlUpdate();
        }

        /**
         * Sends TTL update.
         */
        private void sendTtlUpdate() {
            if (dht != null && expiryPlc != null) {
                dht.sendTtlUpdateRequest(expiryPlc);

                expiryPlc = null;
            }
        }

        /**
         * @param key Key.
         * @return Value.
         * @throws IgniteCheckedException If failed to peek value.
         */
        private CacheObject value(K key) throws IgniteCheckedException {
            while (true) {
                try {
                    GridCacheEntryEx entry = heapOnly ? cache.peekEx(key) : cache.entryEx(key);

                    if (expiryPlc != null && !heapOnly)
                        entry.unswap();

                    return entry != null ? entry.peek(true, !heapOnly, !heapOnly, topVer, expiryPlc) : null;
                }
                catch (GridCacheEntryRemovedException ignore) {
                    if (heapOnly)
                        return null;
                }
            }
        }
    }

    /**
     * The map prevents put to the map in case the specified request has been removed previously.
     */
    private class RequestFutureMap extends LinkedHashMap<Long, GridFutureAdapter<QueryResult<K, V>>> {
        /** */
        private static final long serialVersionUID = 0L;

        /** Count of canceled keys */
        private static final int CANCELED_COUNT = 128;

        /**
         * The ID of the canceled request is stored to the set in case
         * remove(reqId) is called before put(reqId, future).
         */
        private Set<Long> canceled;

        /** {@inheritDoc} */
        @Override public GridFutureAdapter<QueryResult<K, V>> remove(Object key) {
            if (containsKey(key))
                return super.remove(key);
            else {
                if (canceled == null) {
                    canceled = Collections.newSetFromMap(
                        new LinkedHashMap<Long, Boolean>() {
                            @Override protected boolean removeEldestEntry(Map.Entry<Long, Boolean> eldest) {
                                return size() > CANCELED_COUNT;
                            }
                        });
                }

                canceled.add((Long)key);

                return null;
            }
        }

        /**
         * @return true if the key is canceled
         */
        boolean isCanceled(Long key) {
            return canceled != null && canceled.contains(key);
        }
    }
}<|MERGE_RESOLUTION|>--- conflicted
+++ resolved
@@ -1809,12 +1809,8 @@
      * @return Iterator.
      * @throws IgniteCheckedException In case of error.
      */
-<<<<<<< HEAD
-    @Nullable private QueryResult<K, V> queryResult(final GridCacheQueryInfo qryInfo, String taskName) throws IgniteCheckedException {
-=======
-    private QueryResult<K, V> queryResult(final GridCacheQueryInfo qryInfo,
+    @Nullable private QueryResult<K, V> queryResult(final GridCacheQueryInfo qryInfo,
         String taskName) throws IgniteCheckedException {
->>>>>>> 1ef150eb
         assert qryInfo != null;
 
         final UUID sndId = qryInfo.senderId();
