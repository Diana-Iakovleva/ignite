--- conflicted
+++ resolved
@@ -377,7 +377,7 @@
         if (idx == null)
             return new GridFinishedFuture<>(new IgniteCheckedException("Indexing is disabled."));
 
-        if (desc == null || !desc.registered())
+        if (desc == null)
             return new GridFinishedFuture<>();
 
         final GridWorkerFuture<Object> fut = new GridWorkerFuture<>();
@@ -491,7 +491,6 @@
 
         QueryTypeIdKey id;
 
-<<<<<<< HEAD
         boolean binaryVal = ctx.cacheObjects().isBinaryObject(val);
 
         if (binaryVal) {
@@ -501,17 +500,13 @@
         }
         else {
             valCls = val.value(coctx, false).getClass();
-=======
-            if (desc == null)
-                return;
->>>>>>> 44cf1d21
 
             id = new QueryTypeIdKey(coctx.cacheName(), valCls);
         }
 
         QueryTypeDescriptorImpl desc = types.get(id);
 
-        if (desc == null || !desc.registered())
+        if (desc == null)
             return null;
 
         if (checkType) {
