/*
 * Licensed to the Apache Software Foundation (ASF) under one or more
 * contributor license agreements.  See the NOTICE file distributed with
 * this work for additional information regarding copyright ownership.
 * The ASF licenses this file to You under the Apache License, Version 2.0
 * (the "License"); you may not use this file except in compliance with
 * the License.  You may obtain a copy of the License at
 *
 *      http://www.apache.org/licenses/LICENSE-2.0
 *
 * Unless required by applicable law or agreed to in writing, software
 * distributed under the License is distributed on an "AS IS" BASIS,
 * WITHOUT WARRANTIES OR CONDITIONS OF ANY KIND, either express or implied.
 * See the License for the specific language governing permissions and
 * limitations under the License.
 */

package org.apache.ignite.internal.processors.cache.distributed.dht;

import java.util.ArrayList;
import java.util.Collection;
import java.util.Collections;
import java.util.HashMap;
import java.util.Iterator;
import java.util.List;
import java.util.Map;
import java.util.Set;
import java.util.UUID;
import java.util.concurrent.locks.ReentrantReadWriteLock;
import org.apache.ignite.IgniteCheckedException;
import org.apache.ignite.IgniteLogger;
import org.apache.ignite.cluster.ClusterNode;
import org.apache.ignite.events.DiscoveryEvent;
import org.apache.ignite.internal.IgniteInterruptedCheckedException;
import org.apache.ignite.internal.managers.discovery.DiscoCache;
import org.apache.ignite.internal.processors.affinity.AffinityAssignment;
import org.apache.ignite.internal.processors.affinity.AffinityTopologyVersion;
import org.apache.ignite.internal.processors.cache.GridCacheSharedContext;
import org.apache.ignite.internal.processors.cache.distributed.dht.preloader.GridDhtPartitionExchangeId;
import org.apache.ignite.internal.processors.cache.distributed.dht.preloader.GridDhtPartitionFullMap;
import org.apache.ignite.internal.processors.cache.distributed.dht.preloader.GridDhtPartitionMap;
import org.apache.ignite.internal.processors.cache.distributed.dht.preloader.GridDhtPartitionsExchangeFuture;
import org.apache.ignite.internal.util.F0;
import org.apache.ignite.internal.util.GridAtomicLong;
import org.apache.ignite.internal.util.tostring.GridToStringExclude;
import org.apache.ignite.internal.util.typedef.F;
import org.apache.ignite.internal.util.typedef.T2;
import org.apache.ignite.internal.util.typedef.X;
import org.apache.ignite.internal.util.typedef.internal.U;
import org.jetbrains.annotations.Nullable;

import static org.apache.ignite.internal.processors.cache.distributed.dht.GridDhtPartitionState.EVICTED;
import static org.apache.ignite.internal.processors.cache.distributed.dht.GridDhtPartitionState.MOVING;
import static org.apache.ignite.internal.processors.cache.distributed.dht.GridDhtPartitionState.OWNING;

/**
 * Partition topology for node which does not have any local partitions.
 */
@GridToStringExclude
public class GridClientPartitionTopology implements GridDhtPartitionTopology {
    /** If true, then check consistency. */
    private static final boolean CONSISTENCY_CHECK = false;

    /** Flag to control amount of output for full map. */
    private static final boolean FULL_MAP_DEBUG = false;

    /** */
    private static final Long ZERO = 0L;

    /** Cache shared context. */
    private GridCacheSharedContext cctx;

    /** Cache ID. */
    private int cacheId;

    /** Logger. */
    private final IgniteLogger log;

    /** Node to partition map. */
    private GridDhtPartitionFullMap node2part;

    /** Partition to node map. */
    private Map<Integer, Set<UUID>> part2node = new HashMap<>();

    /** */
    private GridDhtPartitionExchangeId lastExchangeId;

    /** */
    private AffinityTopologyVersion topVer = AffinityTopologyVersion.NONE;

    /** */
    private volatile boolean stopping;

    /** A future that will be completed when topology with version topVer will be ready to use. */
    private volatile GridDhtTopologyFuture topReadyFut;

    /** */
    private final GridAtomicLong updateSeq = new GridAtomicLong(1);

    /** Lock. */
    private final ReentrantReadWriteLock lock = new ReentrantReadWriteLock();

    /** Partition update counters. */
    private Map<Integer, T2<Long, Long>> cntrMap = new HashMap<>();

    /** */
    private final Object similarAffKey;

    /** */
    private volatile DiscoCache discoCache;

    /**
     * @param cctx Context.
     * @param cacheId Cache ID.
     * @param exchFut Exchange ID.
     * @param similarAffKey Key to find caches with similar affinity.
     */
    public GridClientPartitionTopology(
        GridCacheSharedContext cctx,
        int cacheId,
        GridDhtPartitionsExchangeFuture exchFut,
        Object similarAffKey
    ) {
        this.cctx = cctx;
        this.cacheId = cacheId;
        this.similarAffKey = similarAffKey;

        topVer = exchFut.topologyVersion();

        discoCache = exchFut.discoCache();

        log = cctx.logger(getClass());

        lock.writeLock().lock();

        try {
            beforeExchange0(cctx.localNode(), exchFut);
        }
        finally {
            lock.writeLock().unlock();
        }
    }

    /**
     * @return Key to find caches with similar affinity.
     */
    @Nullable public Object similarAffinityKey() {
        return similarAffKey;
    }

    /**
     * @return Full map string representation.
     */
    @SuppressWarnings({"ConstantConditions"})
    private String fullMapString() {
        return node2part == null ? "null" : FULL_MAP_DEBUG ? node2part.toFullString() : node2part.toString();
    }

    /**
     * @param map Map to get string for.
     * @return Full map string representation.
     */
<<<<<<< HEAD
    @SuppressWarnings({"ConstantConditions"})
    private String mapString(GridDhtPartitionMap2 map) {
=======
    @SuppressWarnings( {"ConstantConditions"})
    private String mapString(GridDhtPartitionMap map) {
>>>>>>> 44cf1d21
        return map == null ? "null" : FULL_MAP_DEBUG ? map.toFullString() : map.toString();
    }

    /** {@inheritDoc} */
    @Override public int cacheId() {
        return cacheId;
    }

    /** {@inheritDoc} */
    @SuppressWarnings({"LockAcquiredButNotSafelyReleased"})
    @Override public void readLock() {
        lock.readLock().lock();
    }

    /** {@inheritDoc} */
    @Override public void readUnlock() {
        lock.readLock().unlock();
    }

    /** {@inheritDoc} */
    @Override public void updateTopologyVersion(
        GridDhtPartitionExchangeId exchId,
        GridDhtPartitionsExchangeFuture exchFut,
        long updSeq,
        boolean stopping
    ) throws IgniteInterruptedCheckedException {
        U.writeLock(lock);

        try {
            assert exchId.topologyVersion().compareTo(topVer) > 0 : "Invalid topology version [topVer=" + topVer +
                ", exchId=" + exchId + ']';

            this.stopping = stopping;

            topVer = exchId.topologyVersion();
            discoCache = exchFut.discoCache();

            updateSeq.setIfGreater(updSeq);

            topReadyFut = exchFut;
        }
        finally {
            lock.writeLock().unlock();
        }
    }

    /** {@inheritDoc} */
    @Override public AffinityTopologyVersion topologyVersion() {
        lock.readLock().lock();

        try {
            assert topVer.topologyVersion() > 0;

            return topVer;
        }
        finally {
            lock.readLock().unlock();
        }
    }

    /** {@inheritDoc} */
    @Override public GridDhtTopologyFuture topologyVersionFuture() {
        assert topReadyFut != null;

        return topReadyFut;
    }

    /** {@inheritDoc} */
    @Override public boolean stopping() {
        return stopping;
    }

    /** {@inheritDoc} */
    @Override public void initPartitions(GridDhtPartitionsExchangeFuture exchFut) {
        // No-op.
    }

    /** {@inheritDoc} */
    @Override public void beforeExchange(GridDhtPartitionsExchangeFuture exchFut, boolean initParts)
        throws IgniteCheckedException {
        ClusterNode loc = cctx.localNode();

        U.writeLock(lock);

        try {
            if (stopping)
                return;

            beforeExchange0(loc, exchFut);
        }
        finally {
            lock.writeLock().unlock();
        }
    }

    /**
     * @param loc Local node.
     * @param exchFut Exchange future.
     */
    private void beforeExchange0(ClusterNode loc, GridDhtPartitionsExchangeFuture exchFut) {
        GridDhtPartitionExchangeId exchId = exchFut.exchangeId();

        assert topVer.equals(exchId.topologyVersion()) : "Invalid topology version [topVer=" +
            topVer + ", exchId=" + exchId + ']';

        if (!exchId.isJoined())
            removeNode(exchId.nodeId());

        // In case if node joins, get topology at the time of joining node.
        ClusterNode oldest = discoCache.oldestAliveServerNodeWithCache();

        assert oldest != null;

        if (log.isDebugEnabled())
            log.debug("Partition map beforeExchange [exchId=" + exchId + ", fullMap=" + fullMapString() + ']');

        long updateSeq = this.updateSeq.incrementAndGet();

        // If this is the oldest node.
        if (oldest.id().equals(loc.id()) || exchFut.isCacheAdded(cacheId, exchId.topologyVersion())) {
            if (node2part == null) {
                node2part = new GridDhtPartitionFullMap(oldest.id(), oldest.order(), updateSeq);

                if (log.isDebugEnabled())
                    log.debug("Created brand new full topology map on oldest node [exchId=" +
                        exchId + ", fullMap=" + fullMapString() + ']');
            }
            else if (!node2part.valid()) {
                node2part = new GridDhtPartitionFullMap(oldest.id(), oldest.order(), updateSeq, node2part, false);

                if (log.isDebugEnabled())
                    log.debug("Created new full topology map on oldest node [exchId=" + exchId + ", fullMap=" +
                        node2part + ']');
            }
            else if (!node2part.nodeId().equals(loc.id())) {
                node2part = new GridDhtPartitionFullMap(oldest.id(), oldest.order(), updateSeq, node2part, false);

                if (log.isDebugEnabled())
                    log.debug("Copied old map into new map on oldest node (previous oldest node left) [exchId=" +
                        exchId + ", fullMap=" + fullMapString() + ']');
            }
        }

        consistencyCheck();

        if (log.isDebugEnabled())
            log.debug("Partition map after beforeExchange [exchId=" + exchId + ", fullMap=" +
                fullMapString() + ']');
    }

    /** {@inheritDoc} */
    @Override public boolean afterExchange(GridDhtPartitionsExchangeFuture exchFut) throws IgniteCheckedException {
        AffinityTopologyVersion topVer = exchFut.topologyVersion();

        lock.writeLock().lock();

        try {
            assert topVer.equals(exchFut.topologyVersion()) : "Invalid topology version [topVer=" +
                topVer + ", exchId=" + exchFut.exchangeId() + ']';

            if (log.isDebugEnabled())
                log.debug("Partition map before afterExchange [exchId=" + exchFut.exchangeId() + ", fullMap=" +
                    fullMapString() + ']');

            updateSeq.incrementAndGet();

            consistencyCheck();
        }
        finally {
            lock.writeLock().unlock();
        }

        return false;
    }

    /** {@inheritDoc} */
    @Nullable @Override public GridDhtLocalPartition localPartition(
        int p,
        AffinityTopologyVersion topVer,
        boolean create
    )
        throws GridDhtInvalidPartitionException {
        if (!create)
            return null;

        throw new GridDhtInvalidPartitionException(p, "Adding entry to evicted partition (often may be caused by " +
            "inconsistent 'key.hashCode()' implementation) " +
            "[part=" + p + ", topVer=" + topVer + ", this.topVer=" + this.topVer + ']');
    }

    /** {@inheritDoc} */
    @Override public GridDhtLocalPartition localPartition(Object key, boolean create) {
        return localPartition(1, AffinityTopologyVersion.NONE, create);
    }

    /** {@inheritDoc} */
    @Override public void releasePartitions(int... parts) {
        // No-op.
    }

    /** {@inheritDoc} */
    @Override public List<GridDhtLocalPartition> localPartitions() {
        return Collections.emptyList();
    }

    /** {@inheritDoc} */
    @Override public Collection<GridDhtLocalPartition> currentLocalPartitions() {
        return Collections.emptyList();
    }

    /** {@inheritDoc} */
    @Override public void onRemoved(GridDhtCacheEntry e) {
        assert false : "Entry should not be removed from client topology: " + e;
    }

    /** {@inheritDoc} */
    @Override public GridDhtPartitionMap localPartitionMap() {
        lock.readLock().lock();

        try {
            return new GridDhtPartitionMap(cctx.localNodeId(), updateSeq.get(), topVer,
                Collections.<Integer, GridDhtPartitionState>emptyMap(), true);
        }
        finally {
            lock.readLock().unlock();
        }
    }

    /** {@inheritDoc} */
    @Override public GridDhtPartitionState partitionState(UUID nodeId, int part) {
        lock.readLock().lock();

        try {
            GridDhtPartitionMap partMap = node2part.get(nodeId);

            if (partMap != null) {
                GridDhtPartitionState state = partMap.get(part);

                return state == null ? EVICTED : state;
            }

            return EVICTED;
        }
        finally {
            lock.readLock().unlock();
        }
    }

    /** {@inheritDoc} */
    @Nullable @Override public List<ClusterNode> nodes(int p,
        AffinityAssignment affAssignment,
        List<ClusterNode> affNodes) {
        throw new UnsupportedOperationException();
    }

    /** {@inheritDoc} */
    @Override public List<ClusterNode> nodes(int p, AffinityTopologyVersion topVer) {
        lock.readLock().lock();

        try {
            assert node2part != null && node2part.valid() : "Invalid node-to-partitions map [topVer=" + topVer +
                ", node2part=" + node2part + ']';

            List<ClusterNode> nodes = null;

            Collection<UUID> nodeIds = part2node.get(p);

            if (!F.isEmpty(nodeIds)) {
                for (UUID nodeId : nodeIds) {
                    ClusterNode n = discoCache.node(nodeId);

                    if (n != null && (topVer.topologyVersion() < 0 || n.order() <= topVer.topologyVersion())) {
                        if (nodes == null)
                            nodes = new ArrayList<>(nodeIds.size());

                        nodes.add(n);
                    }
                }
            }

            return nodes;
        }
        finally {
            lock.readLock().unlock();
        }
    }

    /**
     * @param p Partition.
     * @param topVer Topology version ({@code -1} for all nodes).
     * @param state Partition state.
     * @param states Additional partition states.
     * @return List of nodes for the partition.
     */
    private List<ClusterNode> nodes(int p, AffinityTopologyVersion topVer, GridDhtPartitionState state, GridDhtPartitionState... states) {
        Collection<UUID> allIds = topVer.topologyVersion() > 0 ? F.nodeIds(discoCache.allNodesWithCaches()) : null;

        lock.readLock().lock();

        try {
            assert node2part != null && node2part.valid() : "Invalid node-to-partitions map [topVer=" + topVer +
                ", allIds=" + allIds + ", node2part=" + node2part + ']';

            Collection<UUID> nodeIds = part2node.get(p);

            // Node IDs can be null if both, primary and backup, nodes disappear.
            int size = nodeIds == null ? 0 : nodeIds.size();

            if (size == 0)
                return Collections.emptyList();

            List<ClusterNode> nodes = new ArrayList<>(size);

            for (UUID id : nodeIds) {
                if (topVer.topologyVersion() > 0 && !allIds.contains(id))
                    continue;

                if (hasState(p, id, state, states)) {
                    ClusterNode n = discoCache.node(id);

                    if (n != null && (topVer.topologyVersion() < 0 || n.order() <= topVer.topologyVersion()))
                        nodes.add(n);
                }
            }

            return nodes;
        }
        finally {
            lock.readLock().unlock();
        }
    }

    /** {@inheritDoc} */
    @Override public List<ClusterNode> owners(int p, AffinityTopologyVersion topVer) {
        return nodes(p, topVer, OWNING);
    }

    /** {@inheritDoc} */
    @Override public List<ClusterNode> owners(int p) {
        return owners(p, AffinityTopologyVersion.NONE);
    }

    /** {@inheritDoc} */
    @Override public List<ClusterNode> moving(int p) {
        return nodes(p, AffinityTopologyVersion.NONE, MOVING);
    }

    /**
     * @param p Partition.
     * @param topVer Topology version.
     * @return List of nodes in state OWNING or MOVING.
     */
    private List<ClusterNode> ownersAndMoving(int p, AffinityTopologyVersion topVer) {
        return nodes(p, topVer, OWNING, MOVING);
    }

    /** {@inheritDoc} */
    @Override public long updateSequence() {
        return updateSeq.get();
    }

    /**
     * @return Last update sequence.
     */
    public long lastUpdateSequence() {
        lock.writeLock().lock();

        try {
            return updateSeq.incrementAndGet();
        }
        finally {
            lock.writeLock().unlock();
        }
    }

    /** {@inheritDoc} */
    @Override public GridDhtPartitionFullMap partitionMap(boolean onlyActive) {
        lock.readLock().lock();

        try {
            assert node2part != null && node2part.valid() : "Invalid node2part [node2part: " + node2part +
                ", locNodeId=" + cctx.localNodeId() +
                ", igniteInstanceName=" + cctx.igniteInstanceName() + ']';

            GridDhtPartitionFullMap m = node2part;

            return new GridDhtPartitionFullMap(m.nodeId(), m.nodeOrder(), m.updateSequence(), m, onlyActive);
        }
        finally {
            lock.readLock().unlock();
        }
    }

    /** {@inheritDoc} */
    @SuppressWarnings({"MismatchedQueryAndUpdateOfCollection"})
    @Nullable @Override public GridDhtPartitionMap2 update(@Nullable GridDhtPartitionExchangeId exchId,
        GridDhtPartitionFullMap partMap,
        Map<Integer, T2<Long, Long>> cntrMap) {
        if (log.isDebugEnabled())
            log.debug("Updating full partition map [exchId=" + exchId + ", parts=" + fullMapString() + ']');

        lock.writeLock().lock();

        try {
            if (exchId != null && lastExchangeId != null && lastExchangeId.compareTo(exchId) >= 0) {
                if (log.isDebugEnabled())
                    log.debug("Stale exchange id for full partition map update (will ignore) [lastExchId=" +
                        lastExchangeId + ", exchId=" + exchId + ']');

                return null;
            }

            if (node2part != null && node2part.compareTo(partMap) >= 0) {
                if (log.isDebugEnabled())
                    log.debug("Stale partition map for full partition map update (will ignore) [lastExchId=" +
                        lastExchangeId + ", exchId=" + exchId + ", curMap=" + node2part + ", newMap=" + partMap + ']');

                return null;
            }

            updateSeq.incrementAndGet();

            if (exchId != null)
                lastExchangeId = exchId;

            if (node2part != null) {
                for (GridDhtPartitionMap part : node2part.values()) {
                    GridDhtPartitionMap newPart = partMap.get(part.nodeId());

                    // If for some nodes current partition has a newer map,
                    // then we keep the newer value.
                    if (newPart != null && newPart.updateSequence() < part.updateSequence()) {
                        if (log.isDebugEnabled())
                            log.debug("Overriding partition map in full update map [exchId=" + exchId + ", curPart=" +
                                mapString(part) + ", newPart=" + mapString(newPart) + ']');

                        partMap.put(part.nodeId(), part);
                    }
                }

                for (Iterator<UUID> it = partMap.keySet().iterator(); it.hasNext(); ) {
                    UUID nodeId = it.next();

                    if (!cctx.discovery().alive(nodeId)) {
                        if (log.isDebugEnabled())
                            log.debug("Removing left node from full map update [nodeId=" + nodeId + ", partMap=" +
                                partMap + ']');

                        it.remove();
                    }
                }
            }

            node2part = partMap;

            Map<Integer, Set<UUID>> p2n = new HashMap<>();

            for (Map.Entry<UUID, GridDhtPartitionMap> e : partMap.entrySet()) {
                for (Integer p : e.getValue().keySet()) {
                    Set<UUID> ids = p2n.get(p);

                    if (ids == null)
                        // Initialize HashSet to size 3 in anticipation that there won't be
                        // more than 3 nodes per partitions.
                        p2n.put(p, ids = U.newHashSet(3));

                    ids.add(e.getKey());
                }
            }

            part2node = p2n;

            if (cntrMap != null)
                this.cntrMap = new HashMap<>(cntrMap);

            consistencyCheck();

            if (log.isDebugEnabled())
                log.debug("Partition map after full update: " + fullMapString());

            return null;
        }
        finally {
            lock.writeLock().unlock();
        }
    }

    /** {@inheritDoc} */
<<<<<<< HEAD
    @SuppressWarnings({"MismatchedQueryAndUpdateOfCollection"})
    @Nullable @Override public GridDhtPartitionMap2 update(@Nullable GridDhtPartitionExchangeId exchId,
        GridDhtPartitionMap2 parts,
        Map<Integer, T2<Long, Long>> cntrMap) {
=======
    @Nullable @Override public boolean update(@Nullable GridDhtPartitionExchangeId exchId,
        GridDhtPartitionMap parts,
        Map<Integer, Long> cntrMap,
        boolean checkEvictions) {
>>>>>>> 44cf1d21
        if (log.isDebugEnabled())
            log.debug("Updating single partition map [exchId=" + exchId + ", parts=" + mapString(parts) + ']');

        if (!cctx.discovery().alive(parts.nodeId())) {
            if (log.isDebugEnabled())
                log.debug("Received partition update for non-existing node (will ignore) [exchId=" + exchId +
                    ", parts=" + parts + ']');

            return null;
        }

        lock.writeLock().lock();

        try {
            if (stopping)
                return null;

            if (lastExchangeId != null && exchId != null && lastExchangeId.compareTo(exchId) > 0) {
                if (log.isDebugEnabled())
                    log.debug("Stale exchange id for single partition map update (will ignore) [lastExchId=" +
                        lastExchangeId + ", exchId=" + exchId + ']');

                return null;
            }

            if (exchId != null)
                lastExchangeId = exchId;

            if (node2part == null)
                // Create invalid partition map.
                node2part = new GridDhtPartitionFullMap();

            GridDhtPartitionMap cur = node2part.get(parts.nodeId());

            if (cur != null && cur.updateSequence() >= parts.updateSequence()) {
                if (log.isDebugEnabled())
                    log.debug("Stale update sequence for single partition map update (will ignore) [exchId=" + exchId +
                        ", curSeq=" + cur.updateSequence() + ", newSeq=" + parts.updateSequence() + ']');

                return null;
            }

            long updateSeq = this.updateSeq.incrementAndGet();

            node2part = new GridDhtPartitionFullMap(node2part, updateSeq);

            boolean changed = false;

            if (cur == null || !cur.equals(parts))
                changed = true;

            node2part.put(parts.nodeId(), parts);

            part2node = new HashMap<>(part2node);

            // Add new mappings.
            for (Integer p : parts.keySet()) {
                Set<UUID> ids = part2node.get(p);

                if (ids == null)
                    // Initialize HashSet to size 3 in anticipation that there won't be
                    // more than 3 nodes per partition.
                    part2node.put(p, ids = U.newHashSet(3));

                changed |= ids.add(parts.nodeId());
            }

            // Remove obsolete mappings.
            if (cur != null) {
                for (Integer p : F.view(cur.keySet(), F0.notIn(parts.keySet()))) {
                    Set<UUID> ids = part2node.get(p);

                    if (ids != null)
                        changed |= ids.remove(parts.nodeId());
                }
            }

            if (cntrMap != null) {
                for (Map.Entry<Integer, T2<Long, Long>> e : cntrMap.entrySet()) {
                    T2<Long, Long> cntr = this.cntrMap.get(e.getKey());

                    if (cntr == null || cntr.get2() < e.getValue().get2())
                        this.cntrMap.put(e.getKey(), e.getValue());
                }
            }

            consistencyCheck();

            if (log.isDebugEnabled())
                log.debug("Partition map after single update: " + fullMapString());

            return changed ? localPartitionMap() : null;
        }
        finally {
            lock.writeLock().unlock();
        }
    }

    /** {@inheritDoc} */
    @Override public boolean detectLostPartitions(DiscoveryEvent discoEvt) {
        assert false : "detectLostPartitions should never be called on client topology";

        return false;
    }

    /** {@inheritDoc} */
    @Override public void resetLostPartitions() {
        assert false : "resetLostPartitions should never be called on client topology";
    }

    /** {@inheritDoc} */
    @Override public Collection<Integer> lostPartitions() {
        assert false : "lostPartitions should never be called on client topology";

        return Collections.emptyList();
    }

    /** {@inheritDoc} */
    @Override public void checkEvictions() {
        // No-op.
    }

    /**
     * Updates value for single partition.
     *
     * @param p Partition.
     * @param nodeId Node ID.
     * @param state State.
     * @param updateSeq Update sequence.
     */
    private void updateLocal(int p, UUID nodeId, GridDhtPartitionState state, long updateSeq) {
        assert lock.isWriteLockedByCurrentThread();
        assert nodeId.equals(cctx.localNodeId());

        // In case if node joins, get topology at the time of joining node.
        ClusterNode oldest = discoCache.oldestAliveServerNodeWithCache();

        // If this node became the oldest node.
        if (oldest.id().equals(cctx.localNodeId())) {
            long seq = node2part.updateSequence();

            if (seq != updateSeq) {
                if (seq > updateSeq) {
                    if (this.updateSeq.get() < seq) {
                        // Update global counter if necessary.
                        boolean b = this.updateSeq.compareAndSet(this.updateSeq.get(), seq + 1);

                        assert b : "Invalid update sequence [updateSeq=" + updateSeq + ", seq=" + seq +
                            ", curUpdateSeq=" + this.updateSeq.get() + ", node2part=" + node2part.toFullString() + ']';

                        updateSeq = seq + 1;
                    }
                    else
                        updateSeq = seq;
                }

                node2part.updateSequence(updateSeq);
            }
        }

        GridDhtPartitionMap map = node2part.get(nodeId);

        if (map == null)
            node2part.put(nodeId, map = new GridDhtPartitionMap(nodeId, updateSeq, topVer,
                Collections.<Integer, GridDhtPartitionState>emptyMap(), false));

        map.updateSequence(updateSeq, topVer);

        map.put(p, state);

        Set<UUID> ids = part2node.get(p);

        if (ids == null)
            part2node.put(p, ids = U.newHashSet(3));

        ids.add(nodeId);
    }

    /**
     * @param nodeId Node to remove.
     */
    private void removeNode(UUID nodeId) {
        assert nodeId != null;
        assert lock.writeLock().isHeldByCurrentThread();

        ClusterNode oldest = discoCache.oldestAliveServerNodeWithCache();

        ClusterNode loc = cctx.localNode();

        if (node2part != null) {
            if (oldest.equals(loc) && !node2part.nodeId().equals(loc.id())) {
                updateSeq.setIfGreater(node2part.updateSequence());

                node2part = new GridDhtPartitionFullMap(loc.id(), loc.order(), updateSeq.incrementAndGet(),
                    node2part, false);
            }
            else
                node2part = new GridDhtPartitionFullMap(node2part, node2part.updateSequence());

            part2node = new HashMap<>(part2node);

            GridDhtPartitionMap parts = node2part.remove(nodeId);

            if (parts != null) {
                for (Integer p : parts.keySet()) {
                    Set<UUID> nodeIds = part2node.get(p);

                    if (nodeIds != null) {
                        nodeIds.remove(nodeId);

                        if (nodeIds.isEmpty())
                            part2node.remove(p);
                    }
                }
            }

            consistencyCheck();
        }
    }

    /** {@inheritDoc} */
    @Override public boolean own(GridDhtLocalPartition part) {
        assert false : "Client topology should never own a partition: " + part;

        return false;
    }

    /** {@inheritDoc} */
    @Override public void onEvicted(GridDhtLocalPartition part, boolean updateSeq) {
        assert updateSeq || lock.isWriteLockedByCurrentThread();

        lock.writeLock().lock();

        try {
            if (stopping)
                return;

            assert part.state() == EVICTED;

            long seq = updateSeq ? this.updateSeq.incrementAndGet() : this.updateSeq.get();

            updateLocal(part.id(), cctx.localNodeId(), part.state(), seq);

            consistencyCheck();
        }
        finally {
            lock.writeLock().unlock();
        }
    }

    /** {@inheritDoc} */
    @Nullable @Override public GridDhtPartitionMap2 partitions(UUID nodeId) {
        lock.readLock().lock();

        try {
            return node2part.get(nodeId);
        }
        finally {
            lock.readLock().unlock();
        }
    }

    /** {@inheritDoc} */
    @Override public void setOwners(int p, Set<UUID> owners, boolean updateSeq) {
        lock.writeLock().lock();

        try {
            for (Map.Entry<UUID, GridDhtPartitionMap2> e : node2part.entrySet()) {
                if (!e.getValue().containsKey(p))
                    continue;

                if (e.getValue().get(p) == OWNING && !owners.contains(e.getKey()))
                    e.getValue().put(p, MOVING);
                else if (owners.contains(e.getKey()))
                    e.getValue().put(p, OWNING);
            }

            part2node.put(p, owners);

            if (updateSeq)
                this.updateSeq.incrementAndGet();
        }
        finally {
            lock.writeLock().unlock();
        }
    }

    /** {@inheritDoc} */
    @Override public Map<Integer, T2<Long, Long>> updateCounters(boolean skipZeros) {
        lock.readLock().lock();

        try {
            if (skipZeros) {
                Map<Integer, T2<Long, Long>> res = U.newHashMap(cntrMap.size());

                for (Map.Entry<Integer, T2<Long, Long>> e : cntrMap.entrySet()) {
                    if (!e.getValue().equals(ZERO))
                        res.put(e.getKey(), e.getValue());
                }

                return res;
            }
            else
                return new HashMap<>(cntrMap);
}
        finally {
            lock.readLock().unlock();
        }
    }

    /** {@inheritDoc} */
    @Override public boolean rebalanceFinished(AffinityTopologyVersion topVer) {
        assert false : "Should not be called on non-affinity node";

        return false;
    }

    /** {@inheritDoc} */
    @Override public boolean hasMovingPartitions() {
        lock.readLock().lock();

        try {
            assert node2part != null && node2part.valid() : "Invalid node2part [node2part: " + node2part +
                ", locNodeId=" + cctx.localNodeId() +
                ", igniteInstanceName=" + cctx.igniteInstanceName() + ']';

            for (GridDhtPartitionMap map : node2part.values()) {
                if (map.hasMovingPartitions())
                    return true;
            }

            return false;
        }
        finally {
            lock.readLock().unlock();
        }
    }

    /** {@inheritDoc} */
    @Override public void printMemoryStats(int threshold) {
        X.println(">>>  Cache partition topology stats [igniteInstanceName=" + cctx.igniteInstanceName() +
            ", cacheId=" + cacheId + ']');
    }

    /**
     * @param p Partition.
     * @param nodeId Node ID.
     * @param match State to match.
     * @param matches Additional states.
     * @return Filter for owners of this partition.
     */
    private boolean hasState(final int p, @Nullable UUID nodeId, final GridDhtPartitionState match,
        final GridDhtPartitionState... matches) {
        if (nodeId == null)
            return false;

        GridDhtPartitionMap parts = node2part.get(nodeId);

        // Set can be null if node has been removed.
        if (parts != null) {
            GridDhtPartitionState state = parts.get(p);

            if (state == match)
                return true;

            if (matches != null && matches.length > 0)
                for (GridDhtPartitionState s : matches)
                    if (state == s)
                        return true;
        }

        return false;
    }

    /**
     * Checks consistency after all operations.
     */
    private void consistencyCheck() {
        if (CONSISTENCY_CHECK) {
            assert lock.writeLock().isHeldByCurrentThread();

            if (node2part == null)
                return;

            for (Map.Entry<UUID, GridDhtPartitionMap> e : node2part.entrySet()) {
                for (Integer p : e.getValue().keySet()) {
                    Set<UUID> nodeIds = part2node.get(p);

                    assert nodeIds != null : "Failed consistency check [part=" + p + ", nodeId=" + e.getKey() + ']';
                    assert nodeIds.contains(e.getKey()) : "Failed consistency check [part=" + p + ", nodeId=" +
                        e.getKey() + ", nodeIds=" + nodeIds + ']';
                }
            }

            for (Map.Entry<Integer, Set<UUID>> e : part2node.entrySet()) {
                for (UUID nodeId : e.getValue()) {
                    GridDhtPartitionMap map = node2part.get(nodeId);

                    assert map != null : "Failed consistency check [part=" + e.getKey() + ", nodeId=" + nodeId + ']';
                    assert map.containsKey(e.getKey()) : "Failed consistency check [part=" + e.getKey() +
                        ", nodeId=" + nodeId + ']';
                }
            }
        }
    }
}<|MERGE_RESOLUTION|>--- conflicted
+++ resolved
@@ -160,13 +160,8 @@
      * @param map Map to get string for.
      * @return Full map string representation.
      */
-<<<<<<< HEAD
     @SuppressWarnings({"ConstantConditions"})
-    private String mapString(GridDhtPartitionMap2 map) {
-=======
-    @SuppressWarnings( {"ConstantConditions"})
     private String mapString(GridDhtPartitionMap map) {
->>>>>>> 44cf1d21
         return map == null ? "null" : FULL_MAP_DEBUG ? map.toFullString() : map.toString();
     }
 
@@ -562,7 +557,7 @@
 
     /** {@inheritDoc} */
     @SuppressWarnings({"MismatchedQueryAndUpdateOfCollection"})
-    @Nullable @Override public GridDhtPartitionMap2 update(@Nullable GridDhtPartitionExchangeId exchId,
+    @Nullable @Override public GridDhtPartitionMap update(@Nullable GridDhtPartitionExchangeId exchId,
         GridDhtPartitionFullMap partMap,
         Map<Integer, T2<Long, Long>> cntrMap) {
         if (log.isDebugEnabled())
@@ -655,17 +650,12 @@
     }
 
     /** {@inheritDoc} */
-<<<<<<< HEAD
     @SuppressWarnings({"MismatchedQueryAndUpdateOfCollection"})
-    @Nullable @Override public GridDhtPartitionMap2 update(@Nullable GridDhtPartitionExchangeId exchId,
-        GridDhtPartitionMap2 parts,
-        Map<Integer, T2<Long, Long>> cntrMap) {
-=======
-    @Nullable @Override public boolean update(@Nullable GridDhtPartitionExchangeId exchId,
+    @Nullable @Override public GridDhtPartitionMap update(
+        @Nullable GridDhtPartitionExchangeId exchId,
         GridDhtPartitionMap parts,
-        Map<Integer, Long> cntrMap,
-        boolean checkEvictions) {
->>>>>>> 44cf1d21
+        Map<Integer, T2<Long, Long>> cntrMap
+    ) {
         if (log.isDebugEnabled())
             log.debug("Updating single partition map [exchId=" + exchId + ", parts=" + mapString(parts) + ']');
 
@@ -917,7 +907,7 @@
     }
 
     /** {@inheritDoc} */
-    @Nullable @Override public GridDhtPartitionMap2 partitions(UUID nodeId) {
+    @Nullable @Override public GridDhtPartitionMap partitions(UUID nodeId) {
         lock.readLock().lock();
 
         try {
@@ -933,7 +923,7 @@
         lock.writeLock().lock();
 
         try {
-            for (Map.Entry<UUID, GridDhtPartitionMap2> e : node2part.entrySet()) {
+            for (Map.Entry<UUID, GridDhtPartitionMap> e : node2part.entrySet()) {
                 if (!e.getValue().containsKey(p))
                     continue;
 
