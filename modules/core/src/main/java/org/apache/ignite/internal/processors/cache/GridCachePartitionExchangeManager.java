--- conflicted
+++ resolved
@@ -863,11 +863,7 @@
      * @param nodes Nodes.
      */
     private void sendAllPartitions(Collection<ClusterNode> nodes) {
-<<<<<<< HEAD
-        GridDhtPartitionsFullMessage m = createPartitionsFullMessage(nodes, null, null, null, null, true);
-=======
-        GridDhtPartitionsFullMessage m = createPartitionsFullMessage(null, null);
->>>>>>> 5093660d
+        GridDhtPartitionsFullMessage m = createPartitionsFullMessage(null, null, null, null);
 
         if (log.isDebugEnabled())
             log.debug("Sending all partitions [nodeIds=" + U.nodeIds(nodes) + ", msg=" + m + ']');
@@ -894,18 +890,12 @@
      * @param lastVer Last version.
      * @return Message.
      */
-<<<<<<< HEAD
-    public GridDhtPartitionsFullMessage createPartitionsFullMessage(Collection<ClusterNode> nodes,
+    public GridDhtPartitionsFullMessage createPartitionsFullMessage(
         @Nullable final GridDhtPartitionExchangeId exchId,
         @Nullable GridCacheVersion lastVer,
         @Nullable IgniteDhtPartitionHistorySuppliersMap partHistSuppliers,
-        @Nullable IgniteDhtPartitionsToReloadMap partsToReload,
-        final boolean compress) {
-=======
-    public GridDhtPartitionsFullMessage createPartitionsFullMessage(
-        final @Nullable GridDhtPartitionExchangeId exchId,
-        @Nullable GridCacheVersion lastVer) {
->>>>>>> 5093660d
+        @Nullable IgniteDhtPartitionsToReloadMap partsToReload
+    ) {
         final GridDhtPartitionsFullMessage m = new GridDhtPartitionsFullMessage(exchId,
             lastVer,
             exchId != null ? exchId.topologyVersion() : AffinityTopologyVersion.NONE,
