/*
 * Licensed to the Apache Software Foundation (ASF) under one or more
 * contributor license agreements.  See the NOTICE file distributed with
 * this work for additional information regarding copyright ownership.
 * The ASF licenses this file to You under the Apache License, Version 2.0
 * (the "License"); you may not use this file except in compliance with
 * the License.  You may obtain a copy of the License at
 *
 *      http://www.apache.org/licenses/LICENSE-2.0
 *
 * Unless required by applicable law or agreed to in writing, software
 * distributed under the License is distributed on an "AS IS" BASIS,
 * WITHOUT WARRANTIES OR CONDITIONS OF ANY KIND, either express or implied.
 * See the License for the specific language governing permissions and
 * limitations under the License.
 */

package org.apache.ignite.internal.processors.cache;

import java.text.DateFormat;
import java.text.SimpleDateFormat;
import java.util.ArrayList;
import java.util.Collection;
import java.util.Collections;
import java.util.Date;
import java.util.HashMap;
import java.util.HashSet;
import java.util.LinkedList;
import java.util.List;
import java.util.Map;
import java.util.NavigableMap;
import java.util.Objects;
import java.util.TreeMap;
import java.util.UUID;
import java.util.concurrent.ConcurrentHashMap;
import java.util.concurrent.ConcurrentMap;
import java.util.concurrent.ConcurrentNavigableMap;
import java.util.concurrent.ConcurrentSkipListMap;
import java.util.concurrent.LinkedBlockingDeque;
import java.util.concurrent.TimeUnit;
import java.util.concurrent.atomic.AtomicBoolean;
import java.util.concurrent.atomic.AtomicLong;
import java.util.concurrent.atomic.AtomicReference;
import java.util.concurrent.locks.ReadWriteLock;
import java.util.concurrent.locks.ReentrantReadWriteLock;
import org.apache.ignite.IgniteCheckedException;
import org.apache.ignite.IgniteSystemProperties;
import org.apache.ignite.cache.affinity.AffinityFunction;
import org.apache.ignite.cluster.ClusterNode;
import org.apache.ignite.configuration.CacheConfiguration;
import org.apache.ignite.configuration.IgniteConfiguration;
import org.apache.ignite.events.DiscoveryEvent;
import org.apache.ignite.failure.FailureContext;
import org.apache.ignite.internal.IgniteClientDisconnectedCheckedException;
import org.apache.ignite.internal.IgniteDiagnosticAware;
import org.apache.ignite.internal.IgniteDiagnosticPrepareContext;
import org.apache.ignite.internal.IgniteFutureTimeoutCheckedException;
import org.apache.ignite.internal.IgniteInternalFuture;
import org.apache.ignite.internal.IgniteInterruptedCheckedException;
import org.apache.ignite.internal.IgniteNeedReconnectException;
import org.apache.ignite.internal.cluster.ClusterTopologyCheckedException;
import org.apache.ignite.internal.events.DiscoveryCustomEvent;
import org.apache.ignite.internal.managers.discovery.DiscoCache;
import org.apache.ignite.internal.managers.discovery.DiscoveryCustomMessage;
import org.apache.ignite.internal.managers.discovery.DiscoveryLocalJoinData;
import org.apache.ignite.internal.managers.eventstorage.DiscoveryEventListener;
import org.apache.ignite.internal.processors.affinity.AffinityTopologyVersion;
import org.apache.ignite.internal.processors.affinity.GridAffinityAssignmentCache;
import org.apache.ignite.internal.processors.cache.distributed.dht.GridDhtTopologyFuture;
import org.apache.ignite.internal.processors.cache.distributed.dht.preloader.CachePartitionFullCountersMap;
import org.apache.ignite.internal.processors.cache.distributed.dht.preloader.CachePartitionPartialCountersMap;
import org.apache.ignite.internal.processors.cache.distributed.dht.preloader.ForceRebalanceExchangeTask;
import org.apache.ignite.internal.processors.cache.distributed.dht.preloader.GridDhtPartitionDemandLegacyMessage;
import org.apache.ignite.internal.processors.cache.distributed.dht.preloader.GridDhtPartitionDemandMessage;
import org.apache.ignite.internal.processors.cache.distributed.dht.preloader.GridDhtPartitionExchangeId;
import org.apache.ignite.internal.processors.cache.distributed.dht.preloader.GridDhtPartitionFullMap;
import org.apache.ignite.internal.processors.cache.distributed.dht.preloader.GridDhtPartitionMap;
import org.apache.ignite.internal.processors.cache.distributed.dht.preloader.GridDhtPartitionSupplyMessage;
import org.apache.ignite.internal.processors.cache.distributed.dht.preloader.GridDhtPartitionsExchangeFuture;
import org.apache.ignite.internal.processors.cache.distributed.dht.preloader.GridDhtPartitionsFullMessage;
import org.apache.ignite.internal.processors.cache.distributed.dht.preloader.GridDhtPartitionsSingleMessage;
import org.apache.ignite.internal.processors.cache.distributed.dht.preloader.GridDhtPartitionsSingleRequest;
import org.apache.ignite.internal.processors.cache.distributed.dht.preloader.GridDhtPreloaderAssignments;
import org.apache.ignite.internal.processors.cache.distributed.dht.preloader.IgniteDhtPartitionHistorySuppliersMap;
import org.apache.ignite.internal.processors.cache.distributed.dht.preloader.IgniteDhtPartitionsToReloadMap;
import org.apache.ignite.internal.processors.cache.distributed.dht.preloader.RebalanceReassignExchangeTask;
import org.apache.ignite.internal.processors.cache.distributed.dht.preloader.StopCachesOnClientReconnectExchangeTask;
import org.apache.ignite.internal.processors.cache.distributed.dht.preloader.latch.ExchangeLatchManager;
import org.apache.ignite.internal.processors.cache.distributed.dht.topology.GridClientPartitionTopology;
import org.apache.ignite.internal.processors.cache.distributed.dht.topology.GridDhtPartitionTopology;
import org.apache.ignite.internal.processors.cache.persistence.snapshot.IgniteCacheSnapshotManager;
import org.apache.ignite.internal.processors.cache.persistence.snapshot.SnapshotDiscoveryMessage;
import org.apache.ignite.internal.processors.cache.transactions.IgniteInternalTx;
import org.apache.ignite.internal.processors.cache.transactions.IgniteTxManager;
import org.apache.ignite.internal.processors.cache.version.GridCacheVersion;
import org.apache.ignite.internal.processors.cluster.ChangeGlobalStateFinishMessage;
import org.apache.ignite.internal.processors.cluster.ChangeGlobalStateMessage;
import org.apache.ignite.internal.processors.query.schema.SchemaNodeLeaveExchangeWorkerTask;
import org.apache.ignite.internal.processors.timeout.GridTimeoutObject;
import org.apache.ignite.internal.util.GridListSet;
import org.apache.ignite.internal.util.GridPartitionStateMap;
import org.apache.ignite.internal.util.IgniteUtils;
import org.apache.ignite.internal.util.future.GridCompoundFuture;
import org.apache.ignite.internal.util.future.GridFinishedFuture;
import org.apache.ignite.internal.util.future.GridFutureAdapter;
import org.apache.ignite.internal.util.tostring.GridToStringExclude;
import org.apache.ignite.internal.util.tostring.GridToStringInclude;
import org.apache.ignite.internal.util.typedef.CI1;
import org.apache.ignite.internal.util.typedef.CI2;
import org.apache.ignite.internal.util.typedef.F;
import org.apache.ignite.internal.util.typedef.T2;
import org.apache.ignite.internal.util.typedef.X;
import org.apache.ignite.internal.util.typedef.internal.CU;
import org.apache.ignite.internal.util.typedef.internal.S;
import org.apache.ignite.internal.util.typedef.internal.U;
import org.apache.ignite.internal.util.worker.GridWorker;
import org.apache.ignite.lang.IgniteBiInClosure;
import org.apache.ignite.lang.IgniteProductVersion;
import org.apache.ignite.lang.IgniteUuid;
import org.apache.ignite.thread.IgniteThread;
import org.jetbrains.annotations.NotNull;
import org.jetbrains.annotations.Nullable;

import static java.util.concurrent.TimeUnit.MILLISECONDS;
import static org.apache.ignite.IgniteSystemProperties.IGNITE_IO_DUMP_ON_TIMEOUT;
import static org.apache.ignite.IgniteSystemProperties.IGNITE_PRELOAD_RESEND_TIMEOUT;
import static org.apache.ignite.IgniteSystemProperties.IGNITE_THREAD_DUMP_ON_EXCHANGE_TIMEOUT;
import static org.apache.ignite.IgniteSystemProperties.getLong;
import static org.apache.ignite.events.EventType.EVT_NODE_FAILED;
import static org.apache.ignite.events.EventType.EVT_NODE_JOINED;
import static org.apache.ignite.events.EventType.EVT_NODE_LEFT;
import static org.apache.ignite.failure.FailureType.CRITICAL_ERROR;
import static org.apache.ignite.failure.FailureType.SYSTEM_WORKER_TERMINATION;
import static org.apache.ignite.internal.GridTopic.TOPIC_CACHE;
import static org.apache.ignite.internal.events.DiscoveryCustomEvent.EVT_DISCOVERY_CUSTOM_EVT;
import static org.apache.ignite.internal.managers.communication.GridIoPolicy.SYSTEM_POOL;
<<<<<<< HEAD
import static org.apache.ignite.internal.processors.cache.distributed.dht.preloader.CachePartitionPartialCountersMap.PARTIAL_COUNTERS_MAP_SINCE;
=======
import static org.apache.ignite.internal.processors.affinity.AffinityTopologyVersion.NONE;
>>>>>>> 8e819430
import static org.apache.ignite.internal.processors.cache.distributed.dht.preloader.GridDhtPartitionsExchangeFuture.nextDumpTimeout;
import static org.apache.ignite.internal.processors.cache.distributed.dht.preloader.GridDhtPreloader.DFLT_PRELOAD_RESEND_TIMEOUT;

/**
 * Partition exchange manager.
 */
public class GridCachePartitionExchangeManager<K, V> extends GridCacheSharedManagerAdapter<K, V> {
    /** Exchange history size. */
    private final int EXCHANGE_HISTORY_SIZE =
        IgniteSystemProperties.getInteger(IgniteSystemProperties.IGNITE_EXCHANGE_HISTORY_SIZE, 1_000);

    /** */
    private final long IGNITE_EXCHANGE_MERGE_DELAY =
        IgniteSystemProperties.getLong(IgniteSystemProperties.IGNITE_EXCHANGE_MERGE_DELAY, 0);

    /** */
    private static final IgniteProductVersion EXCHANGE_PROTOCOL_2_SINCE = IgniteProductVersion.fromString("2.1.4");

    /** Atomic reference for pending partition resend timeout object. */
    private AtomicReference<ResendTimeoutObject> pendingResend = new AtomicReference<>();

    /** Partition resend timeout after eviction. */
    private final long partResendTimeout = getLong(IGNITE_PRELOAD_RESEND_TIMEOUT, DFLT_PRELOAD_RESEND_TIMEOUT);

    /** */
    private final ReadWriteLock busyLock = new ReentrantReadWriteLock();

    /** Last partition refresh. */
    private final AtomicLong lastRefresh = new AtomicLong(-1);

    /** */
    @GridToStringInclude
    private ExchangeWorker exchWorker;

    /** */
    @GridToStringExclude
    private final ConcurrentMap<Integer, GridClientPartitionTopology> clientTops = new ConcurrentHashMap<>();

    /** */
    @Nullable private volatile GridDhtPartitionsExchangeFuture lastInitializedFut;

    /** */
    private final AtomicReference<GridDhtPartitionsExchangeFuture> lastFinishedFut = new AtomicReference<>();

    /** */
    private final ConcurrentMap<AffinityTopologyVersion, AffinityReadyFuture> readyFuts =
        new ConcurrentSkipListMap<>();

    /** */
    private final ConcurrentNavigableMap<AffinityTopologyVersion, AffinityTopologyVersion> lastAffTopVers =
        new ConcurrentSkipListMap<>();

    /**
     * Latest started rebalance topology version but possibly not finished yet. Value {@code NONE}
     * means that previous rebalance is undefined and the new one should be initiated.
     *
     * Should not be used to determine latest rebalanced topology.
     */
    private volatile AffinityTopologyVersion rebTopVer = NONE;

    /** */
    private GridFutureAdapter<?> reconnectExchangeFut;

    /** */
    private final Object interruptLock = new Object();

    /**
     * Partition map futures.
     * This set also contains already completed exchange futures to address race conditions when coordinator
     * leaves grid and new coordinator sends full partition message to a node which has not yet received
     * discovery event. In case if remote node will retry partition exchange, completed future will indicate
     * that full partition map should be sent to requesting node right away.
     */
    private ExchangeFutureSet exchFuts = new ExchangeFutureSet(EXCHANGE_HISTORY_SIZE);

    /** */
    private volatile IgniteCheckedException stopErr;

    /** */
    private long nextLongRunningOpsDumpTime;

    /** */
    private int longRunningOpsDumpStep;

    /** */
    private DateFormat dateFormat = new SimpleDateFormat("HH:mm:ss.SSS");

    /** Events received while cluster state transition was in progress. */
    private final List<PendingDiscoveryEvent> pendingEvts = new ArrayList<>();

    /** */
    private final GridFutureAdapter<?> crdInitFut = new GridFutureAdapter();

    /** For tests only. */
    private volatile AffinityTopologyVersion exchMergeTestWaitVer;

    /** For tests only. */
    private volatile List mergedEvtsForTest;

    /** Distributed latch manager. */
    private ExchangeLatchManager latchMgr;

    /** Discovery listener. */
    private final DiscoveryEventListener discoLsnr = new DiscoveryEventListener() {
        @Override public void onEvent(DiscoveryEvent evt, DiscoCache cache) {
            if (!enterBusy())
                return;

            try {
                if (evt.type() == EVT_DISCOVERY_CUSTOM_EVT &&
                    (((DiscoveryCustomEvent)evt).customMessage() instanceof ChangeGlobalStateMessage)) {
                    ChangeGlobalStateMessage stateChangeMsg =
                        (ChangeGlobalStateMessage)((DiscoveryCustomEvent)evt).customMessage();

                    if (stateChangeMsg.exchangeActions() == null)
                        return;

                    onDiscoveryEvent(evt, cache);

                    return;
                }
                if (evt.type() == EVT_DISCOVERY_CUSTOM_EVT &&
                    (((DiscoveryCustomEvent)evt).customMessage() instanceof ChangeGlobalStateFinishMessage)) {
                    ChangeGlobalStateFinishMessage stateFinishMsg =
                        (ChangeGlobalStateFinishMessage)((DiscoveryCustomEvent)evt).customMessage();

                    if (stateFinishMsg.clusterActive()) {
                        for (PendingDiscoveryEvent pendingEvt : pendingEvts) {
                            if (log.isDebugEnabled())
                                log.debug("Process pending event: " + pendingEvt.event());

                            onDiscoveryEvent(pendingEvt.event(), pendingEvt.discoCache());
                        }
                    }
                    else {
                        for (PendingDiscoveryEvent pendingEvt : pendingEvts)
                            processEventInactive(pendingEvt.event(), pendingEvt.discoCache());
                    }

                    pendingEvts.clear();

                    return;
                }

                if (cache.state().transition()) {
                    if (log.isDebugEnabled())
                        log.debug("Adding pending event: " + evt);

                    pendingEvts.add(new PendingDiscoveryEvent(evt, cache));
                }
                else if (cache.state().active())
                    onDiscoveryEvent(evt, cache);
                else
                    processEventInactive(evt, cache);

                notifyNodeFail(evt);
            }
            finally {
                leaveBusy();
            }
        }
    };

    /**
     * @param evt Event.
     */
    private void notifyNodeFail(DiscoveryEvent evt) {
        if (evt.type() == EVT_NODE_LEFT || evt.type() == EVT_NODE_FAILED) {
            final ClusterNode n = evt.eventNode();

            assert cctx.discovery().node(n.id()) == null;

            for (GridDhtPartitionsExchangeFuture f : exchFuts.values())
                f.onNodeLeft(n);
        }
    }

    /**
     * @param evt Event.
     * @param cache Discovery data cache.
     */
    private void processEventInactive(DiscoveryEvent evt, DiscoCache cache) {
        // Clear local join caches context.
        cctx.cache().localJoinCachesContext();

        if (log.isDebugEnabled())
            log.debug("Ignore event, cluster is inactive: " + evt);
   }

    /** {@inheritDoc} */
    @Override protected void start0() throws IgniteCheckedException {
        super.start0();

        exchWorker = new ExchangeWorker();

        latchMgr = new ExchangeLatchManager(cctx.kernalContext());

        cctx.gridEvents().addDiscoveryEventListener(discoLsnr, EVT_NODE_JOINED, EVT_NODE_LEFT, EVT_NODE_FAILED,
            EVT_DISCOVERY_CUSTOM_EVT);

        cctx.io().addCacheHandler(0, GridDhtPartitionsSingleMessage.class,
            new MessageHandler<GridDhtPartitionsSingleMessage>() {
                @Override public void onMessage(final ClusterNode node, final GridDhtPartitionsSingleMessage msg) {
                    GridDhtPartitionExchangeId exchangeId = msg.exchangeId();

                    if (exchangeId != null) {
                        GridDhtPartitionsExchangeFuture fut = exchangeFuture(exchangeId);

                        boolean fastReplied = fut.fastReplyOnSingleMessage(node, msg);

                        if (fastReplied) {
                            if (log.isInfoEnabled())
                                log.info("Fast replied to single message " +
                                    "[exchId=" + exchangeId + ", nodeId=" + node.id() + "]");

                            return;
                        }
                    }
                    else if (exchangeInProgress()) {
                        if (log.isInfoEnabled())
                            log.info("Ignore single message without exchange id (there is exchange in progress) [nodeId=" + node.id() + "]");

                        return;
                    }

                    if (!crdInitFut.isDone() && !msg.restoreState()) {
                        GridDhtPartitionExchangeId exchId = msg.exchangeId();

                        if (log.isInfoEnabled()) {
                            log.info("Waiting for coordinator initialization [node=" + node.id() +
                                ", nodeOrder=" + node.order() +
                                ", ver=" + (exchId != null ? exchId.topologyVersion() : null) + ']');
                        }

                        crdInitFut.listen(new CI1<IgniteInternalFuture>() {
                            @Override public void apply(IgniteInternalFuture fut) {
                                processSinglePartitionUpdate(node, msg);
                            }
                        });

                        return;
                    }

                    processSinglePartitionUpdate(node, msg);
                }
            });

        cctx.io().addCacheHandler(0, GridDhtPartitionsFullMessage.class,
            new MessageHandler<GridDhtPartitionsFullMessage>() {
                @Override public void onMessage(ClusterNode node, GridDhtPartitionsFullMessage msg) {
                    if (msg.exchangeId() == null) {
                        GridDhtPartitionsExchangeFuture currentExchange = lastTopologyFuture();

                        if (currentExchange != null && currentExchange.addOrMergeDelayedFullMessage(node, msg)) {
                            if (log.isInfoEnabled())
                                log.info("Delay process full message without exchange id (there is exchange in progress) [nodeId=" + node.id() + "]");

                            return;
                        }
                    }

                    processFullPartitionUpdate(node, msg);
                }
            });

        cctx.io().addCacheHandler(0, GridDhtPartitionsSingleRequest.class,
            new MessageHandler<GridDhtPartitionsSingleRequest>() {
                @Override public void onMessage(ClusterNode node, GridDhtPartitionsSingleRequest msg) {
                    processSinglePartitionRequest(node, msg);
                }
            });

        if (!cctx.kernalContext().clientNode()) {
            for (int cnt = 0; cnt < cctx.gridConfig().getRebalanceThreadPoolSize(); cnt++) {
                final int idx = cnt;

                cctx.io().addOrderedCacheGroupHandler(cctx, rebalanceTopic(cnt), new CI2<UUID, GridCacheGroupIdMessage>() {
                    @Override public void apply(final UUID id, final GridCacheGroupIdMessage m) {
                        if (!enterBusy())
                            return;

                        try {
                            CacheGroupContext grp = cctx.cache().cacheGroup(m.groupId());

                            if (grp != null) {
                                if (m instanceof GridDhtPartitionSupplyMessage) {
                                    grp.preloader().handleSupplyMessage(idx, id, (GridDhtPartitionSupplyMessage) m);

                                    return;
                                }
                                else if (m instanceof GridDhtPartitionDemandMessage) {
                                    grp.preloader().handleDemandMessage(idx, id, (GridDhtPartitionDemandMessage) m);

                                    return;
                                }
                                else if (m instanceof GridDhtPartitionDemandLegacyMessage) {
                                    grp.preloader().handleDemandMessage(idx, id,
                                        new GridDhtPartitionDemandMessage((GridDhtPartitionDemandLegacyMessage) m));

                                    return;
                                }
                            }

                            U.error(log, "Unsupported message type: " + m.getClass().getName());
                        }
                        finally {
                            leaveBusy();
                        }
                    }
                });
            }
        }
    }

    /**
     *
     */
    public void onCoordinatorInitialized() {
        crdInitFut.onDone();
    }

    /**
     * Callback for local join event (needed since regular event for local join is not generated).
     *
     * @param evt Event.
     * @param cache Cache.
     */
    public void onLocalJoin(DiscoveryEvent evt, DiscoCache cache) {
        discoLsnr.onEvent(evt, cache);
    }

    /**
     * @param evt Event.
     * @param cache Discovery data cache.
     */
    private void onDiscoveryEvent(DiscoveryEvent evt, DiscoCache cache) {
        ClusterNode loc = cctx.localNode();

        assert evt.type() == EVT_NODE_JOINED || evt.type() == EVT_NODE_LEFT || evt.type() == EVT_NODE_FAILED ||
            evt.type() == EVT_DISCOVERY_CUSTOM_EVT;

        final ClusterNode n = evt.eventNode();

        GridDhtPartitionExchangeId exchId = null;
        GridDhtPartitionsExchangeFuture exchFut = null;

        if (evt.type() != EVT_DISCOVERY_CUSTOM_EVT) {
            assert evt.type() != EVT_NODE_JOINED || n.isLocal() || n.order() > loc.order() :
                "Node joined with smaller-than-local " +
                    "order [newOrder=" + n.order() + ", locOrder=" + loc.order() + ", evt=" + evt + ']';

            exchId = exchangeId(n.id(), affinityTopologyVersion(evt), evt);

            ExchangeActions exchActs = null;

            if (evt.type() == EVT_NODE_JOINED && evt.eventNode().isLocal()) {
                LocalJoinCachesContext locJoinCtx = cctx.cache().localJoinCachesContext();

                if (locJoinCtx != null) {
                    exchActs = new ExchangeActions();

                    exchActs.localJoinContext(locJoinCtx);
                }
            }

            exchFut = exchangeFuture(exchId, evt, cache, exchActs, null);
        }
        else {
            DiscoveryCustomMessage customMsg = ((DiscoveryCustomEvent)evt).customMessage();

            if (customMsg instanceof ChangeGlobalStateMessage) {
                ChangeGlobalStateMessage stateChangeMsg = (ChangeGlobalStateMessage)customMsg;

                ExchangeActions exchActions = stateChangeMsg.exchangeActions();

                if (exchActions != null) {
                    exchId = exchangeId(n.id(), affinityTopologyVersion(evt), evt);

                    exchFut = exchangeFuture(exchId, evt, cache, exchActions, null);
                }
            }
            else if (customMsg instanceof DynamicCacheChangeBatch) {
                DynamicCacheChangeBatch batch = (DynamicCacheChangeBatch)customMsg;

                ExchangeActions exchActions = batch.exchangeActions();

                if (exchActions != null) {
                    exchId = exchangeId(n.id(), affinityTopologyVersion(evt), evt);

                    exchFut = exchangeFuture(exchId, evt, cache, exchActions, null);
                }
            }
            else if (customMsg instanceof CacheAffinityChangeMessage) {
                CacheAffinityChangeMessage msg = (CacheAffinityChangeMessage)customMsg;

                if (msg.exchangeId() == null) {
                    if (msg.exchangeNeeded()) {
                        exchId = exchangeId(n.id(), affinityTopologyVersion(evt), evt);

                        exchFut = exchangeFuture(exchId, evt, cache, null, msg);
                    }
                }
                else if (msg.exchangeId().topologyVersion().topologyVersion() >= cctx.discovery().localJoinEvent().topologyVersion())
                    exchangeFuture(msg.exchangeId(), null, null, null, null)
                        .onAffinityChangeMessage(evt.eventNode(), msg);
            }
            else if (customMsg instanceof DynamicCacheChangeFailureMessage) {
                DynamicCacheChangeFailureMessage msg = (DynamicCacheChangeFailureMessage) customMsg;

                if (msg.exchangeId().topologyVersion().topologyVersion() >=
                    affinityTopologyVersion(cctx.discovery().localJoinEvent()).topologyVersion())
                    exchangeFuture(msg.exchangeId(), null, null, null, null)
                        .onDynamicCacheChangeFail(evt.eventNode(), msg);
            }
            else if (customMsg instanceof SnapshotDiscoveryMessage
                && ((SnapshotDiscoveryMessage) customMsg).needExchange()) {
                exchId = exchangeId(n.id(), affinityTopologyVersion(evt), evt);

                exchFut = exchangeFuture(exchId, evt, null, null, null);
            }
            else if (customMsg instanceof WalStateAbstractMessage
                && ((WalStateAbstractMessage)customMsg).needExchange()) {
                exchId = exchangeId(n.id(), affinityTopologyVersion(evt), evt);

                exchFut = exchangeFuture(exchId, evt, null, null, null);
            }
            else {
                // Process event as custom discovery task if needed.
                CachePartitionExchangeWorkerTask task =
                    cctx.cache().exchangeTaskForCustomDiscoveryMessage(customMsg);

                if (task != null)
                    exchWorker.addCustomTask(task);
            }
        }

        if (exchId != null) {
            if (log.isDebugEnabled())
                log.debug("Discovery event (will start exchange): " + exchId);

            // Event callback - without this callback future will never complete.
            exchFut.onEvent(exchId, evt, cache);

            // Start exchange process.
            addFuture(exchFut);
        }
        else {
            if (log.isDebugEnabled())
                log.debug("Do not start exchange for discovery event: " + evt);
        }

        notifyNodeFail(evt);

        // Notify indexing engine about node leave so that we can re-map coordinator accordingly.
        if (evt.type() == EVT_NODE_LEFT || evt.type() == EVT_NODE_FAILED) {
            exchWorker.addCustomTask(new SchemaNodeLeaveExchangeWorkerTask(evt.eventNode()));
            exchWorker.addCustomTask(new WalStateNodeLeaveExchangeTask(evt.eventNode()));
        }
    }

    /**
     * @param task Task to run in exchange worker thread.
     */
    void addCustomTask(CachePartitionExchangeWorkerTask task) {
        assert task != null;

        exchWorker.addCustomTask(task);
    }

    /**
     * @return Reconnect partition exchange future.
     */
    public IgniteInternalFuture<?> reconnectExchangeFuture() {
        return reconnectExchangeFut;
    }

    /**
     * @return Initial exchange ID.
     */
    private GridDhtPartitionExchangeId initialExchangeId() {
        DiscoveryEvent discoEvt = cctx.discovery().localJoinEvent();

        assert discoEvt != null;

        final AffinityTopologyVersion startTopVer = affinityTopologyVersion(discoEvt);

        assert discoEvt.topologyVersion() == startTopVer.topologyVersion();

        return exchangeId(cctx.localNode().id(), startTopVer, discoEvt);
    }

    /**
     * @param active Cluster state.
     * @param reconnect Reconnect flag.
     * @throws IgniteCheckedException If failed.
     */
    public void onKernalStart(boolean active, boolean reconnect) throws IgniteCheckedException {
        for (ClusterNode n : cctx.discovery().remoteNodes())
            cctx.versions().onReceived(n.id(), n.metrics().getLastDataVersion());

        DiscoveryLocalJoinData locJoin = cctx.discovery().localJoin();

        GridDhtPartitionsExchangeFuture fut = null;

        if (reconnect)
            reconnectExchangeFut = new GridFutureAdapter<>();

        if (active) {
            DiscoveryEvent discoEvt = locJoin.event();
            DiscoCache discoCache = locJoin.discoCache();

            GridDhtPartitionExchangeId exchId = initialExchangeId();

            fut = exchangeFuture(
                exchId,
                reconnect ? null : discoEvt,
                reconnect ? null : discoCache,
                null,
                null);
        }
        else if (reconnect)
            reconnectExchangeFut.onDone();

        new IgniteThread(cctx.igniteInstanceName(), "exchange-worker", exchWorker).start();

        if (reconnect) {
            if (fut != null) {
                fut.listen(new CI1<IgniteInternalFuture<AffinityTopologyVersion>>() {
                    @Override public void apply(IgniteInternalFuture<AffinityTopologyVersion> fut) {
                        try {
                            fut.get();

                            for (CacheGroupContext grp : cctx.cache().cacheGroups())
                                grp.preloader().onInitialExchangeComplete(null);

                            reconnectExchangeFut.onDone();
                        }
                        catch (IgniteCheckedException e) {
                            for (CacheGroupContext grp : cctx.cache().cacheGroups())
                                grp.preloader().onInitialExchangeComplete(e);

                            reconnectExchangeFut.onDone(e);
                        }
                    }
                });
            }
        }
        else if (fut != null) {
            if (log.isDebugEnabled())
                log.debug("Beginning to wait on local exchange future: " + fut);

            boolean first = true;

            while (true) {
                try {
                    fut.get(cctx.preloadExchangeTimeout());

                    break;
                }
                catch (IgniteFutureTimeoutCheckedException ignored) {
                    if (first) {
                        U.warn(log, "Failed to wait for initial partition map exchange. " +
                            "Possible reasons are: " + U.nl() +
                            "  ^-- Transactions in deadlock." + U.nl() +
                            "  ^-- Long running transactions (ignore if this is the case)." + U.nl() +
                            "  ^-- Unreleased explicit locks.");

                        first = false;
                    }
                    else
                        U.warn(log, "Still waiting for initial partition map exchange [fut=" + fut + ']');
                }
                catch (IgniteNeedReconnectException e) {
                    throw e;
                }
                catch (Exception e) {
                    if (fut.reconnectOnError(e))
                        throw new IgniteNeedReconnectException(cctx.localNode(), e);

                    throw e;
                }
            }

            for (CacheGroupContext grp : cctx.cache().cacheGroups()) {
                if (locJoin.joinTopologyVersion().equals(grp.localStartVersion()))
                    grp.preloader().onInitialExchangeComplete(null);
            }

            if (log.isDebugEnabled())
                log.debug("Finished waiting for initial exchange: " + fut.exchangeId());
        }
    }

    /**
     * @param ver Node version.
     * @return Supported exchange protocol version.
     */
    public static int exchangeProtocolVersion(IgniteProductVersion ver) {
        if (ver.compareToIgnoreTimestamp(EXCHANGE_PROTOCOL_2_SINCE) >= 0)
            return 2;

        return 1;
    }

    /**
     * @param idx Index.
     * @return Topic for index.
     */
    public static Object rebalanceTopic(int idx) {
        return TOPIC_CACHE.topic("Rebalance", idx);
    }

    /** {@inheritDoc} */
    @Override protected void onKernalStop0(boolean cancel) {
        exchWorker.onKernalStop();

        cctx.gridEvents().removeDiscoveryEventListener(discoLsnr);

        cctx.io().removeHandler(false, 0, GridDhtPartitionsSingleMessage.class);
        cctx.io().removeHandler(false, 0, GridDhtPartitionsFullMessage.class);
        cctx.io().removeHandler(false, 0, GridDhtPartitionsSingleRequest.class);

        stopErr = cctx.kernalContext().clientDisconnected() ?
            new IgniteClientDisconnectedCheckedException(cctx.kernalContext().cluster().clientReconnectFuture(),
                "Client node disconnected: " + cctx.igniteInstanceName()) :
            new IgniteInterruptedCheckedException("Node is stopping: " + cctx.igniteInstanceName());

        // Stop exchange worker
        U.cancel(exchWorker);

        if (log.isDebugEnabled())
            log.debug("Before joining on exchange worker: " + exchWorker);

        U.join(exchWorker, log);

        // Finish all exchange futures.
        ExchangeFutureSet exchFuts0 = exchFuts;

        for (CachePartitionExchangeWorkerTask task : exchWorker.futQ) {
            if (task instanceof GridDhtPartitionsExchangeFuture)
                ((GridDhtPartitionsExchangeFuture)task).onDone(stopErr);
        }

        if (exchFuts0 != null) {
            for (GridDhtPartitionsExchangeFuture f : exchFuts.values())
                f.onDone(stopErr);
        }

        for (AffinityReadyFuture f : readyFuts.values())
            f.onDone(stopErr);

        if (!cctx.kernalContext().clientNode()) {
            for (int cnt = 0; cnt < cctx.gridConfig().getRebalanceThreadPoolSize(); cnt++)
                cctx.io().removeOrderedHandler(true, rebalanceTopic(cnt));
        }

        ResendTimeoutObject resendTimeoutObj = pendingResend.getAndSet(null);

        if (resendTimeoutObj != null)
            cctx.time().removeTimeoutObject(resendTimeoutObj);
    }

    /** {@inheritDoc} */
    @SuppressWarnings("LockAcquiredButNotSafelyReleased")
    @Override protected void stop0(boolean cancel) {
        super.stop0(cancel);

        // Do not allow any activity in exchange manager after stop.
        busyLock.writeLock().lock();

        exchFuts.clear();
    }

    /**
     * @return Interrupt lock.
     */
    public Object interruptLock() {
        return interruptLock;
    }

    /**
     * @param grpId Cache group ID.
     * @return Topology.
     */
    @Nullable public GridDhtPartitionTopology clientTopologyIfExists(int grpId) {
        return clientTops.get(grpId);
    }

    /**
     * @param grpId Cache group ID.
     * @param discoCache Discovery data cache.
     * @return Topology.
     */
    public GridDhtPartitionTopology clientTopology(int grpId, DiscoCache discoCache) {
        GridClientPartitionTopology top = clientTops.get(grpId);

        if (top != null)
            return top;

        CacheGroupDescriptor grpDesc = cctx.affinity().cacheGroups().get(grpId);

        assert grpDesc != null : grpId;

        CacheConfiguration<?, ?> ccfg = grpDesc.config();

        AffinityFunction aff = ccfg.getAffinity();

        Object affKey = cctx.kernalContext().affinity().similaryAffinityKey(aff,
            ccfg.getNodeFilter(),
            ccfg.getBackups(),
            aff.partitions());

        GridClientPartitionTopology old = clientTops.putIfAbsent(grpId,
            top = new GridClientPartitionTopology(cctx, discoCache, grpId, aff.partitions(), affKey));

        return old != null ? old : top;
    }

    /**
     * @return Collection of client topologies.
     */
    public Collection<GridClientPartitionTopology> clientTopologies() {
        return clientTops.values();
    }

    /**
     * @param grpId Cache group ID.
     * @return Client partition topology.
     */
    public GridClientPartitionTopology clearClientTopology(int grpId) {
        return clientTops.remove(grpId);
    }

    /**
     * @return Topology version of latest completed partition exchange.
     */
    public AffinityTopologyVersion readyAffinityVersion() {
        return exchFuts.readyTopVer();
    }

    /**
     * @return Latest rebalance topology version or {@code NONE} if there is no info.
     */
    public AffinityTopologyVersion rebalanceTopologyVersion() {
        return rebTopVer;
    }

    /**
     * @return Last initialized topology future.
     */
    public GridDhtPartitionsExchangeFuture lastTopologyFuture() {
        return lastInitializedFut;
    }

    /**
     * @return Last finished topology future.
     */
    @Nullable public GridDhtTopologyFuture lastFinishedFuture() {
        return lastFinishedFut.get();
    }

    /**
     * @param fut Finished future.
     */
    public void lastFinishedFuture(GridDhtPartitionsExchangeFuture fut) {
        assert fut != null && fut.isDone() : fut;

        while (true) {
            GridDhtPartitionsExchangeFuture cur = lastFinishedFut.get();

            if (fut.topologyVersion() != null && (cur == null || fut.topologyVersion().compareTo(cur.topologyVersion()) > 0)) {
                if (lastFinishedFut.compareAndSet(cur, fut))
                    break;
            }
            else
                break;
        }
    }

    /**
     * @param ver Topology version.
     * @return Future or {@code null} is future is already completed.
     */
    @Nullable public IgniteInternalFuture<AffinityTopologyVersion> affinityReadyFuture(AffinityTopologyVersion ver) {
        GridDhtPartitionsExchangeFuture lastInitializedFut0 = lastInitializedFut;

        if (lastInitializedFut0 != null && lastInitializedFut0.initialVersion().compareTo(ver) == 0
            && lastInitializedFut0.changedAffinity()) {
            if (log.isTraceEnabled())
                log.trace("Return lastInitializedFut for topology ready future " +
                    "[ver=" + ver + ", fut=" + lastInitializedFut0 + ']');

            return lastInitializedFut0;
        }

        AffinityTopologyVersion topVer = exchFuts.readyTopVer();

        if (topVer.compareTo(ver) >= 0) {
            if (log.isTraceEnabled())
                log.trace("Return finished future for topology ready future [ver=" + ver + ", topVer=" + topVer + ']');

            return new GridFinishedFuture<>(topVer);
        }

        GridFutureAdapter<AffinityTopologyVersion> fut = F.addIfAbsent(readyFuts, ver,
            new AffinityReadyFuture(ver));

        if (log.isDebugEnabled())
            log.debug("Created topology ready future [ver=" + ver + ", fut=" + fut + ']');

        topVer = exchFuts.readyTopVer();

        if (topVer.compareTo(ver) >= 0) {
            if (log.isTraceEnabled())
                log.trace("Completing created topology ready future " +
                    "[ver=" + topVer + ", topVer=" + topVer + ", fut=" + fut + ']');

            fut.onDone(topVer);
        }
        else if (stopErr != null)
            fut.onDone(stopErr);

        return fut;
    }

    /**
     * @return {@code true} if entered to busy state.
     */
    private boolean enterBusy() {
        if (busyLock.readLock().tryLock())
            return true;

        if (log.isDebugEnabled())
            log.debug("Failed to enter to busy state (exchange manager is stopping): " + cctx.localNodeId());

        return false;
    }

    /**
     *
     */
    private void leaveBusy() {
        busyLock.readLock().unlock();
    }

    /**
     * @return Exchange futures.
     */
    public List<GridDhtPartitionsExchangeFuture> exchangeFutures() {
        return exchFuts.values();
    }

    /**
     * @return {@code True} if pending future queue contains exchange task.
     */
    public boolean hasPendingExchange() {
        return exchWorker.hasPendingExchange();
    }

    /**
     *
     * @param topVer Topology version.
     * @return Last topology version before the provided one when affinity was modified.
     */
    public AffinityTopologyVersion lastAffinityChangedTopologyVersion(AffinityTopologyVersion topVer) {
        if (topVer.topologyVersion() <= 0)
            return topVer;

        AffinityTopologyVersion lastAffTopVer = lastAffTopVers.get(topVer);

        return lastAffTopVer != null ? lastAffTopVer : topVer;
    }

    /**
     *
     * @param topVer Topology version.
     * @param lastAffTopVer Last topology version before the provided one when affinity was modified.
     * @return {@code True} if data was modified.
     */
    public boolean lastAffinityChangedTopologyVersion(AffinityTopologyVersion topVer, AffinityTopologyVersion lastAffTopVer) {
        assert lastAffTopVer.compareTo(topVer) <= 0;

        if (lastAffTopVer.topologyVersion() <= 0 || lastAffTopVer.equals(topVer))
            return false;

        while (true) {
            AffinityTopologyVersion old = lastAffTopVers.putIfAbsent(topVer, lastAffTopVer);

            if (old == null)
                return true;

            if (lastAffTopVer.compareTo(old) < 0) {
                if (lastAffTopVers.replace(topVer, old, lastAffTopVer))
                    return true;
            }
            else
                return false;
        }

    }

    /**
     * @param evt Discovery event.
     * @return Affinity topology version.
     */
    private AffinityTopologyVersion affinityTopologyVersion(DiscoveryEvent evt) {
        if (evt.type() == DiscoveryCustomEvent.EVT_DISCOVERY_CUSTOM_EVT)
            return ((DiscoveryCustomEvent)evt).affinityTopologyVersion();

        return new AffinityTopologyVersion(evt.topologyVersion());
    }

    /**
     * @param exchId Exchange ID.
     */
    public void forceReassign(GridDhtPartitionExchangeId exchId) {
        exchWorker.forceReassign(exchId);
    }

    /**
     * @param exchId Exchange ID.
     * @return Rebalance future.
     */
    public IgniteInternalFuture<Boolean> forceRebalance(GridDhtPartitionExchangeId exchId) {
        return exchWorker.forceRebalance(exchId);
    }

    /**
     * @param caches Caches to stop.
     * @return Future that will be completed when caches are stopped from the exchange thread.
     */
    public IgniteInternalFuture<Void> deferStopCachesOnClientReconnect(Collection<GridCacheAdapter> caches) {
        assert cctx.discovery().localNode().isClient();

        return exchWorker.deferStopCachesOnClientReconnect(caches);
    }

    /**
     * Schedules next full partitions update.
     */
    public void scheduleResendPartitions() {
        ResendTimeoutObject timeout = pendingResend.get();

        if (timeout == null || timeout.started()) {
            ResendTimeoutObject update = new ResendTimeoutObject();

            if (pendingResend.compareAndSet(timeout, update))
                cctx.time().addTimeoutObject(update);
        }
    }

    /**
     * Partition refresh callback for selected cache groups.
     * For coordinator causes {@link GridDhtPartitionsFullMessage FullMessages} send,
     * for non coordinator -  {@link GridDhtPartitionsSingleMessage SingleMessages} send
     *
     * @param grps Cache groups for partitions refresh.
     */
    public void refreshPartitions(@NotNull Collection<CacheGroupContext> grps) {
        // TODO https://issues.apache.org/jira/browse/IGNITE-6857
        if (cctx.snapshot().snapshotOperationInProgress()) {
            scheduleResendPartitions();

            return;
        }

<<<<<<< HEAD
        if (grps.isEmpty()) {
            if (log.isDebugEnabled())
                log.debug("Skip partitions refresh, there are no cache groups for partition refresh.");

            return;
        }

        ClusterNode oldest = cctx.discovery().oldestAliveServerNode(AffinityTopologyVersion.NONE);
=======
        ClusterNode oldest = cctx.discovery().oldestAliveServerNode(NONE);
>>>>>>> 8e819430

        if (oldest == null) {
            if (log.isDebugEnabled())
                log.debug("Skip partitions refresh, there are no server nodes [loc=" + cctx.localNodeId() + ']');

            return;
        }

        if (log.isDebugEnabled()) {
            log.debug("Refreshing partitions [oldest=" + oldest.id() + ", loc=" + cctx.localNodeId() +
                ", cacheGroups= " + grps + ']');
        }

        // If this is the oldest node.
        if (oldest.id().equals(cctx.localNodeId())) {
            // Check rebalance state & send CacheAffinityChangeMessage if need.
            for (CacheGroupContext grp : cctx.cache().cacheGroups()) {
                if (!grp.isLocal()) {
                    GridDhtPartitionTopology top = grp.topology();

                    if (top != null)
                        cctx.affinity().checkRebalanceState(top, grp.groupId());
                }
            }

            GridDhtPartitionsExchangeFuture lastFut = lastInitializedFut;

            // No need to send to nodes which did not finish their first exchange.
            AffinityTopologyVersion rmtTopVer =
                lastFut != null ?
                    (lastFut.isDone() ? lastFut.topologyVersion() : lastFut.initialVersion())
                    : AffinityTopologyVersion.NONE;

            Collection<ClusterNode> rmts = cctx.discovery().remoteAliveNodesWithCaches(rmtTopVer);

            if (log.isDebugEnabled())
                log.debug("Refreshing partitions from oldest node: " + cctx.localNodeId());

            sendAllPartitions(rmts, rmtTopVer, grps);
        }
        else {
            if (log.isDebugEnabled())
                log.debug("Refreshing local partitions from non-oldest node: " +
                    cctx.localNodeId());

            sendLocalPartitions(oldest, null, grps);
        }
    }

    /**
     * Partition refresh callback.
     * For coordinator causes {@link GridDhtPartitionsFullMessage FullMessages} send,
     * for non coordinator -  {@link GridDhtPartitionsSingleMessage SingleMessages} send
     */
    public void refreshPartitions() { refreshPartitions(cctx.cache().cacheGroups()); }

    /**
     * @param nodes Nodes.
     * @param msgTopVer Topology version. Will be added to full message.
     * @param grps Selected cache groups.
     */
    private void sendAllPartitions(
        Collection<ClusterNode> nodes,
        AffinityTopologyVersion msgTopVer,
        Collection<CacheGroupContext> grps
    ) {
        long time = System.currentTimeMillis();

        GridDhtPartitionsFullMessage m = createPartitionsFullMessage(true, false, null, null, null, null, grps);

        m.topologyVersion(msgTopVer);

        if (log.isInfoEnabled()) {
            long latency = System.currentTimeMillis() - time;

            if (latency > 50 || log.isDebugEnabled()) {
                log.info("Finished full message creation [msgTopVer=" + msgTopVer + ", groups=" + grps +
                    ", latency=" + latency + "ms]");
            }
        }

        if (log.isTraceEnabled())
            log.trace("Sending all partitions [nodeIds=" + U.nodeIds(nodes) + ", cacheGroups=" + grps +
                ", msg=" + m + ']');

        time = System.currentTimeMillis();

        Collection<ClusterNode> failedNodes = U.newHashSet(nodes.size());

        for (ClusterNode node : nodes) {
            try {
                assert !node.equals(cctx.localNode());

                cctx.io().sendNoRetry(node, m, SYSTEM_POOL);
            }
            catch (ClusterTopologyCheckedException ignore) {
                if (log.isDebugEnabled()) {
                    log.debug("Failed to send partition update to node because it left grid (will ignore) " +
                        "[node=" + node.id() + ", msg=" + m + ']');
                }
            }
            catch (IgniteCheckedException e) {
                failedNodes.add(node);

                U.warn(log, "Failed to send partitions full message [node=" + node + ", err=" + e + ']', e);
            }
        }

        if (log.isInfoEnabled()) {
            long latency = System.currentTimeMillis() - time;

            if (latency > 50 || log.isDebugEnabled()) {
                log.info("Finished sending full message [msgTopVer=" + msgTopVer + ", groups=" + grps +
                    (failedNodes.isEmpty() ? "" : (", skipped=" + U.nodeIds(failedNodes))) +
                    ", latency=" + latency + "ms]");
            }
        }
    }

    /**
     * Creates partitions full message for all cache groups.
     *
     * @param compress {@code True} if possible to compress message (properly work only if prepareMarshall/
     * finishUnmarshall methods are called).
     * @param newCntrMap {@code True} if possible to use {@link CachePartitionFullCountersMap}.
     * @param exchId Non-null exchange ID if message is created for exchange.
     * @param lastVer Last version.
     * @param partHistSuppliers Partition history suppliers map.
     * @param partsToReload Partitions to reload map.
     * @return Message.
     */
    public GridDhtPartitionsFullMessage createPartitionsFullMessage(
        boolean compress,
        boolean newCntrMap,
        @Nullable final GridDhtPartitionExchangeId exchId,
        @Nullable GridCacheVersion lastVer,
        @Nullable IgniteDhtPartitionHistorySuppliersMap partHistSuppliers,
        @Nullable IgniteDhtPartitionsToReloadMap partsToReload
    ) {
        Collection<CacheGroupContext> grps = cctx.cache().cacheGroups();

        return createPartitionsFullMessage(compress, newCntrMap, exchId, lastVer, partHistSuppliers, partsToReload, grps);
    }

    /**
     * Creates partitions full message for selected cache groups.
     *
     * @param compress {@code True} if possible to compress message (properly work only if prepareMarshall/
     *     finishUnmarshall methods are called).
     * @param newCntrMap {@code True} if possible to use {@link CachePartitionFullCountersMap}.
     * @param exchId Non-null exchange ID if message is created for exchange.
     * @param lastVer Last version.
     * @param partHistSuppliers Partition history suppliers map.
     * @param partsToReload Partitions to reload map.
     * @param grps Selected cache groups.
     * @return Message.
     */
    public GridDhtPartitionsFullMessage createPartitionsFullMessage(
        boolean compress,
        boolean newCntrMap,
        @Nullable final GridDhtPartitionExchangeId exchId,
        @Nullable GridCacheVersion lastVer,
        @Nullable IgniteDhtPartitionHistorySuppliersMap partHistSuppliers,
        @Nullable IgniteDhtPartitionsToReloadMap partsToReload,
        Collection<CacheGroupContext> grps
    ) {
        AffinityTopologyVersion ver = exchId != null ? exchId.topologyVersion() : AffinityTopologyVersion.NONE;

        final GridDhtPartitionsFullMessage m =
            new GridDhtPartitionsFullMessage(exchId, lastVer, ver, partHistSuppliers, partsToReload);

        m.compress(compress);

        final Map<Object, T2<Integer, GridDhtPartitionFullMap>> dupData = new HashMap<>();

        for (CacheGroupContext grp : grps) {
            if (!grp.isLocal()) {
                if (exchId != null) {
                    AffinityTopologyVersion startTopVer = grp.localStartVersion();

                    if (startTopVer.compareTo(exchId.topologyVersion()) > 0)
                        continue;
                }

                GridAffinityAssignmentCache affCache = grp.affinity();

                GridDhtPartitionFullMap locMap = grp.topology().partitionMap(true);

                if (locMap != null)
                    addFullPartitionsMap(m, dupData, compress, grp.groupId(), locMap, affCache.similarAffinityKey());

                m.addPartitionSizes(grp.groupId(), grp.topology().globalPartSizes());

                if (exchId != null) {
                    CachePartitionFullCountersMap cntrsMap = grp.topology().fullUpdateCounters();

                    if (newCntrMap)
                        m.addPartitionUpdateCounters(grp.groupId(), cntrsMap);
                    else {
                        m.addPartitionUpdateCounters(grp.groupId(),
                            CachePartitionFullCountersMap.toCountersMap(cntrsMap));
                    }
                }
            }
        }

        // It is important that client topologies be added after contexts.
        for (GridClientPartitionTopology top : cctx.exchange().clientTopologies()) {
            GridDhtPartitionFullMap map = top.partitionMap(true);

            if (map != null)
                addFullPartitionsMap(m, dupData, compress, top.groupId(), map, top.similarAffinityKey());

            if (exchId != null) {
                CachePartitionFullCountersMap cntrsMap = top.fullUpdateCounters();

                if (newCntrMap)
                    m.addPartitionUpdateCounters(top.groupId(), cntrsMap);
                else
                    m.addPartitionUpdateCounters(top.groupId(), CachePartitionFullCountersMap.toCountersMap(cntrsMap));

                m.addPartitionSizes(top.groupId(), top.globalPartSizes());
            }
        }

        return m;
    }

    /**
     * @param m Message.
     * @param dupData Duplicated data map.
     * @param compress {@code True} if need check for duplicated partition state data.
     * @param grpId Cache group ID.
     * @param map Map to add.
     * @param affKey Cache affinity key.
     */
    private void addFullPartitionsMap(GridDhtPartitionsFullMessage m,
        Map<Object, T2<Integer, GridDhtPartitionFullMap>> dupData,
        boolean compress,
        Integer grpId,
        GridDhtPartitionFullMap map,
        Object affKey) {
        assert map != null;

        Integer dupDataCache = null;

        if (compress && affKey != null && !m.containsGroup(grpId)) {
            T2<Integer, GridDhtPartitionFullMap> state0 = dupData.get(affKey);

            if (state0 != null && state0.get2().partitionStateEquals(map)) {
                GridDhtPartitionFullMap map0 = new GridDhtPartitionFullMap(map.nodeId(),
                    map.nodeOrder(),
                    map.updateSequence());

                for (Map.Entry<UUID, GridDhtPartitionMap> e : map.entrySet())
                    map0.put(e.getKey(), e.getValue().emptyCopy());

                map = map0;

                dupDataCache = state0.get1();
            }
            else
                dupData.put(affKey, new T2<>(grpId, map));
        }

        m.addFullPartitionsMap(grpId, map, dupDataCache);
    }

    /**
     * @param node Destination cluster node.
     * @param id Exchange ID.
     * @param grps Cache groups for send partitions.
     */
    private void sendLocalPartitions(
        ClusterNode node,
        @Nullable GridDhtPartitionExchangeId id,
        @NotNull Collection<CacheGroupContext> grps
    ) {
        GridDhtPartitionsSingleMessage m =
            createPartitionsSingleMessage(id,
                cctx.kernalContext().clientNode(),
                false,
                node.version().compareToIgnoreTimestamp(PARTIAL_COUNTERS_MAP_SINCE) >= 0,
                null,
                grps);

        if (log.isTraceEnabled())
            log.trace("Sending local partitions [nodeId=" + node.id() + ", msg=" + m + ']');

        try {
            cctx.io().sendNoRetry(node, m, SYSTEM_POOL);
        }
        catch (ClusterTopologyCheckedException ignore) {
            if (log.isDebugEnabled())
                log.debug("Failed to send partition update to node because it left grid (will ignore) [node=" +
                    node.id() + ", msg=" + m + ']');
        }
        catch (IgniteCheckedException e) {
            U.error(log, "Failed to send local partition map to node [node=" + node + ", exchId=" + id + ']', e);
        }
    }

    /**
     * Creates partitions single message for all cache groups.
     *
     * @param exchangeId Exchange ID.
     * @param clientOnlyExchange Client exchange flag.
     * @param sndCounters {@code True} if need send partition update counters.
     * @param newCntrMap {@code True} if possible to use {@link CachePartitionPartialCountersMap}.
     * @return Message.
     */
    public GridDhtPartitionsSingleMessage createPartitionsSingleMessage(
        @Nullable GridDhtPartitionExchangeId exchangeId,
        boolean clientOnlyExchange,
        boolean sndCounters,
        boolean newCntrMap,
        ExchangeActions exchActions
    ) {
        Collection<CacheGroupContext> grps = cctx.cache().cacheGroups();

        return createPartitionsSingleMessage(exchangeId, clientOnlyExchange, sndCounters, newCntrMap, exchActions, grps);
    }

    /**
     * Creates partitions single message for selected cache groups.
     *
     * @param exchangeId Exchange ID.
     * @param clientOnlyExchange Client exchange flag.
     * @param sndCounters {@code True} if need send partition update counters.
     * @param newCntrMap {@code True} if possible to use {@link CachePartitionPartialCountersMap}.
     * @param grps Selected cache groups.
     * @return Message.
     */
    public GridDhtPartitionsSingleMessage createPartitionsSingleMessage(
        @Nullable GridDhtPartitionExchangeId exchangeId,
        boolean clientOnlyExchange,
        boolean sndCounters,
        boolean newCntrMap,
        ExchangeActions exchActions,
        Collection<CacheGroupContext> grps
    ) {
        GridDhtPartitionsSingleMessage m = new GridDhtPartitionsSingleMessage(exchangeId,
            clientOnlyExchange,
            cctx.versions().last(),
            true);

        Map<Object, T2<Integer, GridPartitionStateMap>> dupData = new HashMap<>();

        for (CacheGroupContext grp : grps) {
            if (!grp.isLocal() && (exchActions == null || !exchActions.cacheGroupStopping(grp.groupId()))) {
                GridDhtPartitionMap locMap = grp.topology().localPartitionMap();

                addPartitionMap(m,
                    dupData,
                    true,
                    grp.groupId(),
                    locMap,
                    grp.affinity().similarAffinityKey());

                if (sndCounters) {
                    CachePartitionPartialCountersMap cntrsMap = grp.topology().localUpdateCounters(true);

                    m.addPartitionUpdateCounters(grp.groupId(),
                        newCntrMap ? cntrsMap : CachePartitionPartialCountersMap.toCountersMap(cntrsMap));
                }

                m.addPartitionSizes(grp.groupId(), grp.topology().partitionSizes());
            }
        }

        for (GridClientPartitionTopology top : clientTops.values()) {
            if (m.partitions() != null && m.partitions().containsKey(top.groupId()))
                continue;

            GridDhtPartitionMap locMap = top.localPartitionMap();

            addPartitionMap(m,
                dupData,
                true,
                top.groupId(),
                locMap,
                top.similarAffinityKey());

            if (sndCounters) {
                CachePartitionPartialCountersMap cntrsMap = top.localUpdateCounters(true);

                m.addPartitionUpdateCounters(top.groupId(),
                    newCntrMap ? cntrsMap : CachePartitionPartialCountersMap.toCountersMap(cntrsMap));
            }

            m.addPartitionSizes(top.groupId(), top.partitionSizes());
        }

        return m;
    }

    /**
     * @param m Message.
     * @param dupData Duplicated data map.
     * @param compress {@code True} if need check for duplicated partition state data.
     * @param cacheId Cache ID.
     * @param map Map to add.
     * @param affKey Cache affinity key.
     */
    private void addPartitionMap(GridDhtPartitionsSingleMessage m,
        Map<Object, T2<Integer, GridPartitionStateMap>> dupData,
        boolean compress,
        Integer cacheId,
        GridDhtPartitionMap map,
        Object affKey) {
        Integer dupDataCache = null;

        if (compress) {
            T2<Integer, GridPartitionStateMap> state0 = dupData.get(affKey);

            if (state0 != null && state0.get2().equals(map.map())) {
                dupDataCache = state0.get1();

                map = map.emptyCopy();
            }
            else
                dupData.put(affKey, new T2<>(cacheId, map.map()));
        }

        m.addLocalPartitionMap(cacheId, map, dupDataCache);
    }

    /**
     * @param nodeId Cause node ID.
     * @param topVer Topology version.
     * @param evt Event.
     * @return Exchange ID instance.
     */
    private GridDhtPartitionExchangeId exchangeId(UUID nodeId, AffinityTopologyVersion topVer, DiscoveryEvent evt) {
        return new GridDhtPartitionExchangeId(nodeId, evt, topVer);
    }

    /**
     * Gets exchange future by exchange id.
     *
     * @param exchId Exchange id.
     */
    private GridDhtPartitionsExchangeFuture exchangeFuture(@NotNull GridDhtPartitionExchangeId exchId) {
        return exchangeFuture(exchId, null, null, null, null);
    }

    /**
     * @param exchId Exchange ID.
     * @param discoEvt Discovery event.
     * @param cache Discovery data cache.
     * @param exchActions Cache change actions.
     * @param affChangeMsg Affinity change message.
     * @return Exchange future.
     */
    private GridDhtPartitionsExchangeFuture exchangeFuture(
        @NotNull GridDhtPartitionExchangeId exchId,
        @Nullable DiscoveryEvent discoEvt,
        @Nullable DiscoCache cache,
        @Nullable ExchangeActions exchActions,
        @Nullable CacheAffinityChangeMessage affChangeMsg
    ) {
        GridDhtPartitionsExchangeFuture fut;

        GridDhtPartitionsExchangeFuture old = exchFuts.addx(
            fut = new GridDhtPartitionsExchangeFuture(cctx, busyLock, exchId, exchActions, affChangeMsg));

        if (old != null) {
            fut = old;

            if (exchActions != null)
                fut.exchangeActions(exchActions);

            if (affChangeMsg != null)
                fut.affinityChangeMessage(affChangeMsg);
        }

        if (discoEvt != null)
            fut.onEvent(exchId, discoEvt, cache);

        if (stopErr != null)
            fut.onDone(stopErr);

        return fut;
    }

    /**
     * @param topVer Exchange result topology version.
     * @param initTopVer Exchange initial version.
     * @param err Error.
     */
    public void onExchangeDone(AffinityTopologyVersion topVer, AffinityTopologyVersion initTopVer, @Nullable Throwable err) {
        assert topVer != null || err != null;
        assert initTopVer != null;

        if (log.isDebugEnabled())
            log.debug("Exchange done [topVer=" + topVer + ", err=" + err + ']');

        if (err == null)
            exchFuts.readyTopVer(topVer);

        completeAffReadyFuts(err == null ? topVer : initTopVer, err);

        ExchangeFutureSet exchFuts0 = exchFuts;

        if (exchFuts0 != null) {
            int skipped = 0;

            for (GridDhtPartitionsExchangeFuture fut : exchFuts0.values()) {
                if (initTopVer.compareTo(fut.exchangeId().topologyVersion()) < 0)
                    continue;

                skipped++;

                if (skipped > 10)
                    fut.cleanUp();
            }
        }
    }

    /** */
    private void completeAffReadyFuts(AffinityTopologyVersion topVer, @Nullable Throwable err) {
        for (Map.Entry<AffinityTopologyVersion, AffinityReadyFuture> entry : readyFuts.entrySet()) {
            if (entry.getKey().compareTo(topVer) <= 0) {
                if (err == null) {
                    if (log.isDebugEnabled())
                        log.debug("Completing created topology ready future " +
                            "[ver=" + topVer + ", fut=" + entry.getValue() + ']');

                    entry.getValue().onDone(topVer);
                }
                else {
                    if (log.isDebugEnabled())
                        log.debug("Completing created topology ready future with error " +
                            "[ver=" + entry.getKey() + ", fut=" + entry.getValue() + ']');

                    entry.getValue().onDone(err);
                }
            }
        }
    }

    /**
     * @param fut Future.
     * @return {@code True} if added.
     */
    private boolean addFuture(GridDhtPartitionsExchangeFuture fut) {
        if (fut.onAdded()) {
            exchWorker.addExchangeFuture(fut);

            return true;
        }

        return false;
    }

    /**
     * @param node Sender cluster node.
     * @param msg Message.
     */
    public void processFullPartitionUpdate(ClusterNode node, GridDhtPartitionsFullMessage msg) {
        if (!enterBusy())
            return;

        try {
            if (msg.exchangeId() == null) {
                if (log.isDebugEnabled())
                    log.debug("Received full partition update [node=" + node.id() + ", msg=" + msg + ']');

                boolean updated = false;

                for (Map.Entry<Integer, GridDhtPartitionFullMap> entry : msg.partitions().entrySet()) {
                    Integer grpId = entry.getKey();

                    CacheGroupContext grp = cctx.cache().cacheGroup(grpId);

                    GridDhtPartitionTopology top = null;

                    if (grp == null)
                        top = clientTops.get(grpId);
                    else if (!grp.isLocal())
                        top = grp.topology();

                    if (top != null) {
                        updated |= top.update(null,
                            entry.getValue(),
                            null,
                            msg.partsToReload(cctx.localNodeId(), grpId),
                            msg.partitionSizes(grpId),
                            msg.topologyVersion());
                    }
                }

                if (!cctx.kernalContext().clientNode() && updated)
                    refreshPartitions();

                boolean hasMovingParts = false;

                for (CacheGroupContext grp : cctx.cache().cacheGroups()) {
                    if (!grp.isLocal() && grp.topology().hasMovingPartitions()) {
                        hasMovingParts = true;

                        break;
                    }
                }

                if (!hasMovingParts)
                    cctx.database().releaseHistoryForPreloading();
            }
            else
                exchangeFuture(msg.exchangeId(), null, null, null, null).onReceiveFullMessage(node, msg);
        }
        finally {
            leaveBusy();
        }
    }

    /**
     * @param node Sender cluster node.
     * @param msg Message.
     */
    private void processSinglePartitionUpdate(final ClusterNode node, final GridDhtPartitionsSingleMessage msg) {
        if (!enterBusy())
            return;

        try {
            if (msg.exchangeId() == null) {
                if (log.isTraceEnabled())
                    log.trace("Received local partition update [nodeId=" + node.id() + ", parts=" +
                        msg + ']');

                boolean updated = false;

                for (Map.Entry<Integer, GridDhtPartitionMap> entry : msg.partitions().entrySet()) {
                    Integer grpId = entry.getKey();

                    CacheGroupContext grp = cctx.cache().cacheGroup(grpId);

                    if (grp != null &&
                        grp.localStartVersion().compareTo(entry.getValue().topologyVersion()) > 0)
                        continue;

                    GridDhtPartitionTopology top = null;

                    if (grp == null)
                        top = clientTops.get(grpId);
                    else if (!grp.isLocal())
                        top = grp.topology();

                    if (top != null) {
                        updated |= top.update(null, entry.getValue(), false);

                        cctx.affinity().checkRebalanceState(top, grpId);
                    }
                }

                if (updated) {
                    if (log.isDebugEnabled())
                        log.debug("Partitions have been scheduled to resend [reason=Single update from " + node.id() + "]");

                    scheduleResendPartitions();
                }
            }
            else {
                GridDhtPartitionsExchangeFuture exchFut = exchangeFuture(msg.exchangeId());

                if (log.isTraceEnabled())
                    log.trace("Notifying exchange future about single message: " + exchFut);

                if (msg.client()) {
                    AffinityTopologyVersion initVer = exchFut.initialVersion();
                    AffinityTopologyVersion readyVer = readyAffinityVersion();

                    if (initVer.compareTo(readyVer) < 0 && !exchFut.isDone()) {
                        U.warn(log, "Client node tries to connect but its exchange " +
                            "info is cleaned up from exchange history. " +
                            "Consider increasing 'IGNITE_EXCHANGE_HISTORY_SIZE' property " +
                            "or start clients in  smaller batches. " +
                            "Current settings and versions: " +
                            "[IGNITE_EXCHANGE_HISTORY_SIZE=" + EXCHANGE_HISTORY_SIZE + ", " +
                            "initVer=" + initVer + ", " +
                            "readyVer=" + readyVer + "]."
                        );

                        exchFut.forceClientReconnect(node, msg);

                        return;
                    }
                }

                exchFut.onReceiveSingleMessage(node, msg);
            }
        }
        finally {
            leaveBusy();
        }
    }

    /**
     * @param node Sender cluster node.
     * @param msg Message.
     */
    private void processSinglePartitionRequest(ClusterNode node, GridDhtPartitionsSingleRequest msg) {
        if (!enterBusy())
            return;

        try {
            final GridDhtPartitionsExchangeFuture exchFut = exchangeFuture(msg.exchangeId(),
                null,
                null,
                null,
                null);

            exchFut.onReceivePartitionRequest(node, msg);
        }
        finally {
            leaveBusy();
        }
    }

    /**
     * @return Latch manager instance.
     */
    public ExchangeLatchManager latch() {
        return latchMgr;
    }

    /**
     * @param exchFut Optional current exchange future.
     * @throws Exception If failed.
     */
    public void dumpDebugInfo(@Nullable GridDhtPartitionsExchangeFuture exchFut) throws Exception {
        AffinityTopologyVersion exchTopVer = exchFut != null ? exchFut.initialVersion() : null;

        U.warn(diagnosticLog, "Ready affinity version: " + exchFuts.readyTopVer());

        U.warn(diagnosticLog, "Last exchange future: " + lastInitializedFut);

        exchWorker.dumpExchangeDebugInfo();

        if (!readyFuts.isEmpty()) {
            U.warn(diagnosticLog, "First 5 pending affinity ready futures [total=" + readyFuts.size() + ']');

            int cnt = 0;

            for (AffinityReadyFuture fut : readyFuts.values()) {
                U.warn(diagnosticLog, ">>> " + fut);

                if (++cnt == 5)
                    break;
            }
        }

        IgniteDiagnosticPrepareContext diagCtx = cctx.kernalContext().cluster().diagnosticEnabled() ?
            new IgniteDiagnosticPrepareContext(cctx.localNodeId()) : null;

        if (diagCtx != null && exchFut != null)
            exchFut.addDiagnosticRequest(diagCtx);

        ExchangeFutureSet exchFuts = this.exchFuts;

        if (exchFuts != null) {
            U.warn(diagnosticLog, "Last 10 exchange futures (total: " + exchFuts.size() + "):");

            int cnt = 0;

            for (GridDhtPartitionsExchangeFuture fut : exchFuts.values()) {
                U.warn(diagnosticLog, ">>> " + fut.shortInfo());

                if (++cnt == 10)
                    break;
            }
        }

        U.warn(diagnosticLog, "Latch manager state: " + latchMgr);

        dumpPendingObjects(exchTopVer, diagCtx);

        for (CacheGroupContext grp : cctx.cache().cacheGroups())
            grp.preloader().dumpDebugInfo();

        cctx.affinity().dumpDebugInfo();

        StringBuilder pendingMsgs = new StringBuilder();

        cctx.io().dumpPendingMessages(pendingMsgs);

        if (pendingMsgs.length() > 0 && diagnosticLog.isInfoEnabled())
            diagnosticLog.info(pendingMsgs.toString());

        if (IgniteSystemProperties.getBoolean(IGNITE_IO_DUMP_ON_TIMEOUT, false))
            cctx.gridIO().dumpStats();

        if (IgniteSystemProperties.getBoolean(IGNITE_THREAD_DUMP_ON_EXCHANGE_TIMEOUT, false))
            U.dumpThreads(diagnosticLog);

        if (diagCtx != null)
            diagCtx.send(cctx.kernalContext(), null);
    }

    /**
     * @param timeout Operation timeout.
     * @return {@code True} if found long running operations.
     */
    private boolean dumpLongRunningOperations0(long timeout) {
        long curTime = U.currentTimeMillis();

        boolean found = false;

        IgniteTxManager tm = cctx.tm();

        GridCacheMvccManager mvcc = cctx.mvcc();

        final IgniteDiagnosticPrepareContext diagCtx = cctx.kernalContext().cluster().diagnosticEnabled() ?
            new IgniteDiagnosticPrepareContext(cctx.localNodeId()) : null;

        if (tm != null) {
            for (IgniteInternalTx tx : tm.activeTransactions()) {
                if (curTime - tx.startTime() > timeout) {
                    found = true;

                    U.warn(diagnosticLog, "Found long running transaction [startTime=" + formatTime(tx.startTime()) +
                        ", curTime=" + formatTime(curTime) + ", tx=" + tx + ']');
                }
            }
        }

        if (mvcc != null) {
            for (GridCacheFuture<?> fut : mvcc.activeFutures()) {
                if (curTime - fut.startTime() > timeout) {
                    found = true;

                    U.warn(diagnosticLog, "Found long running cache future [startTime=" + formatTime(fut.startTime()) +
                        ", curTime=" + formatTime(curTime) + ", fut=" + fut + ']');

                    if (diagCtx != null && fut instanceof IgniteDiagnosticAware)
                        ((IgniteDiagnosticAware)fut).addDiagnosticRequest(diagCtx);
                }
            }

            for (GridCacheFuture<?> fut : mvcc.atomicFutures()) {
                if (curTime - fut.startTime() > timeout) {
                    found = true;

                    U.warn(diagnosticLog, "Found long running cache future [startTime=" + formatTime(fut.startTime()) +
                        ", curTime=" + formatTime(curTime) + ", fut=" + fut + ']');

                    if (diagCtx != null && fut instanceof IgniteDiagnosticAware)
                        ((IgniteDiagnosticAware)fut).addDiagnosticRequest(diagCtx);
                }
            }
        }

        if (diagCtx != null && !diagCtx.empty()) {
            try {
                cctx.kernalContext().closure().runLocal(new Runnable() {
                    @Override public void run() {
                        diagCtx.send(cctx.kernalContext(), null);
                    }
                }, SYSTEM_POOL);
            }
            catch (IgniteCheckedException e) {
                U.error(diagnosticLog, "Failed to submit diagnostic closure: " + e, e);
            }
        }

        return found;
    }

    /**
     * @param timeout Operation timeout.
     */
    public void dumpLongRunningOperations(long timeout) {
        try {
            GridDhtPartitionsExchangeFuture lastFut = lastInitializedFut;

            // If exchange is in progress it will dump all hanging operations if any.
            if (lastFut != null && !lastFut.isDone())
                return;

            if (U.currentTimeMillis() < nextLongRunningOpsDumpTime)
                return;

            if (dumpLongRunningOperations0(timeout)) {
                nextLongRunningOpsDumpTime = U.currentTimeMillis() + nextDumpTimeout(longRunningOpsDumpStep++, timeout);

                if (IgniteSystemProperties.getBoolean(IGNITE_THREAD_DUMP_ON_EXCHANGE_TIMEOUT, false)) {
                    U.warn(diagnosticLog, "Found long running cache operations, dump threads.");

                    U.dumpThreads(diagnosticLog);
                }

                if (IgniteSystemProperties.getBoolean(IGNITE_IO_DUMP_ON_TIMEOUT, false)) {
                    U.warn(diagnosticLog, "Found long running cache operations, dump IO statistics.");

                // Dump IO manager statistics.
                if (IgniteSystemProperties.getBoolean(IgniteSystemProperties.IGNITE_IO_DUMP_ON_TIMEOUT, false))
                    cctx.gridIO().dumpStats();}
            }
            else {
                nextLongRunningOpsDumpTime = 0;
                longRunningOpsDumpStep = 0;
            }
        }
        catch (Exception e) {
            U.error(diagnosticLog, "Failed to dump debug information: " + e, e);
        }
    }

    /**
     * @param time Time.
     * @return Time string.
     */
    private String formatTime(long time) {
        return dateFormat.format(new Date(time));
    }

    /**
     * Check if provided task from exchange queue is exchange task.
     *
     * @param task Task.
     * @return {@code True} if this is exchange task.
     */
    private static boolean isExchangeTask(CachePartitionExchangeWorkerTask task) {
        return task instanceof GridDhtPartitionsExchangeFuture ||
            task instanceof RebalanceReassignExchangeTask ||
            task instanceof ForceRebalanceExchangeTask;
    }

    /**
     * @param exchTopVer Exchange topology version.
     * @param diagCtx Diagnostic request.
     */
    private void dumpPendingObjects(@Nullable AffinityTopologyVersion exchTopVer,
        @Nullable IgniteDiagnosticPrepareContext diagCtx) {
        IgniteTxManager tm = cctx.tm();

        if (tm != null) {
            boolean first = true;

            for (IgniteInternalTx tx : tm.activeTransactions()) {
                if (first) {
                    U.warn(diagnosticLog, "Pending transactions:");

                    first = false;
                }

                if (exchTopVer != null) {
                    U.warn(diagnosticLog, ">>> [txVer=" + tx.topologyVersionSnapshot() +
                        ", exchWait=" + tm.needWaitTransaction(tx, exchTopVer) +
                        ", tx=" + tx + ']');
                }
                else
                    U.warn(diagnosticLog, ">>> [txVer=" + tx.topologyVersionSnapshot() + ", tx=" + tx + ']');
            }
        }

        GridCacheMvccManager mvcc = cctx.mvcc();

        if (mvcc != null) {
            boolean first = true;

            for (GridCacheExplicitLockSpan lockSpan : mvcc.activeExplicitLocks()) {
                if (first) {
                    U.warn(diagnosticLog, "Pending explicit locks:");

                    first = false;
                }

                U.warn(diagnosticLog, ">>> " + lockSpan);
            }

            first = true;

            for (GridCacheFuture<?> fut : mvcc.activeFutures()) {
                if (first) {
                    U.warn(diagnosticLog, "Pending cache futures:");

                    first = false;
                }

                dumpDiagnosticInfo(fut, diagCtx);
            }

            first = true;

            for (GridCacheFuture<?> fut : mvcc.atomicFutures()) {
                if (first) {
                    U.warn(diagnosticLog, "Pending atomic cache futures:");

                    first = false;
                }

                dumpDiagnosticInfo(fut, diagCtx);
            }

            first = true;

            for (IgniteInternalFuture<?> fut : mvcc.dataStreamerFutures()) {
                if (first) {
                    U.warn(diagnosticLog, "Pending data streamer futures:");

                    first = false;
                }

                dumpDiagnosticInfo(fut, diagCtx);
            }

            if (tm != null) {
                first = true;

                for (IgniteInternalFuture<?> fut : tm.deadlockDetectionFutures()) {
                    if (first) {
                        U.warn(diagnosticLog, "Pending transaction deadlock detection futures:");

                        first = false;
                    }

                    dumpDiagnosticInfo(fut, diagCtx);
                }
            }
        }

        int affDumpCnt = 0;

        for (CacheGroupContext grp : cctx.cache().cacheGroups()) {
            if (grp.isLocal())
                continue;

            GridCachePreloader preloader = grp.preloader();

            if (preloader != null)
                preloader.dumpDebugInfo();

            GridAffinityAssignmentCache aff = grp.affinity();

            if (aff != null && affDumpCnt < 5) {
                if (aff.dumpDebugInfo())
                    affDumpCnt++;
            }
        }

        cctx.kernalContext().coordinators().dumpDebugInfo(diagnosticLog, diagCtx);
    }

    /**
     * Logs the future and add diagnostic info closure.
     *
     * @param fut Future.
     * @param ctx Diagnostic prepare context.
     */
    private void dumpDiagnosticInfo(IgniteInternalFuture<?> fut,
        @Nullable IgniteDiagnosticPrepareContext ctx) {
        U.warn(diagnosticLog, ">>> " + fut);

        if (ctx != null && fut instanceof IgniteDiagnosticAware)
            ((IgniteDiagnosticAware)fut).addDiagnosticRequest(ctx);
    }

    /**
     * For testing only.
     *
     * @param exchMergeTestWaitVer Version to wait for.
     * @param mergedEvtsForTest List to collect discovery events with merged exchanges.
     */
    public void mergeExchangesTestWaitVersion(
        AffinityTopologyVersion exchMergeTestWaitVer,
        @Nullable List mergedEvtsForTest
    ) {
        this.exchMergeTestWaitVer = exchMergeTestWaitVer;
        this.mergedEvtsForTest = mergedEvtsForTest;
    }

    /**
     * @param curFut Current exchange future.
     * @param msg Message.
     * @return {@code True} if node is stopping.
     * @throws IgniteInterruptedCheckedException If interrupted.
     */
    public boolean mergeExchanges(final GridDhtPartitionsExchangeFuture curFut, GridDhtPartitionsFullMessage msg)
        throws IgniteInterruptedCheckedException {
        AffinityTopologyVersion resVer = msg.resultTopologyVersion();

        if (exchWorker.waitForExchangeFuture(resVer))
            return true;

        for (CachePartitionExchangeWorkerTask task : exchWorker.futQ) {
            if (task instanceof GridDhtPartitionsExchangeFuture) {
                GridDhtPartitionsExchangeFuture fut = (GridDhtPartitionsExchangeFuture) task;

                if (fut.initialVersion().compareTo(resVer) > 0) {
                    if (log.isInfoEnabled()) {
                        log.info("Merge exchange future on finish stop [curFut=" + curFut.initialVersion() +
                            ", resVer=" + resVer +
                            ", nextFutVer=" + fut.initialVersion() + ']');
                    }

                    break;
                }

                if (log.isInfoEnabled()) {
                    log.info("Merge exchange future on finish [curFut=" + curFut.initialVersion() +
                        ", mergedFut=" + fut.initialVersion() +
                        ", evt=" + IgniteUtils.gridEventName(fut.firstEvent().type()) +
                        ", evtNode=" + fut.firstEvent().eventNode().id()+
                        ", evtNodeClient=" + fut.firstEvent().eventNode().isClient() + ']');
                }

                DiscoveryEvent evt = fut.firstEvent();

                curFut.context().events().addEvent(fut.initialVersion(),
                    fut.firstEvent(),
                    fut.firstEventCache());

                if (evt.type() == EVT_NODE_JOINED) {
                    final GridDhtPartitionsSingleMessage pendingMsg = fut.mergeJoinExchangeOnDone(curFut);

                    if (pendingMsg != null) {
                        if (log.isInfoEnabled()) {
                            log.info("Merged join exchange future on finish, will reply to node [" +
                                "curFut=" + curFut.initialVersion() +
                                ", mergedFut=" + fut.initialVersion() +
                                ", evtNode=" + evt.eventNode().id() + ']');
                        }

                        curFut.waitAndReplyToNode(evt.eventNode().id(), pendingMsg);
                    }
                }
            }
        }

        ExchangeDiscoveryEvents evts = curFut.context().events();

        assert evts.topologyVersion().equals(resVer) : "Invalid exchange merge result [ver=" + evts.topologyVersion()
            + ", expVer=" + resVer + ']';

        return false;
    }

    /**
     * @param curFut Current active exchange future.
     * @return {@code False} if need wait messages for merged exchanges.
     */
    public boolean mergeExchangesOnCoordinator(GridDhtPartitionsExchangeFuture curFut) {
        if (IGNITE_EXCHANGE_MERGE_DELAY > 0) {
            try {
                U.sleep(IGNITE_EXCHANGE_MERGE_DELAY);
            }
            catch (IgniteInterruptedCheckedException e) {
                U.warn(log, "Failed to wait for exchange merge, thread interrupted: " + e);

                return true;
            }
        }

        AffinityTopologyVersion exchMergeTestWaitVer = this.exchMergeTestWaitVer;

        if (exchMergeTestWaitVer != null)
            waitForTestVersion(exchMergeTestWaitVer, curFut);

        synchronized (curFut.mutex()) {
            int awaited = 0;

            for (CachePartitionExchangeWorkerTask task : exchWorker.futQ) {
                if (task instanceof GridDhtPartitionsExchangeFuture) {
                    GridDhtPartitionsExchangeFuture fut = (GridDhtPartitionsExchangeFuture)task;

                    DiscoveryEvent evt = fut.firstEvent();

                    if (evt.type() == EVT_DISCOVERY_CUSTOM_EVT) {
                        if (log.isInfoEnabled())
                            log.info("Stop merge, custom event found: " + evt);

                        break;
                    }

                    if (!fut.changedAffinity()) {
                        if (log.isInfoEnabled())
                            log.info("Stop merge, no-affinity exchange found: " + evt);

                        break;
                    }

                    ClusterNode node = evt.eventNode();

                    if ((evt.type() == EVT_NODE_FAILED || evt.type() == EVT_NODE_LEFT) &&
                        node.equals(cctx.coordinators().currentCoordinator())) {
                        if (log.isInfoEnabled())
                            log.info("Stop merge, need exchange for mvcc coordinator failure: " + node);

                        break;
                    }

                    if (!curFut.context().supportsMergeExchanges(node)) {
                        if (log.isInfoEnabled())
                            log.info("Stop merge, node does not support merge: " + node);

                        break;
                    }

                    if (evt.type() == EVT_NODE_JOINED && cctx.cache().hasCachesReceivedFromJoin(node)) {
                        if (log.isInfoEnabled())
                            log.info("Stop merge, received caches from node: " + node);

                        break;
                    }

                    if (log.isInfoEnabled()) {
                        log.info("Merge exchange future [curFut=" + curFut.initialVersion() +
                            ", mergedFut=" + fut.initialVersion() +
                            ", evt=" + IgniteUtils.gridEventName(fut.firstEvent().type()) +
                            ", evtNode=" + fut.firstEvent().eventNode().id() +
                            ", evtNodeClient=" + fut.firstEvent().eventNode().isClient() + ']');
                    }

                    addDiscoEvtForTest(fut.firstEvent());

                    curFut.context().events().addEvent(fut.initialVersion(),
                        fut.firstEvent(),
                        fut.firstEventCache());

                    if (evt.type() == EVT_NODE_JOINED) {
                        if (fut.mergeJoinExchange(curFut))
                            awaited++;
                    }
                }
                else {
                    if (!task.skipForExchangeMerge()) {
                        if (log.isInfoEnabled())
                            log.info("Stop merge, custom task found: " + task);

                        break;
                    }
                }
            }

            return awaited == 0;
        }
    }


    /**
     * For testing purposes. Stores discovery events with merged exchanges to enable examining them later.
     *
     * @param discoEvt Discovery event.
     */
    private void addDiscoEvtForTest(DiscoveryEvent discoEvt) {
        List mergedEvtsForTest = this.mergedEvtsForTest;

        if (mergedEvtsForTest != null)
            mergedEvtsForTest.add(discoEvt);
    }

    /**
     * For testing purposes. Method allows to wait for an exchange future of specific version
     * to appear in exchange worker queue.
     *
     * @param exchMergeTestWaitVer Topology Version to wait for.
     * @param curFut Current Exchange Future.
     */
    private void waitForTestVersion(AffinityTopologyVersion exchMergeTestWaitVer, GridDhtPartitionsExchangeFuture curFut) {
        if (log.isInfoEnabled()) {
            log.info("Exchange merge test, waiting for version [exch=" + curFut.initialVersion() +
                ", waitVer=" + exchMergeTestWaitVer + ']');
        }

        long end = U.currentTimeMillis() + 10_000;

        while (U.currentTimeMillis() < end) {
            boolean found = false;

            for (CachePartitionExchangeWorkerTask task : exchWorker.futQ) {
                if (task instanceof GridDhtPartitionsExchangeFuture) {
                    GridDhtPartitionsExchangeFuture fut = (GridDhtPartitionsExchangeFuture)task;

                    if (exchMergeTestWaitVer.equals(fut.initialVersion())) {
                        if (log.isInfoEnabled())
                            log.info("Exchange merge test, found awaited version: " + exchMergeTestWaitVer);

                        found = true;

                        break;
                    }
                }
            }

            if (found)
                break;
            else {
                try {
                    U.sleep(100);
                }
                catch (IgniteInterruptedCheckedException e) {
                    break;
                }
            }
        }

        this.exchMergeTestWaitVer = null;
    }

    /**
     * Invokes {@link GridWorker#updateHeartbeat()} for exchange worker.
     */
    public void exchangerUpdateHeartbeat() {
        exchWorker.updateHeartbeat();
    }

    /**
     * Invokes {@link GridWorker#blockingSectionBegin()} for exchange worker.
     * Should be called from exchange worker thread.
     */
    public void exchangerBlockingSectionBegin() {
        if (currentThreadIsExchanger())
            exchWorker.blockingSectionBegin();
    }

    /**
     * Invokes {@link GridWorker#blockingSectionEnd()} for exchange worker.
     * Should be called from exchange worker thread.
     */
    public void exchangerBlockingSectionEnd() {
        if (currentThreadIsExchanger())
            exchWorker.blockingSectionEnd();
    }

    /** */
    private boolean currentThreadIsExchanger() {
        return exchWorker != null && Thread.currentThread() == exchWorker.runner();
    }

    /**
     * @return {@code True} If there is any exchange future in progress.
     */
    private boolean exchangeInProgress() {
        if (exchWorker.hasPendingServerExchange())
            return true;

        GridDhtPartitionsExchangeFuture current = lastTopologyFuture();

        if (current == null)
            return false;

        GridDhtTopologyFuture finished = lastFinishedFut.get();

        if (finished == null || finished.result().compareTo(current.initialVersion()) < 0) {
            ClusterNode triggeredBy = current.firstEvent().eventNode();

            if (current.partitionChangesInProgress() && !triggeredBy.isClient())
                return true;
       }

        return false;
    }

    /** */
    public boolean affinityChanged(AffinityTopologyVersion from, AffinityTopologyVersion to) {
        if (lastAffinityChangedTopologyVersion(to).compareTo(from) >= 0)
            return false;

        Collection<GridDhtPartitionsExchangeFuture> history = exchFuts.values();

        boolean fromFound = false;

        for (GridDhtPartitionsExchangeFuture fut : history) {
            if (!fromFound) {
                int cmp = fut.initialVersion().compareTo(from);

                if (cmp > 0) // We don't have history, so return true for safety
                    return true;
                else if (cmp == 0)
                    fromFound = true;
                else if (fut.isDone() && fut.topologyVersion().compareTo(from) >= 0)
                    return true; // Temporary solution for merge exchange case
            }
            else {
                if (fut.changedAffinity())
                    return true;

                if (fut.initialVersion().compareTo(to) >= 0)
                    return false;
            }
        }

        return true;
    }

    /**
     * Exchange future thread. All exchanges happen only by one thread and next
     * exchange will not start until previous one completes.
     */
    private class ExchangeWorker extends GridWorker {
        /** Future queue. */
        private final LinkedBlockingDeque<CachePartitionExchangeWorkerTask> futQ =
            new LinkedBlockingDeque<>();

        /** */
        private AffinityTopologyVersion lastFutVer;

        /** Busy flag used as performance optimization to stop current preloading. */
        private volatile boolean busy;

        /** */
        private boolean crd;

        /** */
        private boolean stop;

        /** Indicates that worker terminates because the node needs to reconnect to the cluster. */
        private boolean reconnectNeeded;

        /**
         * Constructor.
         */
        private ExchangeWorker() {
            super(cctx.igniteInstanceName(), "partition-exchanger", GridCachePartitionExchangeManager.this.log,
                cctx.kernalContext().workersRegistry());
        }

        /**
         * @param exchId Exchange ID.
         */
        void forceReassign(GridDhtPartitionExchangeId exchId) {
            if (!hasPendingExchange() && !busy)
                futQ.add(new RebalanceReassignExchangeTask(exchId));
        }

        /**
         * @param exchId Exchange ID.
         * @return Rebalance future.
         */
        IgniteInternalFuture<Boolean> forceRebalance(GridDhtPartitionExchangeId exchId) {
            GridCompoundFuture<Boolean, Boolean> fut = new GridCompoundFuture<>(CU.boolReducer());

            futQ.add(new ForceRebalanceExchangeTask(exchId, fut));

            return fut;
        }

        /**
         * @param caches Caches to stop.
         */
        IgniteInternalFuture<Void> deferStopCachesOnClientReconnect(Collection<GridCacheAdapter> caches) {
            StopCachesOnClientReconnectExchangeTask task = new StopCachesOnClientReconnectExchangeTask(caches);

            futQ.add(task);

            return task;
        }

        /**
         * @param exchFut Exchange future.
         */
        void addExchangeFuture(GridDhtPartitionsExchangeFuture exchFut) {
            assert exchFut != null;

            futQ.offer(exchFut);

            synchronized (this) {
                lastFutVer = exchFut.initialVersion();

                notifyAll();
            }

            if (log.isDebugEnabled())
                log.debug("Added exchange future to exchange worker: " + exchFut);
        }

        /**
         *
         */
        private void onKernalStop() {
            synchronized (this) {
                stop = true;

                notifyAll();
            }
        }

        /**
         * @param resVer Version to wait for.
         * @return {@code True} if node is stopping.
         * @throws IgniteInterruptedCheckedException If interrupted.
         */
        private boolean waitForExchangeFuture(AffinityTopologyVersion resVer) throws IgniteInterruptedCheckedException {
            synchronized (this) {
                while (!stop && lastFutVer.compareTo(resVer) < 0)
                    U.wait(this);

                return stop;
            }
        }

        /**
         * @param resVer Exchange result version.
         * @param exchFut Exchange future.
         * @throws IgniteInterruptedCheckedException If interrupted.
         */
        private void removeMergedFutures(AffinityTopologyVersion resVer, GridDhtPartitionsExchangeFuture exchFut)
            throws IgniteInterruptedCheckedException {
            if (resVer.compareTo(exchFut.initialVersion()) != 0) {
                waitForExchangeFuture(resVer);

                for (CachePartitionExchangeWorkerTask task : futQ) {
                    if (task instanceof GridDhtPartitionsExchangeFuture) {
                        GridDhtPartitionsExchangeFuture fut0 = (GridDhtPartitionsExchangeFuture)task;

                        if (resVer.compareTo(fut0.initialVersion()) >= 0) {
                            fut0.finishMerged();

                            futQ.remove(fut0);
                        }
                        else
                            break;
                    }
                }
            }
        }

        /** {@inheritDoc} */
        @Override public void cancel() {
            synchronized (interruptLock) {
                super.cancel();
            }
        }

        /**
         * Add custom exchange task.
         *
         * @param task Task.
         */
        void addCustomTask(CachePartitionExchangeWorkerTask task) {
            assert task != null;

            assert !isExchangeTask(task);

            futQ.offer(task);
        }

        /**
         * Process custom exchange task.
         *
         * @param task Task.
         */
        void processCustomTask(CachePartitionExchangeWorkerTask task) {
            assert !isExchangeTask(task);

            try {
                cctx.cache().processCustomExchangeTask(task);
            }
            catch (Exception e) {
                U.error(log, "Failed to process custom exchange task: " + task, e);
            }
        }

        /**
         * @return Whether pending exchange future exists.
         */
        boolean hasPendingExchange() {
            if (!futQ.isEmpty()) {
                for (CachePartitionExchangeWorkerTask task : futQ) {
                    if (isExchangeTask(task))
                        return true;
                }
            }

            return false;
        }

        /**
         * @return Whether pending exchange future triggered by non client node exists.
         */
        boolean hasPendingServerExchange() {
            if (!futQ.isEmpty()) {
                for (CachePartitionExchangeWorkerTask task : futQ) {
                    if (task instanceof GridDhtPartitionsExchangeFuture) {
                        // First event is enough to check,
                        // because only current exchange future can have multiple discovery events (exchange merge).
                        ClusterNode triggeredBy = ((GridDhtPartitionsExchangeFuture) task).firstEvent().eventNode();

                        if (!triggeredBy.isClient())
                            return true;
                    }
                }
            }

            return false;
        }

        /**
         * Dump debug info.
         */
        void dumpExchangeDebugInfo() {
            U.warn(log, "First 10 pending exchange futures [total=" + futQ.size() + ']');

            int cnt = 0;

            for (CachePartitionExchangeWorkerTask task : futQ) {
                if (task instanceof GridDhtPartitionsExchangeFuture) {
                    U.warn(log, ">>> " + ((GridDhtPartitionsExchangeFuture)task).shortInfo());

                    if (++cnt == 10)
                        break;
                }
            }
        }

        /** {@inheritDoc} */
        @Override protected void body() throws InterruptedException, IgniteInterruptedCheckedException {
            Throwable err = null;

            try {
                body0();
            }
            catch (InterruptedException | IgniteInterruptedCheckedException e) {
                if (!stop)
                    err = e;
            }
            catch (Throwable e) {
                if (!(stop && X.hasCause(e, IgniteInterruptedCheckedException.class)))
                    err = e;
            }
            finally {
                if (err == null && !stop && !reconnectNeeded)
                    err = new IllegalStateException("Thread " + name() + " is terminated unexpectedly");

                if (err instanceof OutOfMemoryError)
                    cctx.kernalContext().failure().process(new FailureContext(CRITICAL_ERROR, err));
                else if (err != null)
                    cctx.kernalContext().failure().process(new FailureContext(SYSTEM_WORKER_TERMINATION, err));
                else
                    // In case of reconnectNeeded == true, prevent general-case termination handling.
                    cancel();
            }
        }

        /**
         *
         */
        private void body0() throws InterruptedException, IgniteCheckedException {
            long timeout = cctx.gridConfig().getNetworkTimeout();

            long cnt = 0;

            while (!isCancelled()) {
                onIdle();

                cnt++;

                CachePartitionExchangeWorkerTask task = null;

                try {
                    boolean preloadFinished = true;

                    for (CacheGroupContext grp : cctx.cache().cacheGroups()) {
                        if (grp.isLocal())
                            continue;

                        preloadFinished &= grp.preloader() != null && grp.preloader().syncFuture().isDone();

                        if (!preloadFinished)
                            break;
                    }

                    // If not first preloading and no more topology events present.
                    if (!cctx.kernalContext().clientNode() && !hasPendingExchange() && preloadFinished)
                        timeout = cctx.gridConfig().getNetworkTimeout();

                    // After workers line up and before preloading starts we initialize all futures.
                    if (log.isTraceEnabled()) {
                        Collection<IgniteInternalFuture> unfinished = new HashSet<>();

                        for (GridDhtPartitionsExchangeFuture fut : exchFuts.values()) {
                            if (!fut.isDone())
                                unfinished.add(fut);
                        }

                        log.trace("Before waiting for exchange futures [futs" + unfinished + ", worker=" + this + ']');
                    }

                    // Take next exchange future.
                    if (isCancelled())
                        Thread.currentThread().interrupt();

                    updateHeartbeat();

                    task = futQ.poll(timeout, MILLISECONDS);

                    updateHeartbeat();

                    if (task == null)
                        continue; // Main while loop.

                    if (!isExchangeTask(task)) {
                        processCustomTask(task);

                        continue;
                    }

                    busy = true;

                    Map<Integer, GridDhtPreloaderAssignments> assignsMap = null;

                    boolean forcePreload = false;

                    GridDhtPartitionExchangeId exchId;

                    GridDhtPartitionsExchangeFuture exchFut = null;

                    AffinityTopologyVersion resVer = null;

                    try {
                        if (isCancelled())
                            break;

                        if (task instanceof RebalanceReassignExchangeTask)
                            exchId = ((RebalanceReassignExchangeTask) task).exchangeId();
                        else if (task instanceof ForceRebalanceExchangeTask) {
                            forcePreload = true;

                            timeout = 0; // Force refresh.

                            exchId = ((ForceRebalanceExchangeTask)task).exchangeId();
                        }
                        else {
                            assert task instanceof GridDhtPartitionsExchangeFuture : task;

                            exchFut = (GridDhtPartitionsExchangeFuture)task;

                            exchId = exchFut.exchangeId();

                            lastInitializedFut = exchFut;

                            boolean newCrd = false;

                            if (!crd) {
                                List<ClusterNode> srvNodes = exchFut.firstEventCache().serverNodes();

                                crd = newCrd = !srvNodes.isEmpty() && srvNodes.get(0).isLocal();
                            }

                            if (!exchFut.changedAffinity()) {
                                GridDhtPartitionsExchangeFuture lastFut = lastFinishedFut.get();

                                if (lastFut != null) {
                                    if (!lastFut.changedAffinity()) {
                                        AffinityTopologyVersion lastAffVer = cctx.exchange().lastAffinityChangedTopologyVersion(lastFut.initialVersion());

                                        cctx.exchange().lastAffinityChangedTopologyVersion(exchFut.initialVersion(), lastAffVer);
                                    }
                                    else
                                        cctx.exchange().lastAffinityChangedTopologyVersion(exchFut.initialVersion(), lastFut.initialVersion());
                                }
                            }

                            exchFut.init(newCrd);

                            int dumpCnt = 0;

                            long waitStart = U.currentTimeMillis();

                            // Call rollback logic only for client node, for server nodes
                            // rollback logic is in GridDhtPartitionsExchangeFuture.
                            boolean txRolledBack = !cctx.localNode().isClient();

                            IgniteConfiguration cfg = cctx.gridConfig();

                            final long dumpTimeout = 2 * cfg.getNetworkTimeout();

                            long nextDumpTime = 0;

                            while (true) {
                                // Read txTimeoutOnPME from configuration after every iteration.
                                long curTimeout = cfg.getTransactionConfiguration().getTxTimeoutOnPartitionMapExchange();

                                try {
                                    long exchTimeout = curTimeout > 0 && !txRolledBack
                                        ? Math.min(curTimeout, dumpTimeout)
                                        : dumpTimeout;

                                    blockingSectionBegin();

                                    try {
                                        resVer = exchFut.get(exchTimeout, TimeUnit.MILLISECONDS);
                                    } finally {
                                        blockingSectionEnd();
                                    }

                                    onIdle();

                                    break;
                                }
                                catch (IgniteFutureTimeoutCheckedException ignored) {
                                    updateHeartbeat();

                                    if (nextDumpTime <= U.currentTimeMillis()) {
                                        U.warn(diagnosticLog, "Failed to wait for partition map exchange [" +
                                            "topVer=" + exchFut.initialVersion() +
                                            ", node=" + cctx.localNodeId() + "]. " +
                                            (curTimeout <= 0 && !txRolledBack ? "Consider changing " +
                                                    "TransactionConfiguration.txTimeoutOnPartitionMapSynchronization" +
                                                    " to non default value to avoid this message. " : "") +
                                            "Dumping pending objects that might be the cause: ");

                                        try {
                                            dumpDebugInfo(exchFut);
                                        }
                                        catch (Exception e) {
                                            U.error(diagnosticLog, "Failed to dump debug information: " + e, e);
                                        }

                                        nextDumpTime = U.currentTimeMillis() + nextDumpTimeout(dumpCnt++, dumpTimeout);
                                    }

                                    if (!txRolledBack && curTimeout > 0 && U.currentTimeMillis() - waitStart >= curTimeout) {
                                        txRolledBack = true; // Try automatic rollback only once.

                                        cctx.tm().rollbackOnTopologyChange(exchFut.initialVersion());
                                    }
                                }
                                catch (Exception e) {
                                    if (exchFut.reconnectOnError(e))
                                        throw new IgniteNeedReconnectException(cctx.localNode(), e);

                                    throw e;
                                }
                            }

                            removeMergedFutures(resVer, exchFut);

                            if (log.isTraceEnabled())
                                log.trace("After waiting for exchange future [exchFut=" + exchFut + ", worker=" +
                                    this + ']');

                            if (exchFut.exchangeId().nodeId().equals(cctx.localNodeId()))
                                lastRefresh.compareAndSet(-1, U.currentTimeMillis());

                            // Just pick first worker to do this, so we don't
                            // invoke topology callback more than once for the
                            // same event.

                            boolean changed = false;

                            for (CacheGroupContext grp : cctx.cache().cacheGroups()) {
                                if (grp.isLocal())
                                    continue;

                                if (grp.preloader().rebalanceRequired(rebTopVer, exchFut))
                                    rebTopVer = NONE;

                                changed |= grp.topology().afterExchange(exchFut);
                            }

                            if (!cctx.kernalContext().clientNode() && changed && !hasPendingServerExchange())
                                refreshPartitions();
                        }

                        // Schedule rebalance if force rebalance or force reassign occurs.
                        if (exchFut == null)
                            rebTopVer = NONE;

                        if (!cctx.kernalContext().clientNode() && rebTopVer.equals(NONE)) {
                            assignsMap = new HashMap<>();

                            IgniteCacheSnapshotManager snp = cctx.snapshot();

                            for (final CacheGroupContext grp : cctx.cache().cacheGroups()) {
                                long delay = grp.config().getRebalanceDelay();

                                boolean disableRebalance = snp.partitionsAreFrozen(grp);

                                GridDhtPreloaderAssignments assigns = null;

                                // Don't delay for dummy reassigns to avoid infinite recursion.
                                if ((delay == 0 || forcePreload) && !disableRebalance)
                                    assigns = grp.preloader().generateAssignments(exchId, exchFut);

                                assignsMap.put(grp.groupId(), assigns);

                                if (resVer == null && !grp.isLocal())
                                    resVer = grp.topology().readyTopologyVersion();
                            }
                        }

                        if (resVer == null)
                            resVer = exchId.topologyVersion();
                    }
                    finally {
                        // Must flip busy flag before assignments are given to demand workers.
                        busy = false;
                    }

                    if (assignsMap != null && rebTopVer.equals(NONE)) {
                        int size = assignsMap.size();

                        NavigableMap<Integer, List<Integer>> orderMap = new TreeMap<>();

                        for (Map.Entry<Integer, GridDhtPreloaderAssignments> e : assignsMap.entrySet()) {
                            int grpId = e.getKey();

                            CacheGroupContext grp = cctx.cache().cacheGroup(grpId);

                            int order = grp.config().getRebalanceOrder();

                            if (orderMap.get(order) == null)
                                orderMap.put(order, new ArrayList<Integer>(size));

                            orderMap.get(order).add(grpId);
                        }

                        Runnable r = null;

                        List<String> rebList = new LinkedList<>();

                        boolean assignsCancelled = false;

                        GridCompoundFuture<Boolean, Boolean> forcedRebFut = null;

                        if (task instanceof ForceRebalanceExchangeTask)
                            forcedRebFut = ((ForceRebalanceExchangeTask)task).forcedRebalanceFuture();

                        for (Integer order : orderMap.descendingKeySet()) {
                            for (Integer grpId : orderMap.get(order)) {
                                CacheGroupContext grp = cctx.cache().cacheGroup(grpId);

                                GridDhtPreloaderAssignments assigns = assignsMap.get(grpId);

                                if (assigns != null)
                                    assignsCancelled |= assigns.cancelled();

                                Runnable cur = grp.preloader().addAssignments(assigns,
                                    forcePreload,
                                    cnt,
                                    r,
                                    forcedRebFut);

                                if (cur != null) {
                                    rebList.add(grp.cacheOrGroupName());

                                    r = cur;
                                }
                            }
                        }

                        if (forcedRebFut != null)
                            forcedRebFut.markInitialized();

                        if (assignsCancelled || hasPendingExchange()) {
                            U.log(log, "Skipping rebalancing (obsolete exchange ID) " +
                                "[top=" + resVer + ", evt=" + exchId.discoveryEventName() +
                                ", node=" + exchId.nodeId() + ']');
                        }
                        else if (r != null) {
                            Collections.reverse(rebList);

                            U.log(log, "Rebalancing scheduled [order=" + rebList +
                                ", top=" + resVer + ", force=" + (exchFut == null) +
                                ", evt=" + exchId.discoveryEventName() +
                                ", node=" + exchId.nodeId() + ']');

                            rebTopVer = resVer;

                            // Start rebalancing cache groups chain. Each group will be rebalanced
                            // sequentially one by one e.g.:
                            // ignite-sys-cache -> cacheGroupR1 -> cacheGroupP2 -> cacheGroupR3
                            r.run();
                        }
                        else
                            U.log(log, "Skipping rebalancing (nothing scheduled) " +
                                "[top=" + resVer + ", force=" + (exchFut == null) +
                                ", evt=" + exchId.discoveryEventName() +
                                ", node=" + exchId.nodeId() + ']');
                    }
                    else
                        U.log(log, "Skipping rebalancing (no affinity changes) " +
                            "[top=" + resVer +
                            ", rebTopVer=" + rebTopVer +
                            ", evt=" + exchId.discoveryEventName() +
                            ", evtNode=" + exchId.nodeId() +
                            ", client=" + cctx.kernalContext().clientNode() + ']');
                }
                catch (IgniteInterruptedCheckedException e) {
                    throw e;
                }
                catch (IgniteClientDisconnectedCheckedException | IgniteNeedReconnectException e) {
                    if (cctx.discovery().reconnectSupported()) {
                        U.warn(log, "Local node failed to complete partition map exchange due to " +
                            "exception, will try to reconnect to cluster: " + e.getMessage(), e);

                        cctx.discovery().reconnect();

                        reconnectNeeded = true;
                    }
                    else
                        U.warn(log, "Local node received IgniteClientDisconnectedCheckedException or " +
                            " IgniteNeedReconnectException exception but doesn't support reconnect, stopping node: " +
                            e.getMessage(), e);

                    return;
                }
                catch (IgniteCheckedException e) {
                    U.error(log, "Failed to wait for completion of partition map exchange " +
                        "(preloading will not start): " + task, e);

                    throw e;
                }
            }
        }
    }

    /**
     * Partition resend timeout object.
     */
    private class ResendTimeoutObject implements GridTimeoutObject {
        /** Timeout ID. */
        private final IgniteUuid timeoutId = IgniteUuid.randomUuid();

        /** Timeout start time. */
        private final long createTime = U.currentTimeMillis();

        /** Started flag. */
        private AtomicBoolean started = new AtomicBoolean();

        /** {@inheritDoc} */
        @Override public IgniteUuid timeoutId() {
            return timeoutId;
        }

        /** {@inheritDoc} */
        @Override public long endTime() {
            return createTime + partResendTimeout;
        }

        /** {@inheritDoc} */
        @Override public void onTimeout() {
            cctx.kernalContext().closure().runLocalSafe(new Runnable() {
                @Override public void run() {
                    if (!busyLock.readLock().tryLock())
                        return;

                    try {
                        if (started.compareAndSet(false, true))
                            refreshPartitions();
                    }
                    finally {
                        busyLock.readLock().unlock();

                        cctx.time().removeTimeoutObject(ResendTimeoutObject.this);

                        pendingResend.compareAndSet(ResendTimeoutObject.this, null);
                    }
                }
            });
        }

        /**
         * @return {@code True} if timeout object started to run.
         */
        public boolean started() {
            return started.get();
        }
    }

    /**
     *
     */
    private static class ExchangeFutureSet extends GridListSet<GridDhtPartitionsExchangeFuture> {
        /** */
        private static final long serialVersionUID = 0L;

        /** */
        private final int histSize;

        /** */
        private final AtomicReference<AffinityTopologyVersion> readyTopVer =
            new AtomicReference<>(NONE);

        /**
         * Creates ordered, not strict list set.
         *
         * @param histSize Max history size.
         */
        private ExchangeFutureSet(int histSize) {
            super((f1, f2) -> {
                AffinityTopologyVersion t1 = f1.exchangeId().topologyVersion();
                AffinityTopologyVersion t2 = f2.exchangeId().topologyVersion();

                assert t1.topologyVersion() > 0;
                assert t2.topologyVersion() > 0;

                // Reverse order.
                return t2.compareTo(t1);
            }, /*not strict*/false);

            this.histSize = histSize;
        }

        /**
         * @param fut Future to add.
         * @return {@code True} if added.
         */
        @Override public synchronized GridDhtPartitionsExchangeFuture addx(
            GridDhtPartitionsExchangeFuture fut) {
            GridDhtPartitionsExchangeFuture cur = super.addx(fut);

            while (size() > histSize) {
                GridDhtPartitionsExchangeFuture last = last();

                if (!last.isDone() || Objects.equals(last.initialVersion(), readyTopVer()))
                    break;

                removeLast();
            }

            // Return the value in the set.
            return cur == null ? fut : cur;
        }

        /**
         * @return Ready top version.
         */
        public AffinityTopologyVersion readyTopVer() {
            return readyTopVer.get();
        }

        /**
         * @param readyTopVersion Ready top version.
         * @return {@code true} if version was set and {@code false} otherwise.
         */
        public boolean readyTopVer(AffinityTopologyVersion readyTopVersion) {
            while (true) {
                AffinityTopologyVersion readyVer = readyTopVer.get();

                if (readyVer.compareTo(readyTopVersion) >= 0)
                    return false;

                if (readyTopVer.compareAndSet(readyVer, readyTopVersion))
                    return true;
            }
        }

        /** {@inheritDoc} */
        @Nullable @Override public synchronized GridDhtPartitionsExchangeFuture removex(
            GridDhtPartitionsExchangeFuture val) {

            return super.removex(val);
        }

        /**
         * @return Values.
         */
        @Override public synchronized List<GridDhtPartitionsExchangeFuture> values() {
            return super.values();
        }

        /** {@inheritDoc} */
        @Override public synchronized String toString() {
            return S.toString(ExchangeFutureSet.class, this, super.toString());
        }
    }

    /**
     *
     */
    private abstract class MessageHandler<M> implements IgniteBiInClosure<UUID, M> {
        /** */
        private static final long serialVersionUID = 0L;

        /**
         * @param nodeId Sender node ID.
         * @param msg Message.
         */
        @Override public void apply(UUID nodeId, M msg) {
            ClusterNode node = cctx.node(nodeId);

            if (node == null) {
                if (log.isTraceEnabled())
                    log.trace("Received message from failed node [node=" + nodeId + ", msg=" + msg + ']');

                return;
            }

            if (log.isTraceEnabled())
                log.trace("Received message from node [node=" + nodeId + ", msg=" + msg + ']');

            onMessage(node, msg);
        }

        /**
         * @param node Sender cluster node.
         * @param msg Message.
         */
        protected abstract void onMessage(ClusterNode node, M msg);
    }

    /**
     * Affinity ready future.
     */
    private class AffinityReadyFuture extends GridFutureAdapter<AffinityTopologyVersion> {
        /** */
        @GridToStringInclude
        private AffinityTopologyVersion topVer;

        /**
         * @param topVer Topology version.
         */
        private AffinityReadyFuture(AffinityTopologyVersion topVer) {
            this.topVer = topVer;
        }

        /** {@inheritDoc} */
        @Override public boolean onDone(AffinityTopologyVersion res, @Nullable Throwable err) {
            assert res != null || err != null;

            boolean done = super.onDone(res, err);

            if (done)
                readyFuts.remove(topVer, this);

            return done;
        }

        /** {@inheritDoc} */
        @Override public String toString() {
            return S.toString(AffinityReadyFuture.class, this, super.toString());
        }
    }
}<|MERGE_RESOLUTION|>--- conflicted
+++ resolved
@@ -134,11 +134,8 @@
 import static org.apache.ignite.internal.GridTopic.TOPIC_CACHE;
 import static org.apache.ignite.internal.events.DiscoveryCustomEvent.EVT_DISCOVERY_CUSTOM_EVT;
 import static org.apache.ignite.internal.managers.communication.GridIoPolicy.SYSTEM_POOL;
-<<<<<<< HEAD
 import static org.apache.ignite.internal.processors.cache.distributed.dht.preloader.CachePartitionPartialCountersMap.PARTIAL_COUNTERS_MAP_SINCE;
-=======
 import static org.apache.ignite.internal.processors.affinity.AffinityTopologyVersion.NONE;
->>>>>>> 8e819430
 import static org.apache.ignite.internal.processors.cache.distributed.dht.preloader.GridDhtPartitionsExchangeFuture.nextDumpTimeout;
 import static org.apache.ignite.internal.processors.cache.distributed.dht.preloader.GridDhtPreloader.DFLT_PRELOAD_RESEND_TIMEOUT;
 
@@ -1105,7 +1102,6 @@
             return;
         }
 
-<<<<<<< HEAD
         if (grps.isEmpty()) {
             if (log.isDebugEnabled())
                 log.debug("Skip partitions refresh, there are no cache groups for partition refresh.");
@@ -1113,10 +1109,7 @@
             return;
         }
 
-        ClusterNode oldest = cctx.discovery().oldestAliveServerNode(AffinityTopologyVersion.NONE);
-=======
         ClusterNode oldest = cctx.discovery().oldestAliveServerNode(NONE);
->>>>>>> 8e819430
 
         if (oldest == null) {
             if (log.isDebugEnabled())
