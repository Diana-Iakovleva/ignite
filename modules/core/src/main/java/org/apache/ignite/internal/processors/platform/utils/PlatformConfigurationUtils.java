--- conflicted
+++ resolved
@@ -79,14 +79,9 @@
 import org.apache.ignite.spi.discovery.tcp.ipfinder.TcpDiscoveryIpFinder;
 import org.apache.ignite.spi.discovery.tcp.ipfinder.multicast.TcpDiscoveryMulticastIpFinder;
 import org.apache.ignite.spi.discovery.tcp.ipfinder.vm.TcpDiscoveryVmIpFinder;
-<<<<<<< HEAD
-=======
 import org.apache.ignite.spi.eventstorage.EventStorageSpi;
 import org.apache.ignite.spi.eventstorage.NoopEventStorageSpi;
 import org.apache.ignite.spi.eventstorage.memory.MemoryEventStorageSpi;
-import org.apache.ignite.spi.swapspace.SwapSpaceSpi;
-import org.apache.ignite.spi.swapspace.file.FileSwapSpaceSpi;
->>>>>>> edfa353e
 import org.apache.ignite.transactions.TransactionConcurrency;
 import org.apache.ignite.transactions.TransactionIsolation;
 
@@ -606,29 +601,6 @@
             cfg.setTransactionConfiguration(tx);
         }
 
-<<<<<<< HEAD
-=======
-        byte swapType = in.readByte();
-
-        switch (swapType) {
-            case SWAP_TYP_FILE: {
-                FileSwapSpaceSpi swap = new FileSwapSpaceSpi();
-
-                swap.setBaseDirectory(in.readString());
-                swap.setMaximumSparsity(in.readFloat());
-                swap.setMaxWriteQueueSize(in.readInt());
-                swap.setReadStripesNumber(in.readInt());
-                swap.setWriteBufferSize(in.readInt());
-
-                cfg.setSwapSpaceSpi(swap);
-
-                break;
-            }
-
-            default:
-                assert swapType == SWAP_TYP_NONE;
-        }
-
         switch (in.readByte()) {
             case 1:
                 cfg.setEventStorageSpi(new NoopEventStorageSpi());
@@ -641,7 +613,6 @@
                 break;
         }
 
->>>>>>> edfa353e
         readPluginConfiguration(cfg, in);
     }
 
@@ -1045,25 +1016,6 @@
         else
             w.writeBoolean(false);
 
-<<<<<<< HEAD
-=======
-        SwapSpaceSpi swap = cfg.getSwapSpaceSpi();
-
-        if (swap instanceof FileSwapSpaceSpi) {
-            w.writeByte(SWAP_TYP_FILE);
-
-            FileSwapSpaceSpi fileSwap = (FileSwapSpaceSpi)swap;
-
-            w.writeString(fileSwap.getBaseDirectory());
-            w.writeFloat(fileSwap.getMaximumSparsity());
-            w.writeInt(fileSwap.getMaxWriteQueueSize());
-            w.writeInt(fileSwap.getReadStripesNumber());
-            w.writeInt(fileSwap.getWriteBufferSize());
-        }
-        else {
-            w.writeByte(SWAP_TYP_NONE);
-        }
-
         EventStorageSpi eventStorageSpi = cfg.getEventStorageSpi();
 
         if (eventStorageSpi == null) {
@@ -1077,7 +1029,6 @@
             w.writeLong(((MemoryEventStorageSpi)eventStorageSpi).getExpireAgeMs());
         }
 
->>>>>>> edfa353e
         w.writeString(cfg.getIgniteHome());
 
         w.writeLong(ManagementFactory.getMemoryMXBean().getHeapMemoryUsage().getInit());
