/*
 * Licensed to the Apache Software Foundation (ASF) under one or more
 * contributor license agreements.  See the NOTICE file distributed with
 * this work for additional information regarding copyright ownership.
 * The ASF licenses this file to You under the Apache License, Version 2.0
 * (the "License"); you may not use this file except in compliance with
 * the License.  You may obtain a copy of the License at
 *
 *      http://www.apache.org/licenses/LICENSE-2.0
 *
 * Unless required by applicable law or agreed to in writing, software
 * distributed under the License is distributed on an "AS IS" BASIS,
 * WITHOUT WARRANTIES OR CONDITIONS OF ANY KIND, either express or implied.
 * See the License for the specific language governing permissions and
 * limitations under the License.
 */

package org.apache.ignite.internal.processors.cache.transactions;

import java.util.Collection;
import java.util.List;
import java.util.UUID;
import org.apache.ignite.IgniteCheckedException;
import org.apache.ignite.IgniteLogger;
import org.apache.ignite.cluster.ClusterNode;
import org.apache.ignite.internal.IgniteInternalFuture;
import org.apache.ignite.internal.cluster.ClusterTopologyCheckedException;
import org.apache.ignite.internal.processors.affinity.AffinityTopologyVersion;
import org.apache.ignite.internal.processors.cache.CacheObject;
import org.apache.ignite.internal.processors.cache.GridCacheContext;
import org.apache.ignite.internal.processors.cache.GridCacheEntryEx;
import org.apache.ignite.internal.processors.cache.GridCacheEntryInfo;
import org.apache.ignite.internal.processors.cache.GridCacheEntryRemovedException;
import org.apache.ignite.internal.processors.cache.GridCacheMessage;
import org.apache.ignite.internal.processors.cache.GridCacheMvccFuture;
import org.apache.ignite.internal.processors.cache.GridCacheReturnCompletableWrapper;
import org.apache.ignite.internal.processors.cache.GridCacheSharedContext;
import org.apache.ignite.internal.processors.cache.KeyCacheObject;
import org.apache.ignite.internal.processors.cache.distributed.GridCacheTxRecoveryFuture;
import org.apache.ignite.internal.processors.cache.distributed.GridCacheTxRecoveryRequest;
import org.apache.ignite.internal.processors.cache.distributed.GridCacheTxRecoveryResponse;
import org.apache.ignite.internal.processors.cache.distributed.GridDistributedTxRemoteAdapter;
import org.apache.ignite.internal.processors.cache.distributed.dht.GridDhtInvalidPartitionException;
import org.apache.ignite.internal.processors.cache.distributed.dht.GridDhtPartitionTopology;
import org.apache.ignite.internal.processors.cache.distributed.dht.GridDhtTxFinishFuture;
import org.apache.ignite.internal.processors.cache.distributed.dht.GridDhtTxFinishRequest;
import org.apache.ignite.internal.processors.cache.distributed.dht.GridDhtTxFinishResponse;
import org.apache.ignite.internal.processors.cache.distributed.dht.GridDhtTxLocal;
import org.apache.ignite.internal.processors.cache.distributed.dht.GridDhtTxOnePhaseCommitAckRequest;
import org.apache.ignite.internal.processors.cache.distributed.dht.GridDhtTxPrepareFuture;
import org.apache.ignite.internal.processors.cache.distributed.dht.GridDhtTxPrepareRequest;
import org.apache.ignite.internal.processors.cache.distributed.dht.GridDhtTxPrepareResponse;
import org.apache.ignite.internal.processors.cache.distributed.dht.GridDhtTxRemote;
import org.apache.ignite.internal.processors.cache.distributed.near.GridNearCacheAdapter;
import org.apache.ignite.internal.processors.cache.distributed.near.GridNearTxFinishFuture;
import org.apache.ignite.internal.processors.cache.distributed.near.GridNearTxFinishRequest;
import org.apache.ignite.internal.processors.cache.distributed.near.GridNearTxFinishResponse;
import org.apache.ignite.internal.processors.cache.distributed.near.GridNearTxLocal;
import org.apache.ignite.internal.processors.cache.distributed.near.GridNearTxPrepareFutureAdapter;
import org.apache.ignite.internal.processors.cache.distributed.near.GridNearTxPrepareRequest;
import org.apache.ignite.internal.processors.cache.distributed.near.GridNearTxPrepareResponse;
import org.apache.ignite.internal.processors.cache.distributed.near.GridNearTxRemote;
import org.apache.ignite.internal.processors.cache.version.GridCacheVersion;
import org.apache.ignite.internal.transactions.IgniteTxHeuristicCheckedException;
import org.apache.ignite.internal.transactions.IgniteTxOptimisticCheckedException;
import org.apache.ignite.internal.transactions.IgniteTxRollbackCheckedException;
import org.apache.ignite.internal.util.future.GridCompoundFuture;
import org.apache.ignite.internal.util.future.GridFinishedFuture;
import org.apache.ignite.internal.util.typedef.C1;
import org.apache.ignite.internal.util.typedef.CI1;
import org.apache.ignite.internal.util.typedef.CI2;
import org.apache.ignite.internal.util.typedef.F;
import org.apache.ignite.internal.util.typedef.X;
import org.apache.ignite.internal.util.typedef.internal.CU;
import org.apache.ignite.internal.util.typedef.internal.U;
import org.apache.ignite.lang.IgniteFutureCancelledException;
import org.apache.ignite.transactions.TransactionState;
import org.jetbrains.annotations.Nullable;

import static org.apache.ignite.cache.CacheWriteSynchronizationMode.FULL_SYNC;
import static org.apache.ignite.internal.managers.communication.GridIoPolicy.SYSTEM_POOL;
import static org.apache.ignite.internal.managers.communication.GridIoPolicy.UTILITY_CACHE_POOL;
import static org.apache.ignite.internal.processors.cache.GridCacheOperation.TRANSFORM;
import static org.apache.ignite.internal.processors.cache.GridCacheUtils.isNearEnabled;
import static org.apache.ignite.internal.processors.cache.transactions.IgniteInternalTx.FinalizationStatus.USER_FINISH;
import static org.apache.ignite.transactions.TransactionConcurrency.OPTIMISTIC;
import static org.apache.ignite.transactions.TransactionConcurrency.PESSIMISTIC;
import static org.apache.ignite.transactions.TransactionState.PREPARED;
import static org.apache.ignite.transactions.TransactionState.ROLLED_BACK;
import static org.apache.ignite.transactions.TransactionState.ROLLING_BACK;

/**
 * Isolated logic to process cache messages.
 */
public class IgniteTxHandler {
    /** Logger. */
    private IgniteLogger log;

    /** */
    private final IgniteLogger txPrepareMsgLog;

    /** */
    private final IgniteLogger txFinishMsgLog;

    /** */
    private final IgniteLogger txRecoveryMsgLog;

    /** Shared cache context. */
    private GridCacheSharedContext<?, ?> ctx;

    /**
     * @param nearNodeId Node ID.
     * @param req Request.
     * @return Prepare future.
     */
    private IgniteInternalFuture<?> processNearTxPrepareRequest(final UUID nearNodeId, GridNearTxPrepareRequest req) {
        if (txPrepareMsgLog.isDebugEnabled()) {
            txPrepareMsgLog.debug("Received near prepare request [txId=" + req.version() +
                ", node=" + nearNodeId + ']');
        }

        IgniteInternalFuture<GridNearTxPrepareResponse> fut = prepareTx(nearNodeId, null, req);

        assert req.txState() != null || fut.error() != null ||
            (ctx.tm().tx(req.version()) == null && ctx.tm().nearTx(req.version()) == null);

        return fut;
    }

    /**
     * @param ctx Shared cache context.
     */
    public IgniteTxHandler(GridCacheSharedContext ctx) {
        this.ctx = ctx;

        log = ctx.logger(IgniteTxHandler.class);

        txRecoveryMsgLog = ctx.logger(CU.TX_MSG_RECOVERY_LOG_CATEGORY);
        txPrepareMsgLog = ctx.logger(CU.TX_MSG_PREPARE_LOG_CATEGORY);
        txFinishMsgLog = ctx.logger(CU.TX_MSG_FINISH_LOG_CATEGORY);

        ctx.io().addHandler(0, GridNearTxPrepareRequest.class, new CI2<UUID, GridCacheMessage>() {
            @Override public void apply(UUID nodeId, GridCacheMessage msg) {
                processNearTxPrepareRequest(nodeId, (GridNearTxPrepareRequest)msg);
            }
        });

        ctx.io().addHandler(0, GridNearTxPrepareResponse.class, new CI2<UUID, GridCacheMessage>() {
            @Override public void apply(UUID nodeId, GridCacheMessage msg) {
                processNearTxPrepareResponse(nodeId, (GridNearTxPrepareResponse)msg);
            }
        });

        ctx.io().addHandler(0, GridNearTxFinishRequest.class, new CI2<UUID, GridCacheMessage>() {
            @Override public void apply(UUID nodeId, GridCacheMessage msg) {
                processNearTxFinishRequest(nodeId, (GridNearTxFinishRequest)msg);
            }
        });

        ctx.io().addHandler(0, GridNearTxFinishResponse.class, new CI2<UUID, GridCacheMessage>() {
            @Override public void apply(UUID nodeId, GridCacheMessage msg) {
                processNearTxFinishResponse(nodeId, (GridNearTxFinishResponse)msg);
            }
        });

        ctx.io().addHandler(0, GridDhtTxPrepareRequest.class, new CI2<UUID, GridCacheMessage>() {
            @Override public void apply(UUID nodeId, GridCacheMessage msg) {
                processDhtTxPrepareRequest(nodeId, (GridDhtTxPrepareRequest)msg);
            }
        });

        ctx.io().addHandler(0, GridDhtTxPrepareResponse.class, new CI2<UUID, GridCacheMessage>() {
            @Override public void apply(UUID nodeId, GridCacheMessage msg) {
                processDhtTxPrepareResponse(nodeId, (GridDhtTxPrepareResponse)msg);
            }
        });

        ctx.io().addHandler(0, GridDhtTxFinishRequest.class, new CI2<UUID, GridCacheMessage>() {
            @Override public void apply(UUID nodeId, GridCacheMessage msg) {
                processDhtTxFinishRequest(nodeId, (GridDhtTxFinishRequest)msg);
            }
        });

        ctx.io().addHandler(0, GridDhtTxOnePhaseCommitAckRequest.class, new CI2<UUID, GridCacheMessage>() {
            @Override public void apply(UUID nodeId, GridCacheMessage msg) {
                processDhtTxOnePhaseCommitAckRequest(nodeId, (GridDhtTxOnePhaseCommitAckRequest)msg);
            }
        });

        ctx.io().addHandler(0, GridDhtTxFinishResponse.class, new CI2<UUID, GridCacheMessage>() {
            @Override public void apply(UUID nodeId, GridCacheMessage msg) {
                processDhtTxFinishResponse(nodeId, (GridDhtTxFinishResponse)msg);
            }
        });

        ctx.io().addHandler(0, GridCacheTxRecoveryRequest.class,
            new CI2<UUID, GridCacheTxRecoveryRequest>() {
                @Override public void apply(UUID nodeId, GridCacheTxRecoveryRequest req) {
                    processCheckPreparedTxRequest(nodeId, req);
                }
            });

        ctx.io().addHandler(0, GridCacheTxRecoveryResponse.class,
            new CI2<UUID, GridCacheTxRecoveryResponse>() {
                @Override public void apply(UUID nodeId, GridCacheTxRecoveryResponse res) {
                    processCheckPreparedTxResponse(nodeId, res);
                }
            });
    }

    /**
     * @param nearNodeId Near node ID that initiated transaction.
     * @param locTx Optional local transaction.
     * @param req Near prepare request.
     * @return Future for transaction.
     */
    public IgniteInternalFuture<GridNearTxPrepareResponse> prepareTx(
        UUID nearNodeId,
        @Nullable GridNearTxLocal locTx,
        GridNearTxPrepareRequest req
    ) {
        assert nearNodeId != null;
        assert req != null;

        if (locTx != null) {
            if (req.near()) {
                // Make sure not to provide Near entries to DHT cache.
                req.cloneEntries();

                return prepareNearTx(nearNodeId, req);
            }
            else
                return prepareColocatedTx(locTx, req);
        }
        else
            return prepareNearTx(nearNodeId, req);
    }

    /**
     * Prepares local colocated tx.
     *
     * @param locTx Local transaction.
     * @param req Near prepare request.
     * @return Prepare future.
     */
    private IgniteInternalFuture<GridNearTxPrepareResponse> prepareColocatedTx(
        final GridNearTxLocal locTx,
        final GridNearTxPrepareRequest req
    ) {
        req.txState(locTx.txState());

        IgniteInternalFuture<GridNearTxPrepareResponse> fut = locTx.prepareAsyncLocal(
            req.reads(),
            req.writes(),
            req.transactionNodes(),
            req.last());

        if (locTx.isRollbackOnly())
            locTx.rollbackAsync();

        return fut.chain(new C1<IgniteInternalFuture<GridNearTxPrepareResponse>, GridNearTxPrepareResponse>() {
            @Override public GridNearTxPrepareResponse apply(IgniteInternalFuture<GridNearTxPrepareResponse> f) {
                try {
                    return f.get();
                }
                catch (Exception e) {
                    locTx.setRollbackOnly(); // Just in case.

                    if (!X.hasCause(e, IgniteTxOptimisticCheckedException.class) &&
                        !X.hasCause(e, IgniteFutureCancelledException.class))
                        U.error(log, "Failed to prepare DHT transaction: " + locTx, e);

                    return new GridNearTxPrepareResponse(
                        req.partition(),
                        req.version(),
                        req.futureId(),
                        req.miniId(),
                        req.version(),
                        req.version(),
                        null,
                        e,
                        null,
                        req.deployInfo() != null);
                }
            }
        });
    }

    /**
     * @param entries Entries.
     * @return First entry.
     * @throws IgniteCheckedException If failed.
     */
    private IgniteTxEntry unmarshal(@Nullable Collection<IgniteTxEntry> entries) throws IgniteCheckedException {
        if (entries == null)
            return null;

        IgniteTxEntry firstEntry = null;

        for (IgniteTxEntry e : entries) {
            e.unmarshal(ctx, false, ctx.deploy().globalLoader());

            if (firstEntry == null)
                firstEntry = e;
        }

        return firstEntry;
    }

    /**
     * Prepares near transaction.
     *
     * @param nearNodeId Near node ID that initiated transaction.
     * @param req Near prepare request.
     * @return Prepare future.
     */
    private IgniteInternalFuture<GridNearTxPrepareResponse> prepareNearTx(
        final UUID nearNodeId,
        final GridNearTxPrepareRequest req
    ) {
        ClusterNode nearNode = ctx.node(nearNodeId);

        if (nearNode == null) {
            if (txPrepareMsgLog.isDebugEnabled()) {
                txPrepareMsgLog.debug("Received near prepare from node that left grid (will ignore) [" +
                    "txId=" + req.version() +
                    ", node=" + nearNodeId + ']');
            }

            return null;
        }

        IgniteTxEntry firstEntry;

        try {
            IgniteTxEntry firstWrite = unmarshal(req.writes());
            IgniteTxEntry firstRead = unmarshal(req.reads());

            firstEntry = firstWrite != null ? firstWrite : firstRead;
        }
        catch (IgniteCheckedException e) {
            return new GridFinishedFuture<>(e);
        }

        assert firstEntry != null : req;

        GridDhtTxLocal tx = null;

        GridCacheVersion mappedVer = ctx.tm().mappedVersion(req.version());

        if (mappedVer != null) {
            tx = ctx.tm().tx(mappedVer);

            if (tx == null)
                U.warn(log, "Missing local transaction for mapped near version [nearVer=" + req.version()
                    + ", mappedVer=" + mappedVer + ']');
            else {
                if (req.concurrency() == PESSIMISTIC)
                    tx.nearFutureId(req.futureId());
            }
        }
        else {
            GridDhtPartitionTopology top = null;

            if (req.firstClientRequest()) {
                assert req.concurrency() == OPTIMISTIC : req;
                assert CU.clientNode(nearNode) : nearNode;

                top = firstEntry.context().topology();

                top.readLock();
            }

            try {
                if (top != null && needRemap(req.topologyVersion(), top.topologyVersion(), req)) {
                    if (txPrepareMsgLog.isDebugEnabled()) {
                        txPrepareMsgLog.debug("Topology version mismatch for near prepare, need remap transaction [" +
                            "txId=" + req.version() +
                            ", node=" + nearNodeId +
                            ", reqTopVer=" + req.topologyVersion() +
                            ", locTopVer=" + top.topologyVersion() +
                            ", req=" + req + ']');
                    }

                    GridNearTxPrepareResponse res = new GridNearTxPrepareResponse(
                        req.partition(),
                        req.version(),
                        req.futureId(),
                        req.miniId(),
                        req.version(),
                        req.version(),
                        null,
                        null,
                        top.topologyVersion(),
                        req.deployInfo() != null);

                    try {
                        ctx.io().send(nearNodeId, res, req.policy());

                        if (txPrepareMsgLog.isDebugEnabled()) {
                            txPrepareMsgLog.debug("Sent remap response for near prepare [txId=" + req.version() +
                                ", node=" + nearNodeId + ']');
                        }
                    }
                    catch (ClusterTopologyCheckedException ignored) {
                        if (txPrepareMsgLog.isDebugEnabled()) {
                            txPrepareMsgLog.debug("Failed to send remap response for near prepare, node failed [" +
                                "txId=" + req.version() +
                                ", node=" + nearNodeId + ']');
                        }
                    }
                    catch (IgniteCheckedException e) {
                        U.error(txPrepareMsgLog, "Failed to send remap response for near prepare " +
                            "[txId=" + req.version() +
                            ", node=" + nearNodeId +
                            ", req=" + req + ']', e);
                    }

                    return new GridFinishedFuture<>(res);
                }

                tx = new GridDhtTxLocal(
                    ctx,
                    req.topologyVersion(),
                    nearNode.id(),
                    req.version(),
                    req.futureId(),
                    req.miniId(),
                    req.threadId(),
                    req.implicitSingle(),
                    req.implicitSingle(),
                    req.system(),
                    req.explicitLock(),
                    req.policy(),
                    req.concurrency(),
                    req.isolation(),
                    req.timeout(),
                    req.isInvalidate(),
                    true,
                    req.onePhaseCommit(),
                    req.txSize(),
                    req.transactionNodes(),
                    req.subjectId(),
                    req.taskNameHash()
                );

                tx = ctx.tm().onCreated(null, tx);

                if (tx != null)
                    tx.topologyVersion(req.topologyVersion());
                else
                    U.warn(log, "Failed to create local transaction (was transaction rolled back?) [xid=" +
                        req.version() + ", req=" + req + ']');
            }
            finally {
                if (tx != null)
                    req.txState(tx.txState());

                if (top != null)
                    top.readUnlock();
            }
        }

        if (tx != null) {
            req.txState(tx.txState());

            if (req.explicitLock())
                tx.explicitLock(true);

            tx.transactionNodes(req.transactionNodes());

            tx.dhtReplyNear(req.dhtReplyNear());

            if (req.near())
                tx.nearOnOriginatingNode(true);

            if (req.onePhaseCommit()) {
                assert req.last() : req;

                tx.onePhaseCommit(true);
            }

            if (req.needReturnValue())
                tx.needReturnValue(true);

            IgniteInternalFuture<GridNearTxPrepareResponse> fut = tx.prepareAsync(
                req.reads(),
                req.writes(),
                req.dhtVersions(),
                req.messageId(),
                req.miniId(),
                req.transactionNodes(),
                req.last());

            if (tx.isRollbackOnly() && !tx.commitOnPrepare()) {
                if (tx.state() != TransactionState.ROLLED_BACK && tx.state() != TransactionState.ROLLING_BACK)
                    tx.rollbackAsync();
            }

            final GridDhtTxLocal tx0 = tx;

            fut.listen(new CI1<IgniteInternalFuture<?>>() {
                @Override public void apply(IgniteInternalFuture<?> txFut) {
                    try {
                        txFut.get();
                    }
                    catch (IgniteCheckedException e) {
                        tx0.setRollbackOnly(); // Just in case.

                        if (!X.hasCause(e, IgniteTxOptimisticCheckedException.class) &&
                            !X.hasCause(e, IgniteFutureCancelledException.class) && !ctx.kernalContext().isStopping())
                            U.error(log, "Failed to prepare DHT transaction: " + tx0, e);
                    }
                }
            });

            return fut;
        }
        else
            return new GridFinishedFuture<>((GridNearTxPrepareResponse)null);
    }

    /**
     * @param expVer Expected topology version.
     * @param curVer Current topology version.
     * @param req Request.
     * @return {@code True} if cache affinity changed and request should be remapped.
     */
    private boolean needRemap(AffinityTopologyVersion expVer,
        AffinityTopologyVersion curVer,
        GridNearTxPrepareRequest req) {
        if (expVer.equals(curVer))
            return false;

        for (IgniteTxEntry e : F.concat(false, req.reads(), req.writes())) {
            GridCacheContext ctx = e.context();

            Collection<ClusterNode> cacheNodes0 = ctx.discovery().cacheAffinityNodes(ctx.cacheId(), expVer);
            Collection<ClusterNode> cacheNodes1 = ctx.discovery().cacheAffinityNodes(ctx.cacheId(), curVer);

            if (!cacheNodes0.equals(cacheNodes1) || ctx.affinity().affinityTopologyVersion().compareTo(curVer) < 0)
                return true;

            try {
                List<List<ClusterNode>> aff1 = ctx.affinity().assignments(expVer);
                List<List<ClusterNode>> aff2 = ctx.affinity().assignments(curVer);

                if (!aff1.equals(aff2))
                    return true;
            }
            catch (IllegalStateException ignored) {
                return true;
            }
        }

        return false;
    }

    /**
     * @param nodeId Node ID.
     * @param res Response.
     */
    private void processNearTxPrepareResponse(UUID nodeId, GridNearTxPrepareResponse res) {
        if (txPrepareMsgLog.isDebugEnabled())
            txPrepareMsgLog.debug("Received near prepare response [txId=" + res.version() + ", node=" + nodeId + ']');

        GridNearTxPrepareFutureAdapter fut = (GridNearTxPrepareFutureAdapter)ctx.mvcc()
            .<IgniteInternalTx>mvccFuture(res.version(), res.futureId());

        if (fut == null) {
            U.warn(log, "Failed to find future for near prepare response [txId=" + res.version() +
                ", node=" + nodeId +
                ", res=" + res + ']');

            return;
        }

        IgniteInternalTx tx = fut.tx();

        assert tx != null;

        res.txState(tx.txState());

        fut.onPrimaryResponse(nodeId, res);
    }

    /**
     * @param nodeId Node ID.
     * @param res Response.
     */
    private void processNearTxFinishResponse(UUID nodeId, GridNearTxFinishResponse res) {
        if (txFinishMsgLog.isDebugEnabled())
            txFinishMsgLog.debug("Received near finish response [txId=" + res.xid() + ", node=" + nodeId + ']');

        ctx.tm().onFinishedRemote(nodeId, res.threadId());

        GridNearTxFinishFuture fut = (GridNearTxFinishFuture)ctx.mvcc().<IgniteInternalTx>future(res.futureId());

        if (fut == null) {
            if (txFinishMsgLog.isDebugEnabled()) {
                txFinishMsgLog.debug("Failed to find future for near finish response [txId=" + res.xid() +
                    ", node=" + nodeId +
                    ", res=" + res + ']');
            }

            return;
        }

        fut.onPrimaryResponse(nodeId, res);
    }

    /**
     * @param nodeId Node ID.
     * @param res Response.
     */
    private void processDhtTxPrepareResponse(UUID nodeId, GridDhtTxPrepareResponse res) {
        GridCacheMvccFuture<?> fut = ctx.mvcc().mvccFuture(res.version(), res.futureId());

        if (fut == null) {
            if (txPrepareMsgLog.isDebugEnabled()) {
                txPrepareMsgLog.debug("Failed to find future for dht prepare response [txId=null" +
                    ", dhtTxId=" + res.version() +
                    ", node=" + nodeId +
                    ", res=" + res + ']');
            }

            return;
        }
        else if (txPrepareMsgLog.isDebugEnabled())
            txPrepareMsgLog.debug("Received dht prepare response [txId=" + fut.tx().nearXidVersion() + ", node=" + nodeId + ']');

        IgniteInternalTx tx = fut.tx();

        assert tx != null;

        res.txState(tx.txState());

        if (res.nearNodeResponse())
            ((GridNearTxPrepareFutureAdapter)fut).onDhtResponse(nodeId, res);
        else
            ((GridDhtTxPrepareFuture)fut).onResult(nodeId, res);
    }

    /**
     * @param nodeId Node ID.
     * @param res Response.
     */
    private void processDhtTxFinishResponse(UUID nodeId, GridDhtTxFinishResponse res) {
        assert nodeId != null;
        assert res != null;

        if (res.nearNodeResponse() || res.checkCommitted()) {
            GridNearTxFinishFuture fut = (GridNearTxFinishFuture)ctx.mvcc().<IgniteInternalTx>future(res.futureId());

            if (fut == null) {
                if (txFinishMsgLog.isDebugEnabled()) {
                    txFinishMsgLog.debug("Failed to find future for dht finish check committed response [txId=null" +
                        ", dhtTxId=" + res.xid() +
                        ", node=" + nodeId +
                        ", res=" + res + ']');
                }

                return;
            }
            else if (txFinishMsgLog.isDebugEnabled()) {
                txFinishMsgLog.debug("Received dht finish check committed response [txId=" + fut.tx().nearXidVersion() +
                    ", dhtTxId=" + res.xid() +
                    ", node=" + nodeId + ']');
            }

            fut.onDhtResponse(nodeId, res);
        }
        else {
            GridDhtTxFinishFuture fut = (GridDhtTxFinishFuture)ctx.mvcc().<IgniteInternalTx>future(res.futureId());

            if (fut == null) {
                if (txFinishMsgLog.isDebugEnabled()) {
                    txFinishMsgLog.debug("Failed to find future for dht finish response [txId=null" +
                        ", dhtTxId=" + res.xid() +
                        ", node=" + nodeId +
                        ", res=" + res);
                }

                return;
            }
            else if (txFinishMsgLog.isDebugEnabled()) {
                txFinishMsgLog.debug("Received dht finish response [txId=" + fut.tx().nearXidVersion() +
                    ", dhtTxId=" + res.xid() +
                    ", node=" + nodeId + ']');
            }

            fut.onResult(nodeId, res);
        }
    }

    /**
     * @param nodeId Node ID.
     * @param req Request.
     * @return Future.
     */
    @Nullable private IgniteInternalFuture<IgniteInternalTx> processNearTxFinishRequest(UUID nodeId,
        GridNearTxFinishRequest req) {
        if (txFinishMsgLog.isDebugEnabled())
            txFinishMsgLog.debug("Received near finish request [txId=" + req.version() + ", node=" + nodeId + ']');

        IgniteInternalFuture<IgniteInternalTx> fut = finish(nodeId, null, req);

        assert req.txState() != null || (fut != null && fut.error() != null) ||
            (ctx.tm().tx(req.version()) == null && ctx.tm().nearTx(req.version()) == null);

        return fut;
    }

    /**
     * @param nodeId Node ID.
     * @param locTx Local transaction.
     * @param req Request.
     * @return Future.
     */
    @Nullable public IgniteInternalFuture<IgniteInternalTx> finish(UUID nodeId, @Nullable GridNearTxLocal locTx,
        GridNearTxFinishRequest req) {
        assert nodeId != null;
        assert req != null;

        if (locTx != null)
            req.txState(locTx.txState());

        // 'baseVersion' message field is re-used for version to be added in completed versions.
        if (!req.commit() && req.baseVersion() != null)
            ctx.tm().addRolledbackTx(null, req.baseVersion());

        // Transaction on local cache only.
        if (locTx != null && !locTx.nearLocallyMapped() && !locTx.colocatedLocallyMapped())
            return new GridFinishedFuture<IgniteInternalTx>(locTx);

        if (log.isDebugEnabled())
            log.debug("Processing near tx finish request [nodeId=" + nodeId + ", req=" + req + "]");

        IgniteInternalFuture<IgniteInternalTx> colocatedFinishFut = null;

        if (locTx != null && locTx.colocatedLocallyMapped())
            colocatedFinishFut = finishColocatedLocal(req.commit(), locTx);

        IgniteInternalFuture<IgniteInternalTx> nearFinishFut = null;

        if (locTx == null || locTx.nearLocallyMapped())
            nearFinishFut = finishDhtLocal(nodeId, locTx, req);

        if (colocatedFinishFut != null && nearFinishFut != null) {
            GridCompoundFuture<IgniteInternalTx, IgniteInternalTx> res = new GridCompoundFuture<>();

            res.add(colocatedFinishFut);
            res.add(nearFinishFut);

            res.markInitialized();

            return res;
        }

        if (colocatedFinishFut != null)
            return colocatedFinishFut;

        return nearFinishFut;
    }

    /**
     * @param nodeId Node ID initiated commit.
     * @param locTx Optional local transaction.
     * @param req Finish request.
     * @return Finish future.
     */
    private IgniteInternalFuture<IgniteInternalTx> finishDhtLocal(UUID nodeId, @Nullable GridNearTxLocal locTx,
        GridNearTxFinishRequest req) {
        GridCacheVersion dhtVer = ctx.tm().mappedVersion(req.version());

        GridDhtTxLocal tx = null;

        if (dhtVer == null) {
            if (log.isDebugEnabled())
                log.debug("Received transaction finish request for unknown near version (was lock explicit?): " + req);
        }
        else
            tx = ctx.tm().tx(dhtVer);

        if (tx != null)
            req.txState(tx.txState());

        if (tx == null && locTx != null && !req.commit()) {
            U.warn(log, "DHT local tx not found for near local tx rollback " +
                "[req=" + req + ", dhtVer=" + dhtVer + ", tx=" + locTx + ']');

            return null;
        }

        if (tx == null && !req.explicitLock()) {
            assert locTx == null : "DHT local tx should never be lost for near local tx: " + locTx;

            U.warn(txFinishMsgLog, "Received finish request for completed transaction (the message may be too late) [" +
                "txId=" + req.version() +
                ", dhtTxId=" + dhtVer +
                ", node=" + nodeId +
                ", commit=" + req.commit() + ']');

            // Always send finish response.
            GridCacheMessage res = new GridNearTxFinishResponse(
                req.partition(),
                req.version(),
                req.threadId(),
                req.futureId(),
                req.miniId(),
                new IgniteCheckedException("Transaction has been already completed."));

            try {
                ctx.io().send(nodeId, res, req.policy());

                if (txFinishMsgLog.isDebugEnabled()) {
                    txFinishMsgLog.debug("Sent near finish response for completed tx [txId=" + req.version() +
                        ", dhtTxId=" + dhtVer +
                        ", node=" + nodeId + ']');
                }
            }
            catch (Throwable e) {
                // Double-check.
                if (ctx.discovery().node(nodeId) == null) {
                    if (txFinishMsgLog.isDebugEnabled()) {
                        txFinishMsgLog.debug("Failed to send near finish response for completed tx, node failed [" +
                            "txId=" + req.version() +
                            ", dhtTxId=" + dhtVer +
                            ", node=" + nodeId + ']');
                    }
                }
                else {
                    U.error(txFinishMsgLog, "Failed to send near finish response for completed tx, node failed [" +
                        "txId=" + req.version() +
                        ", dhtTxId=" + dhtVer +
                        ", node=" + nodeId +
                        ", req=" + req +
                        ", res=" + res + ']', e);
                }

                if (e instanceof Error)
                    throw (Error)e;
            }

            return null;
        }

        try {
            assert tx != null : "Transaction is null for near finish request [nodeId=" +
                nodeId + ", req=" + req + "]";
            assert req.syncMode() != null : req;

            tx.syncMode(req.syncMode());

            if (req.commit()) {
                tx.storeEnabled(req.storeEnabled());

                if (!tx.markFinalizing(USER_FINISH)) {
                    if (log.isDebugEnabled())
                        log.debug("Will not finish transaction (it is handled by another thread): " + tx);

                    return null;
                }

                tx.nearFinishFutureId(req.futureId());
                tx.nearFinishMiniId(req.miniId());

                IgniteInternalFuture<IgniteInternalTx> commitFut = tx.commitAsync();

                // Only for error logging.
                commitFut.listen(CU.errorLogger(log));

                return commitFut;
            }
            else {
                tx.nearFinishFutureId(req.futureId());
                tx.nearFinishMiniId(req.miniId());

                IgniteInternalFuture<IgniteInternalTx> rollbackFut = tx.rollbackAsync();

                // Only for error logging.
                rollbackFut.listen(CU.errorLogger(log));

                return rollbackFut;
            }
        }
        catch (Throwable e) {
            tx.commitError(e);

            tx.systemInvalidate(true);

            U.error(log, "Failed completing transaction [commit=" + req.commit() + ", tx=" + tx + ']', e);

            IgniteInternalFuture<IgniteInternalTx> res;

            IgniteInternalFuture<IgniteInternalTx> rollbackFut = tx.rollbackAsync();

            // Only for error logging.
            rollbackFut.listen(CU.errorLogger(log));

            res = rollbackFut;

            if (e instanceof Error)
                throw (Error)e;

            return res;
        }
    }

    /**
     * @param commit Commit flag (rollback if {@code false}).
     * @param tx Transaction to commit.
     * @return Future.
     */
    public IgniteInternalFuture<IgniteInternalTx> finishColocatedLocal(boolean commit, GridNearTxLocal tx) {
        try {
            if (commit) {
                if (!tx.markFinalizing(USER_FINISH)) {
                    if (log.isDebugEnabled())
                        log.debug("Will not finish transaction (it is handled by another thread): " + tx);

                    return null;
                }

                return tx.commitAsyncLocal();
            }
            else
                return tx.rollbackAsyncLocal();
        }
        catch (Throwable e) {
            U.error(log, "Failed completing transaction [commit=" + commit + ", tx=" + tx + ']', e);

            if (e instanceof Error)
                throw e;

            if (tx != null)
                return tx.rollbackAsync();

            return new GridFinishedFuture<>(e);
        }
    }

    /**
     * @param nodeId Sender node ID.
     * @param req Request.
     */
    private void processDhtTxPrepareRequest(final UUID nodeId, final GridDhtTxPrepareRequest req) {
        if (txPrepareMsgLog.isDebugEnabled()) {
            txPrepareMsgLog.debug("Received dht prepare request [txId=" + req.nearXidVersion() +
                ", dhtTxId=" + req.version() +
                ", node=" + nodeId + ']');
        }

        assert nodeId != null;
        assert req != null;

        assert req.transactionNodes() != null;

        GridDhtTxRemote dhtTx = null;
        GridNearTxRemote nearTx = null;

        GridDhtTxPrepareResponse res = null;
        GridDhtTxPrepareResponse nearRes = null;

        try {
<<<<<<< HEAD
            if (req.dhtReplyNear()) {
                nearRes = new GridDhtTxPrepareResponse(
                    req.partition(),
                    req.nearXidVersion(),
                    req.nearFutureId(),
                    req.nearMiniId(),
                    req.deployInfo() != null);

                nearRes.nearNodeResponse(true);
            }
            else {
                res = new GridDhtTxPrepareResponse(
                    req.partition(),
                    req.version(),
                    req.futureId(),
                    req.miniId(),
                    req.deployInfo() != null);
            }
=======
            res = new GridDhtTxPrepareResponse(
                req.partition(),
                req.version(),
                req.futureId(),
                req.miniId(),
                req.deployInfo() != null);
>>>>>>> bc5dbb08

            // Start near transaction first.
            nearTx = !F.isEmpty(req.nearWrites()) ? startNearRemoteTx(ctx.deploy().globalLoader(), nodeId, req) : null;
            dhtTx = startRemoteTx(nodeId, req, res);

            // Set evicted keys from near transaction.
            if (nearTx != null) // TODO IGNITE-4768 support near cache.
                res.nearEvicted(nearTx.evicted());

            if (dhtTx != null)
                req.txState(dhtTx.txState());
            else if (nearTx != null)
                req.txState(nearTx.txState());

            if (dhtTx != null) {
                if (res != null && dhtTx.invalidPartitions() != null)
                    res.invalidPartitionsByCacheId(dhtTx.invalidPartitions());
                else
                    assert F.isEmpty(dhtTx.invalidPartitions()) : dhtTx.invalidPartitions();
            }

            if (req.onePhaseCommit()) {
                assert req.last();

                if (dhtTx != null) {
                    dhtTx.onePhaseCommit(true);
                    dhtTx.needReturnValue(req.needReturnValue());

                    finish(dhtTx, req);
                }

                if (nearTx != null) {
                    nearTx.onePhaseCommit(true);

                    finish(nearTx, req);
                }
            }
        }
        catch (IgniteCheckedException e) {
            if (e instanceof IgniteTxRollbackCheckedException)
                U.error(log, "Transaction was rolled back before prepare completed: " + req, e);
            else if (e instanceof IgniteTxOptimisticCheckedException) {
                if (log.isDebugEnabled())
                    log.debug("Optimistic failure for remote transaction (will rollback): " + req);
            }
            else if (e instanceof IgniteTxHeuristicCheckedException) {
                U.warn(log, "Failed to commit transaction (all transaction entries were invalidated): " +
                    CU.txString(dhtTx));
            }
            else
                U.error(log, "Failed to process prepare request: " + req, e);

            if (nearTx != null)
                nearTx.rollback();

<<<<<<< HEAD
            res = new GridDhtTxPrepareResponse(req.partition(),
=======
            res = new GridDhtTxPrepareResponse(
                req.partition(),
>>>>>>> bc5dbb08
                req.version(),
                req.futureId(),
                req.miniId(),
                e,
                req.deployInfo() != null);
        }

        if (req.onePhaseCommit()) {
            IgniteInternalFuture completeFut;

            IgniteInternalFuture<IgniteInternalTx> dhtFin = dhtTx == null ?
                null : dhtTx.done() ? null : dhtTx.finishFuture();

            final IgniteInternalFuture<IgniteInternalTx> nearFin = nearTx == null ?
                null : nearTx.done() ? null : nearTx.finishFuture();

            if (dhtFin != null && nearFin != null) {
                GridCompoundFuture fut = new GridCompoundFuture();

                fut.add(dhtFin);
                fut.add(nearFin);

                fut.markInitialized();

                completeFut = fut;
            }
            else
                completeFut = dhtFin != null ? dhtFin : nearFin;

            if (completeFut != null) {
                final GridDhtTxPrepareResponse res0 = res;
                final GridDhtTxRemote dhtTx0 = dhtTx;
                final GridNearTxRemote nearTx0 = nearTx;

                completeFut.listen(new CI1<IgniteInternalFuture<IgniteInternalTx>>() {
                    @Override public void apply(IgniteInternalFuture<IgniteInternalTx> fut) {
                        sendPrepareReply(nodeId, req, res0, dhtTx0, nearTx0);
                    }
                });
            }
            else
                sendPrepareReply(nodeId, req, res, dhtTx, nearTx);
        }
        else {
            if (res != null)
                sendPrepareReply(nodeId, req, res, dhtTx, nearTx);

            if (nearRes != null)
                sendPrepareReply(req.nearNodeId(), req, nearRes, dhtTx, nearTx);
        }

        assert req.txState() != null || res.error() != null ||
            (ctx.tm().tx(req.version()) == null && ctx.tm().nearTx(req.version()) == null);
    }

    /**
     * @param nodeId Node ID.
     * @param req Request.
     */
    private void processDhtTxOnePhaseCommitAckRequest(final UUID nodeId,
        final GridDhtTxOnePhaseCommitAckRequest req) {
        assert nodeId != null;
        assert req != null;

        if (log.isDebugEnabled())
            log.debug("Processing dht tx one phase commit ack request [nodeId=" + nodeId + ", req=" + req + ']');

        for (GridCacheVersion ver : req.versions())
            ctx.tm().removeTxReturn(ver);
    }

    /**
     * @param nodeId Node ID.
     * @param req Request.
     */
    @SuppressWarnings({"unchecked"})
    private void processDhtTxFinishRequest(final UUID nodeId, final GridDhtTxFinishRequest req) {
        assert nodeId != null;
        assert req != null;

        if (req.checkCommitted()) {
            boolean committed = req.waitRemoteTransactions() || !ctx.tm().addRolledbackTx(null, req.version());

            if (!committed || req.syncMode() != FULL_SYNC)
                sendReply(nodeId, req, committed, null);
            else {
                IgniteInternalFuture<?> fut = ctx.tm().remoteTxFinishFuture(req.version());

                fut.listen(new CI1<IgniteInternalFuture<?>>() {
                    @Override public void apply(IgniteInternalFuture<?> fut) {
                        sendReply(nodeId, req, true, null);
                    }
                });
            }

            return;
        }

        final GridDhtTxRemote dhtTx = ctx.tm().tx(req.version());
        GridNearTxRemote nearTx = ctx.tm().nearTx(req.version());

        final GridCacheVersion nearTxId =
            (dhtTx != null ? dhtTx.nearXidVersion() : (nearTx != null ? nearTx.nearXidVersion() : null));

        if (txFinishMsgLog.isDebugEnabled()) {
            txFinishMsgLog.debug("Received dht finish request [txId=" + nearTxId +
                ", dhtTxId=" + req.version() +
                ", node=" + nodeId + ']');
        }

        // Safety - local transaction will finish explicitly.
        if (nearTx != null && nearTx.local())
            nearTx = null;

        finish(nodeId, dhtTx, req);

        if (nearTx != null)
            finish(nodeId, nearTx, req);

        if (req.replyRequired()) {
            IgniteInternalFuture completeFut;

            IgniteInternalFuture<IgniteInternalTx> dhtFin = dhtTx == null ?
                null : dhtTx.done() ? null : dhtTx.finishFuture();

            final IgniteInternalFuture<IgniteInternalTx> nearFin = nearTx == null ?
                null : nearTx.done() ? null : nearTx.finishFuture();

            if (dhtFin != null && nearFin != null) {
                GridCompoundFuture fut = new GridCompoundFuture();

                fut.add(dhtFin);
                fut.add(nearFin);

                fut.markInitialized();

                completeFut = fut;
            }
            else
                completeFut = dhtFin != null ? dhtFin : nearFin;

            if (completeFut != null) {
                completeFut.listen(new CI1<IgniteInternalFuture<IgniteInternalTx>>() {
                    @Override public void apply(IgniteInternalFuture<IgniteInternalTx> igniteTxIgniteFuture) {
                        sendReply(nodeId, req, true, nearTxId);
                    }
                });
            }
            else
                sendReply(nodeId, req, true, nearTxId);
        }
        else
            sendReply(nodeId, req, true, null);

        assert req.txState() != null || (ctx.tm().tx(req.version()) == null && ctx.tm().nearTx(req.version()) == null) : req;
    }

    /**
     * @param nodeId Node ID.
     * @param tx Transaction.
     * @param req Request.
     */
    protected void finish(
        UUID nodeId,
        IgniteTxRemoteEx tx,
        GridDhtTxFinishRequest req
    ) {
        // We don't allow explicit locks for transactions and
        // therefore immediately return if transaction is null.
        // However, we may decide to relax this restriction in
        // future.
        if (tx == null) {
            if (req.commit())
                // Must be some long time duplicate, but we add it anyway.
                ctx.tm().addCommittedTx(tx, req.version(), null);
            else
                ctx.tm().addRolledbackTx(tx, req.version());

            if (log.isDebugEnabled())
                log.debug("Received finish request for non-existing transaction (added to completed set) " +
                    "[senderNodeId=" + nodeId + ", res=" + req + ']');

            return;
        }
        else if (log.isDebugEnabled())
            log.debug("Received finish request for transaction [senderNodeId=" + nodeId + ", req=" + req +
                ", tx=" + tx + ']');

        req.txState(tx.txState());

        try {
            if (req.commit() || req.isSystemInvalidate()) {
                tx.commitVersion(req.commitVersion());
                tx.invalidate(req.isInvalidate());
                tx.systemInvalidate(req.isSystemInvalidate());

                // Complete remote candidates.
                tx.doneRemote(req.baseVersion(), null, null, null);

                tx.setPartitionUpdateCounters(
                    req.partUpdateCounters() != null ? req.partUpdateCounters().array() : null);

                tx.commit();
            }
            else {
                tx.doneRemote(req.baseVersion(), null, null, null);

                tx.rollback();
            }
        }
        catch (Throwable e) {
            U.error(log, "Failed completing transaction [commit=" + req.commit() + ", tx=" + tx + ']', e);

            // Mark transaction for invalidate.
            tx.invalidate(true);
            tx.systemInvalidate(true);

            try {
                tx.commit();
            }
            catch (IgniteCheckedException ex) {
                U.error(log, "Failed to invalidate transaction: " + tx, ex);
            }

            if (e instanceof Error)
                throw (Error)e;
        }
    }

    /**
     * @param tx Transaction.
     * @param req Request.
     */
    protected void finish(
        GridDistributedTxRemoteAdapter tx,
        GridDhtTxPrepareRequest req) throws IgniteTxHeuristicCheckedException {
        assert tx != null : "No transaction for one-phase commit prepare request: " + req;

        try {
            tx.commitVersion(req.writeVersion());
            tx.invalidate(req.isInvalidate());

            // Complete remote candidates.
            tx.doneRemote(req.version(), null, null, null);

            tx.commit();
        }
        catch (IgniteTxHeuristicCheckedException e) {
            // Just rethrow this exception. Transaction was already uncommitted.
            throw e;
        }
        catch (Throwable e) {
            U.error(log, "Failed committing transaction [tx=" + tx + ']', e);

            // Mark transaction for invalidate.
            tx.invalidate(true);
            tx.systemInvalidate(true);

            tx.rollback();

            if (e instanceof Error)
                throw (Error)e;
        }
    }

    /**
     * @param nodeId Node id.
     * @param req Request.
     * @param res Response.
     * @param dhtTx Dht tx.
     * @param nearTx Near tx.
     */
    private void sendPrepareReply(UUID nodeId,
        GridDhtTxPrepareRequest req,
        GridCacheMessage res,
        GridDhtTxRemote dhtTx,
        GridNearTxRemote nearTx) {
        try {
            // Reply back to sender.
            ctx.io().send(nodeId, res, req.policy());

            if (txPrepareMsgLog.isDebugEnabled()) {
                txPrepareMsgLog.debug("Sent dht prepare response [txId=" + req.nearXidVersion() +
                    ", dhtTxId=" + req.version() +
                    ", node=" + nodeId + ']');
            }
        }
        catch (IgniteCheckedException e) {
            if (e instanceof ClusterTopologyCheckedException) {
                if (txPrepareMsgLog.isDebugEnabled()) {
                    txPrepareMsgLog.debug("Failed to send dht prepare response, node left [txId=" + req.nearXidVersion() +
                        ", dhtTxId=" + req.version() +
                        ", node=" + nodeId + ']');
                }
            }
            else {
                U.warn(log, "Failed to send tx response to remote node (will rollback transaction) [" +
                    "txId=" + req.nearXidVersion() +
                    ", dhtTxId=" + req.version() +
                    ", node=" + nodeId +
                    ", err=" + e.getMessage() + ']');
            }

            if (nearTx != null)
                nearTx.rollback();

            if (dhtTx != null)
                dhtTx.rollback();
        }
    }

    /**
     * Sends tx finish response to remote node, if response is requested.
     *
     * @param nodeId Node id that originated finish request.
     * @param req Request.
     * @param committed {@code True} if transaction committed on this node.
     * @param nearTxId Near tx version.
     */
    private void sendReply(UUID nodeId, GridDhtTxFinishRequest req, boolean committed, GridCacheVersion nearTxId) {
        if (req.replyRequired() || req.checkCommitted()) {
            GridDhtTxFinishResponse res = new GridDhtTxFinishResponse(
                req.partition(),
                req.version(),
                req.futureId(),
                req.miniId());

            if (req.checkCommitted()) {
                res.checkCommitted(true);

                if (committed) {
                    if (req.needReturnValue()) {
                        try {
                            GridCacheReturnCompletableWrapper wrapper = ctx.tm().getCommittedTxReturn(req.version());

                            if (wrapper != null)
                                res.returnValue(wrapper.fut().get());
                            else
                                assert !ctx.discovery().alive(nodeId) : nodeId;
                        }
                        catch (IgniteCheckedException ignored) {
                            if (txFinishMsgLog.isDebugEnabled()) {
                                txFinishMsgLog.debug("Failed to gain entry processor return value. [txId=" + nearTxId +
                                    ", dhtTxId=" + req.version() +
                                    ", node=" + nodeId + ']');
                            }
                        }
                    }
                }
                else {
                    ClusterTopologyCheckedException cause =
                        new ClusterTopologyCheckedException("Primary node left grid.");

                    res.checkCommittedError(new IgniteTxRollbackCheckedException("Failed to commit transaction " +
                        "(transaction has been rolled back on backup node): " + req.version(), cause));
                }
            }

            try {
                ctx.io().send(nodeId, res, req.policy());

                if (txFinishMsgLog.isDebugEnabled()) {
                    txFinishMsgLog.debug("Sent dht tx finish response [txId=" + nearTxId +
                        ", dhtTxId=" + req.version() +
                        ", node=" + nodeId +
                        ", checkCommitted=" + req.checkCommitted() + ']');
                }
            }
            catch (Throwable e) {
                // Double-check.
                if (ctx.discovery().node(nodeId) == null) {
                    if (txFinishMsgLog.isDebugEnabled()) {
                        txFinishMsgLog.debug("Node left while send dht tx finish response [txId=" + nearTxId +
                            ", dhtTxId=" + req.version() +
                            ", node=" + nodeId + ']');
                    }
                }
                else {
                    U.error(log, "Failed to send finish response to node [txId=" + nearTxId +
                        ", dhtTxId=" + req.version() +
                        ", nodeId=" + nodeId +
                        ", res=" + res + ']', e);
                }

                if (e instanceof Error)
                    throw (Error)e;
            }
        }
        else {
            if (txFinishMsgLog.isDebugEnabled()) {
                txFinishMsgLog.debug("Skip send dht tx finish response [txId=" + nearTxId +
                    ", dhtTxId=" + req.version() +
                    ", node=" + nodeId + ']');
            }
        }
    }

    /**
     * @param nodeId Node ID.
     * @param req Request.
     * @param res Response.
     * @return Remote transaction.
     * @throws IgniteCheckedException If failed.
     */
    @Nullable private GridDhtTxRemote startRemoteTx(
        UUID nodeId,
        GridDhtTxPrepareRequest req,
        @Nullable GridDhtTxPrepareResponse res
    ) throws IgniteCheckedException {
        if (!F.isEmpty(req.writes())) {
            GridDhtTxRemote tx = ctx.tm().tx(req.version());

            if (tx == null) {
                boolean single = req.last() && req.writes().size() == 1;

                tx = new GridDhtTxRemote(
                    ctx,
                    req.dhtReplyNear(),
                    req.nearNodeId(),
                    req.futureId(),
                    nodeId,
                    req.topologyVersion(),
                    req.version(),
                    null,
                    req.system(),
                    req.policy(),
                    req.concurrency(),
                    req.isolation(),
                    req.isInvalidate(),
                    req.timeout(),
                    req.writes() != null ? Math.max(req.writes().size(), req.txSize()) : req.txSize(),
                    req.nearXidVersion(),
                    req.transactionNodes(),
                    req.subjectId(),
                    req.taskNameHash(),
                    single);

                tx.writeVersion(req.writeVersion());

                tx = ctx.tm().onCreated(null, tx);

                if (tx == null || !ctx.tm().onStarted(tx)) {
                    if (log.isDebugEnabled())
                        log.debug("Attempt to start a completed transaction (will ignore): " + tx);

                    return null;
                }

                if (ctx.discovery().node(nodeId) == null) {
                    tx.state(ROLLING_BACK);

                    tx.state(ROLLED_BACK);

                    ctx.tm().uncommitTx(tx);

                    return null;
                }
            }
            else {
                tx.writeVersion(req.writeVersion());
                tx.transactionNodes(req.transactionNodes());
            }

            if (!tx.isSystemInvalidate()) {
                int idx = 0;

                for (IgniteTxEntry entry : req.writes()) {
                    GridCacheContext cacheCtx = entry.context();

                    tx.addWrite(entry, ctx.deploy().globalLoader());

                    if (isNearEnabled(cacheCtx) && req.invalidateNearEntry(idx))
                        invalidateNearEntry(cacheCtx, entry.key(), req.version());

                    try {
                        if (res != null && req.needPreloadKey(idx)) {
                            GridCacheEntryEx cached = entry.cached();

                            if (cached == null)
                                cached = cacheCtx.cache().entryEx(entry.key(), req.topologyVersion());

                            GridCacheEntryInfo info = cached.info();

                            if (info != null && !info.isNew() && !info.isDeleted())
                                res.addPreloadEntry(info);
                        }

                        if (cacheCtx.readThroughConfigured() &&
                            !entry.skipStore() &&
                            entry.op() == TRANSFORM &&
                            entry.oldValueOnPrimary() &&
                            !entry.hasValue()) {
                            while (true) {
                                try {
                                    GridCacheEntryEx cached = entry.cached();

                                    if (cached == null)
                                        cached = cacheCtx.cache().entryEx(entry.key(), req.topologyVersion());

                                    CacheObject val = cached.innerGet(
                                        /*ver*/null,
                                        tx,
                                        /*readSwap*/true,
                                        /*readThrough*/false,
                                        /*updateMetrics*/false,
                                        /*evt*/false,
                                        /*tmp*/false,
                                        tx.subjectId(),
                                        /*transformClo*/null,
                                        tx.resolveTaskName(),
                                        /*expiryPlc*/null,
                                        /*keepBinary*/true);

                                    if (val == null)
                                        val = cacheCtx.toCacheObject(cacheCtx.store().load(null, entry.key()));

                                    if (val != null)
                                        entry.readValue(val);

                                    break;
                                }
                                catch (GridCacheEntryRemovedException ignored) {
                                    if (log.isDebugEnabled())
                                        log.debug("Got entry removed exception, will retry: " + entry.txKey());

                                    entry.cached(cacheCtx.cache().entryEx(entry.key(), req.topologyVersion()));
                                }
                            }
                        }
                    }
                    catch (GridDhtInvalidPartitionException e) {
                        tx.addInvalidPartition(cacheCtx, e.partition());

                        tx.clearEntry(entry.txKey());
                    }

                    idx++;
                }
            }

            // Prepare prior to reordering, so the pending locks added
            // in prepare phase will get properly ordered as well.
            tx.prepare();

            if (req.last()) {
                assert !F.isEmpty(req.transactionNodes()) :
                    "Received last prepare request with empty transaction nodes: " + req;

                tx.transactionNodes(req.transactionNodes());

                tx.state(PREPARED);
            }

            if (tx.empty() && req.last()) {
                tx.rollback();

                return null;
            }

            return tx;
        }

        return null;
    }

    /**
     * @param cacheCtx Context.
     * @param key Key
     * @param ver Version.
     * @throws IgniteCheckedException If invalidate failed.
     */
    private void invalidateNearEntry(GridCacheContext cacheCtx, KeyCacheObject key, GridCacheVersion ver)
        throws IgniteCheckedException {
        GridNearCacheAdapter near = cacheCtx.isNear() ? cacheCtx.near() : cacheCtx.dht().near();

        GridCacheEntryEx nearEntry = near.peekEx(key);

        if (nearEntry != null)
            nearEntry.invalidate(null, ver);
    }

    /**
     * Called while processing dht tx prepare request.
     *
     * @param ldr Loader.
     * @param nodeId Sender node ID.
     * @param req Request.
     * @return Remote transaction.
     * @throws IgniteCheckedException If failed.
     */
    @Nullable private GridNearTxRemote startNearRemoteTx(ClassLoader ldr, UUID nodeId,
        GridDhtTxPrepareRequest req) throws IgniteCheckedException {

        if (!F.isEmpty(req.nearWrites())) {
            GridNearTxRemote tx = ctx.tm().nearTx(req.version());

            if (tx == null) {
                tx = new GridNearTxRemote(
                    ctx,
                    req.topologyVersion(),
                    ldr,
                    nodeId,
                    req.nearNodeId(),
                    req.version(),
                    null,
                    req.system(),
                    req.policy(),
                    req.concurrency(),
                    req.isolation(),
                    req.isInvalidate(),
                    req.timeout(),
                    req.nearWrites(),
                    req.txSize(),
                    req.subjectId(),
                    req.taskNameHash()
                );

                tx.writeVersion(req.writeVersion());

                if (!tx.empty()) {
                    tx = ctx.tm().onCreated(null, tx);

                    if (tx == null || !ctx.tm().onStarted(tx))
                        throw new IgniteTxRollbackCheckedException("Attempt to start a completed transaction: " + tx);
                }
            }
            else
                tx.addEntries(ldr, req.nearWrites());

            tx.ownedVersions(req.owned());

            // Prepare prior to reordering, so the pending locks added
            // in prepare phase will get properly ordered as well.
            tx.prepare();

            if (req.last())
                tx.state(PREPARED);

            return tx;
        }

        return null;
    }

    /**
     * @param nodeId Node ID.
     * @param req Request.
     */
    private void processCheckPreparedTxRequest(final UUID nodeId,
        final GridCacheTxRecoveryRequest req) {
        if (txRecoveryMsgLog.isDebugEnabled()) {
            txRecoveryMsgLog.debug("Received tx recovery request [txId=" + req.nearXidVersion() +
                ", node=" + nodeId + ']');
        }

        IgniteInternalFuture<Boolean> fut = req.nearTxCheck() ? ctx.tm().txCommitted(req.nearXidVersion()) :
            ctx.tm().txsPreparedOrCommitted(req.nearXidVersion(), req.transactions());

        if (fut == null || fut.isDone()) {
            boolean prepared;

            try {
                prepared = fut == null ? true : fut.get();
            }
            catch (IgniteCheckedException e) {
                U.error(log, "Check prepared transaction future failed [req=" + req + ']', e);

                prepared = false;
            }

            sendCheckPreparedResponse(nodeId, req, prepared);
        }
        else {
            fut.listen(new CI1<IgniteInternalFuture<Boolean>>() {
                @Override public void apply(IgniteInternalFuture<Boolean> fut) {
                    boolean prepared;

                    try {
                        prepared = fut.get();
                    }
                    catch (IgniteCheckedException e) {
                        U.error(log, "Check prepared transaction future failed [req=" + req + ']', e);

                        prepared = false;
                    }

                    sendCheckPreparedResponse(nodeId, req, prepared);
                }
            });
        }
    }

    /**
     * @param nodeId Node ID.
     * @param req Request.
     * @param prepared {@code True} if all transaction prepared or committed.
     */
    private void sendCheckPreparedResponse(UUID nodeId,
        GridCacheTxRecoveryRequest req,
        boolean prepared) {
        GridCacheTxRecoveryResponse res = new GridCacheTxRecoveryResponse(req.version(),
            req.futureId(),
            req.miniId(),
            prepared,
            req.deployInfo() != null);

        try {
            ctx.io().send(nodeId, res, req.system() ? UTILITY_CACHE_POOL : SYSTEM_POOL);

            if (txRecoveryMsgLog.isDebugEnabled()) {
                txRecoveryMsgLog.debug("Sent tx recovery response [txId=" + req.nearXidVersion() +
                    ", node=" + nodeId + ", res=" + res + ']');
            }
        }
        catch (ClusterTopologyCheckedException ignored) {
            if (txRecoveryMsgLog.isDebugEnabled())
                txRecoveryMsgLog.debug("Failed to send tx recovery response, node failed [" +
                    ", txId=" + req.nearXidVersion() +
                    ", node=" + nodeId +
                    ", res=" + res + ']');
        }
        catch (IgniteCheckedException e) {
            U.error(txRecoveryMsgLog, "Failed to send tx recovery response [txId=" + req.nearXidVersion() +
                ", node=" + nodeId +
                ", req=" + req +
                ", res=" + res + ']', e);
        }
    }

    /**
     * @param nodeId Node ID.
     * @param res Response.
     */
    private void processCheckPreparedTxResponse(UUID nodeId, GridCacheTxRecoveryResponse res) {
        if (txRecoveryMsgLog.isDebugEnabled()) {
            txRecoveryMsgLog.debug("Received tx recovery response [txId=" + res.version() +
                ", node=" + nodeId +
                ", res=" + res + ']');
        }

        GridCacheTxRecoveryFuture fut = (GridCacheTxRecoveryFuture)ctx.mvcc().future(res.futureId());

        if (fut == null) {
            if (txRecoveryMsgLog.isDebugEnabled()) {
                txRecoveryMsgLog.debug("Failed to find future for tx recovery response [txId=" + res.version() +
                    ", node=" + nodeId + ", res=" + res + ']');
            }

            return;
        }
        else
            res.txState(fut.tx().txState());

        fut.onResult(nodeId, res);
    }
}<|MERGE_RESOLUTION|>--- conflicted
+++ resolved
@@ -963,7 +963,6 @@
         GridDhtTxPrepareResponse nearRes = null;
 
         try {
-<<<<<<< HEAD
             if (req.dhtReplyNear()) {
                 nearRes = new GridDhtTxPrepareResponse(
                     req.partition(),
@@ -982,14 +981,6 @@
                     req.miniId(),
                     req.deployInfo() != null);
             }
-=======
-            res = new GridDhtTxPrepareResponse(
-                req.partition(),
-                req.version(),
-                req.futureId(),
-                req.miniId(),
-                req.deployInfo() != null);
->>>>>>> bc5dbb08
 
             // Start near transaction first.
             nearTx = !F.isEmpty(req.nearWrites()) ? startNearRemoteTx(ctx.deploy().globalLoader(), nodeId, req) : null;
@@ -1045,12 +1036,8 @@
             if (nearTx != null)
                 nearTx.rollback();
 
-<<<<<<< HEAD
-            res = new GridDhtTxPrepareResponse(req.partition(),
-=======
             res = new GridDhtTxPrepareResponse(
                 req.partition(),
->>>>>>> bc5dbb08
                 req.version(),
                 req.futureId(),
                 req.miniId(),
