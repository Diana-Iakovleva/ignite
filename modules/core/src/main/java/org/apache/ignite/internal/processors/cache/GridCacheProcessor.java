--- conflicted
+++ resolved
@@ -617,24 +617,11 @@
             log.debug("Started cache processor.");
     }
 
-<<<<<<< HEAD
-            GridCacheAffinityManager affMgr = new GridCacheAffinityManager();
-            GridCacheEventManager evtMgr = new GridCacheEventManager();
-            GridCacheSwapManager swapMgr = new GridCacheSwapManager(cfg.getCacheMode() == LOCAL || !GridCacheUtils.isNearEnabled(cfg));
-            GridCacheEvictionManager evictMgr = new GridCacheEvictionManager();
-            GridCacheQueryManager qryMgr = queryManager(cfg);
-            CacheContinuousQueryManager contQryMgr = new CacheContinuousQueryManager();
-            CacheDataStructuresManager dataStructuresMgr = new CacheDataStructuresManager();
-            GridCacheTtlManager ttlMgr = new GridCacheTtlManager();
-            GridCacheDrManager drMgr = ctx.createComponent(GridCacheDrManager.class);
-            CacheConflictManager rslvrMgr = ctx.createComponent(CacheConflictManager.class);
-=======
     /** {@inheritDoc} */
     @SuppressWarnings("unchecked")
     @Override public void onKernalStart() throws IgniteCheckedException {
         if (ctx.config().isDaemon())
             return;
->>>>>>> 2aec8dac
 
         ClusterNode locNode = ctx.discovery().localNode();
 
@@ -642,27 +629,8 @@
             for (ClusterNode n : ctx.discovery().remoteNodes()) {
                 checkTransactionConfiguration(n);
 
-<<<<<<< HEAD
-                /*
-                 * Managers in starting order!
-                 * ===========================
-                 */
-                evtMgr,
-                swapMgr,
-                storeMgr,
-                evictMgr,
-                qryMgr,
-                contQryMgr,
-                affMgr,
-                dataStructuresMgr,
-                ttlMgr,
-                drMgr,
-                jta,
-                rslvrMgr);
-=======
                 DeploymentMode locDepMode = ctx.config().getDeploymentMode();
                 DeploymentMode rmtDepMode = n.attribute(IgniteNodeAttributes.ATTR_DEPLOYMENT_MODE);
->>>>>>> 2aec8dac
 
                 CU.checkAttributeMismatch(log, null, n.id(), "deploymentMode", "Deployment mode",
                     locDepMode, rmtDepMode, true);
@@ -703,57 +671,7 @@
 
                 caches.put(maskNull(name), cache);
 
-<<<<<<< HEAD
-            /*
-             * Create DHT cache.
-             * ================
-             */
-            if (cfg.getCacheMode() != LOCAL && GridCacheUtils.isNearEnabled(cfg)) {
-                /*
-                 * Specifically don't create the following managers
-                 * here and reuse the one from Near cache:
-                 * 1. GridCacheVersionManager
-                 * 2. GridCacheIoManager
-                 * 3. GridCacheDeploymentManager
-                 * 4. GridCacheQueryManager (note, that we start it for DHT cache though).
-                 * 5. CacheContinuousQueryManager (note, that we start it for DHT cache though).
-                 * 6. GridCacheDgcManager
-                 * 7. GridCacheTtlManager.
-                 * ===============================================
-                 */
-                swapMgr = new GridCacheSwapManager(true);
-                evictMgr = new GridCacheEvictionManager();
-                evtMgr = new GridCacheEventManager();
-                drMgr = ctx.createComponent(GridCacheDrManager.class);
-
-                cacheCtx = new GridCacheContext(
-                    ctx,
-                    sharedCtx,
-                    cfg,
-
-                    /*
-                     * Managers in starting order!
-                     * ===========================
-                     */
-                    evtMgr,
-                    swapMgr,
-                    storeMgr,
-                    evictMgr,
-                    qryMgr,
-                    contQryMgr,
-                    affMgr,
-                    dataStructuresMgr,
-                    ttlMgr,
-                    drMgr,
-                    jta,
-                    rslvrMgr);
-
-                cacheCtx.cacheObjectContext(cacheObjCtx);
-
-                GridDhtCacheAdapter dht = null;
-=======
                 startCache(cache);
->>>>>>> 2aec8dac
 
                 jCacheProxies.put(maskNull(name), new IgniteCacheProxy(ctx, cache, null, false));
             }
@@ -1096,6 +1014,7 @@
         CacheDataStructuresManager dataStructuresMgr = new CacheDataStructuresManager();
         GridCacheTtlManager ttlMgr = new GridCacheTtlManager();
         GridCacheDrManager drMgr = ctx.createComponent(GridCacheDrManager.class);
+        CacheConflictManager rslvrMgr = ctx.createComponent(CacheConflictManager.class);
 
         GridCacheStoreManager storeMgr = new GridCacheStoreManager(ctx, sesHolders, cfgStore, cfg);
 
@@ -1119,7 +1038,8 @@
             dataStructuresMgr,
             ttlMgr,
             drMgr,
-            jta);
+            jta,
+            rslvrMgr);
 
         cacheCtx.cacheObjectContext(cacheObjCtx);
 
@@ -1243,7 +1163,8 @@
                 dataStructuresMgr,
                 ttlMgr,
                 drMgr,
-                jta);
+                jta,
+                rslvrMgr);
 
             cacheCtx.cacheObjectContext(cacheObjCtx);
 
