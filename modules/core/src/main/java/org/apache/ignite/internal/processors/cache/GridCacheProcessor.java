/*
 * Licensed to the Apache Software Foundation (ASF) under one or more
 * contributor license agreements.  See the NOTICE file distributed with
 * this work for additional information regarding copyright ownership.
 * The ASF licenses this file to You under the Apache License, Version 2.0
 * (the "License"); you may not use this file except in compliance with
 * the License.  You may obtain a copy of the License at
 *
 *      http://www.apache.org/licenses/LICENSE-2.0
 *
 * Unless required by applicable law or agreed to in writing, software
 * distributed under the License is distributed on an "AS IS" BASIS,
 * WITHOUT WARRANTIES OR CONDITIONS OF ANY KIND, either express or implied.
 * See the License for the specific language governing permissions and
 * limitations under the License.
 */

package org.apache.ignite.internal.processors.cache;

import java.io.Serializable;
import java.util.ArrayList;
import java.util.Collection;
import java.util.Collections;
import java.util.Comparator;
import java.util.Deque;
import java.util.HashMap;
import java.util.HashSet;
import java.util.IdentityHashMap;
import java.util.LinkedHashMap;
import java.util.LinkedList;
import java.util.List;
import java.util.ListIterator;
import java.util.Map;
import java.util.Set;
import java.util.UUID;
import java.util.concurrent.ConcurrentHashMap;
import java.util.concurrent.ConcurrentMap;
import java.util.concurrent.CountDownLatch;
import javax.cache.configuration.Factory;
import javax.cache.integration.CacheLoader;
import javax.cache.integration.CacheWriter;
import javax.management.JMException;
import javax.management.MBeanServer;
import org.apache.ignite.IgniteCheckedException;
import org.apache.ignite.IgniteException;
import org.apache.ignite.cache.CacheAtomicWriteOrderMode;
import org.apache.ignite.cache.CacheExistsException;
import org.apache.ignite.cache.CacheMode;
import org.apache.ignite.cache.CacheRebalanceMode;
import org.apache.ignite.cache.affinity.AffinityFunction;
import org.apache.ignite.cache.affinity.AffinityFunctionContext;
import org.apache.ignite.cache.affinity.AffinityNodeAddressHashResolver;
import org.apache.ignite.cache.affinity.rendezvous.RendezvousAffinityFunction;
import org.apache.ignite.cache.store.CacheStore;
import org.apache.ignite.cache.store.CacheStoreSessionListener;
import org.apache.ignite.cluster.ClusterNode;
import org.apache.ignite.configuration.CacheConfiguration;
import org.apache.ignite.configuration.DeploymentMode;
import org.apache.ignite.configuration.FileSystemConfiguration;
import org.apache.ignite.configuration.IgniteConfiguration;
import org.apache.ignite.configuration.NearCacheConfiguration;
import org.apache.ignite.configuration.TransactionConfiguration;
import org.apache.ignite.events.EventType;
import org.apache.ignite.internal.GridKernalContext;
import org.apache.ignite.internal.GridPerformanceSuggestions;
import org.apache.ignite.internal.IgniteClientDisconnectedCheckedException;
import org.apache.ignite.internal.IgniteComponentType;
import org.apache.ignite.internal.IgniteInternalFuture;
import org.apache.ignite.internal.IgniteNodeAttributes;
import org.apache.ignite.internal.IgniteTransactionsEx;
import org.apache.ignite.internal.binary.BinaryContext;
import org.apache.ignite.internal.binary.BinaryMarshaller;
import org.apache.ignite.internal.binary.GridBinaryMarshaller;
import org.apache.ignite.internal.managers.discovery.DiscoveryCustomMessage;
import org.apache.ignite.internal.pagemem.snapshot.StartFullSnapshotAckDiscoveryMessage;
import org.apache.ignite.internal.pagemem.store.IgnitePageStoreManager;
import org.apache.ignite.internal.pagemem.wal.IgniteWriteAheadLogManager;
import org.apache.ignite.internal.processors.GridProcessorAdapter;
import org.apache.ignite.internal.processors.affinity.AffinityTopologyVersion;
import org.apache.ignite.internal.processors.cache.binary.CacheObjectBinaryProcessorImpl;
import org.apache.ignite.internal.processors.cache.database.IgniteCacheDatabaseSharedManager;
import org.apache.ignite.internal.processors.cache.datastructures.CacheDataStructuresManager;
import org.apache.ignite.internal.processors.cache.distributed.dht.GridDhtCache;
import org.apache.ignite.internal.processors.cache.distributed.dht.GridDhtCacheAdapter;
import org.apache.ignite.internal.processors.cache.distributed.dht.GridDhtLocalPartition;
import org.apache.ignite.internal.processors.cache.distributed.dht.GridDhtPartitionTopology;
import org.apache.ignite.internal.processors.cache.distributed.dht.atomic.GridDhtAtomicCache;
import org.apache.ignite.internal.processors.cache.distributed.dht.colocated.GridDhtColocatedCache;
import org.apache.ignite.internal.processors.cache.distributed.near.GridNearAtomicCache;
import org.apache.ignite.internal.processors.cache.distributed.near.GridNearTransactionalCache;
import org.apache.ignite.internal.processors.cache.dr.GridCacheDrManager;
import org.apache.ignite.internal.processors.cache.jta.CacheJtaManagerAdapter;
import org.apache.ignite.internal.processors.cache.local.GridLocalCache;
import org.apache.ignite.internal.processors.cache.local.atomic.GridLocalAtomicCache;
import org.apache.ignite.internal.processors.cache.query.GridCacheDistributedQueryManager;
import org.apache.ignite.internal.processors.cache.query.GridCacheLocalQueryManager;
import org.apache.ignite.internal.processors.cache.query.GridCacheQueryManager;
import org.apache.ignite.internal.processors.cache.query.continuous.CacheContinuousQueryManager;
import org.apache.ignite.internal.processors.cache.store.CacheStoreManager;
import org.apache.ignite.internal.processors.cache.transactions.IgniteTransactionsImpl;
import org.apache.ignite.internal.processors.cache.transactions.IgniteTxManager;
import org.apache.ignite.internal.processors.cache.version.GridCacheVersionManager;
import org.apache.ignite.internal.processors.cacheobject.IgniteCacheObjectProcessor;
import org.apache.ignite.internal.processors.plugin.CachePluginManager;
import org.apache.ignite.internal.processors.query.GridQueryProcessor;
import org.apache.ignite.internal.processors.timeout.GridTimeoutObject;
import org.apache.ignite.internal.util.F0;
import org.apache.ignite.internal.util.future.GridCompoundFuture;
import org.apache.ignite.internal.util.future.GridFinishedFuture;
import org.apache.ignite.internal.util.future.GridFutureAdapter;
import org.apache.ignite.internal.util.lang.IgniteOutClosureX;
import org.apache.ignite.internal.util.tostring.GridToStringInclude;
import org.apache.ignite.internal.util.typedef.F;
import org.apache.ignite.internal.util.typedef.X;
import org.apache.ignite.internal.util.typedef.internal.CU;
import org.apache.ignite.internal.util.typedef.internal.S;
import org.apache.ignite.internal.util.typedef.internal.U;
import org.apache.ignite.lang.IgniteBiTuple;
import org.apache.ignite.lang.IgniteClosure;
import org.apache.ignite.lang.IgniteFuture;
import org.apache.ignite.lang.IgnitePredicate;
import org.apache.ignite.lang.IgniteUuid;
import org.apache.ignite.lifecycle.LifecycleAware;
import org.apache.ignite.marshaller.Marshaller;
import org.apache.ignite.marshaller.MarshallerUtils;
import org.apache.ignite.spi.IgniteNodeValidationResult;
import org.jetbrains.annotations.Nullable;

import static org.apache.ignite.IgniteSystemProperties.IGNITE_CACHE_REMOVED_ENTRIES_TTL;
import static org.apache.ignite.IgniteSystemProperties.IGNITE_SKIP_CONFIGURATION_CONSISTENCY_CHECK;
import static org.apache.ignite.IgniteSystemProperties.getBoolean;
import static org.apache.ignite.cache.CacheAtomicityMode.ATOMIC;
import static org.apache.ignite.cache.CacheMode.LOCAL;
import static org.apache.ignite.cache.CacheMode.PARTITIONED;
import static org.apache.ignite.cache.CacheMode.REPLICATED;
import static org.apache.ignite.cache.CacheRebalanceMode.ASYNC;
import static org.apache.ignite.cache.CacheRebalanceMode.SYNC;
import static org.apache.ignite.cache.CacheWriteSynchronizationMode.FULL_ASYNC;
import static org.apache.ignite.cache.CacheWriteSynchronizationMode.FULL_SYNC;
import static org.apache.ignite.cache.CacheWriteSynchronizationMode.PRIMARY_SYNC;
import static org.apache.ignite.configuration.CacheConfiguration.DFLT_CACHE_MODE;
import static org.apache.ignite.configuration.DeploymentMode.CONTINUOUS;
import static org.apache.ignite.configuration.DeploymentMode.ISOLATED;
import static org.apache.ignite.configuration.DeploymentMode.PRIVATE;
import static org.apache.ignite.configuration.DeploymentMode.SHARED;
import static org.apache.ignite.events.EventType.EVT_NODE_JOINED;
import static org.apache.ignite.internal.IgniteComponentType.JTA;
import static org.apache.ignite.internal.IgniteNodeAttributes.ATTR_CONSISTENCY_CHECK_SKIPPED;
import static org.apache.ignite.internal.IgniteNodeAttributes.ATTR_TX_CONFIG;
import static org.apache.ignite.internal.processors.cache.GridCacheUtils.isNearEnabled;

/**
 * Cache processor.
 */
@SuppressWarnings({"unchecked", "TypeMayBeWeakened", "deprecation"})
public class GridCacheProcessor extends GridProcessorAdapter {
    /** Null cache name. */
    private static final String NULL_NAME = U.id8(UUID.randomUUID());

    /** Shared cache context. */
    private GridCacheSharedContext<?, ?> sharedCtx;

    /** */
    private final Map<String, GridCacheAdapter<?, ?>> caches;

    /** Caches stopped from onKernalStop callback. */
    private final Map<String, GridCacheAdapter> stoppedCaches = new ConcurrentHashMap<>();

    /** Map of proxies. */
    private final ConcurrentMap<String, IgniteCacheProxy<?, ?>> jCacheProxies;

    /** Caches stop sequence. */
    private final Deque<String> stopSeq;

    /** Transaction interface implementation. */
    private IgniteTransactionsImpl transactions;

    /** Pending cache starts. */
    private ConcurrentMap<UUID, IgniteInternalFuture> pendingFuts = new ConcurrentHashMap<>();

    /** Template configuration add futures. */
    private ConcurrentMap<String, IgniteInternalFuture> pendingTemplateFuts = new ConcurrentHashMap<>();

    /** Dynamic caches. */
    private ConcurrentMap<String, DynamicCacheDescriptor> registeredCaches = new ConcurrentHashMap<>();

    /** Cache templates. */
    private ConcurrentMap<String, DynamicCacheDescriptor> registeredTemplates = new ConcurrentHashMap<>();

    /** */
    private IdentityHashMap<CacheStore, ThreadLocal> sesHolders = new IdentityHashMap<>();

    /** Must use JDK marsh since it is used by discovery to fire custom events. */
    private final Marshaller marsh;

    /** Count down latch for caches. */
    private final CountDownLatch cacheStartedLatch = new CountDownLatch(1);

    /** */
    private Map<String, DynamicCacheDescriptor> cachesOnDisconnect;

    /** */
    private Map<UUID, DynamicCacheChangeBatch> clientReconnectReqs;

    /** Internal cache names. */
    private final Set<String> internalCaches;

    /**
     * @param ctx Kernal context.
     */
    public GridCacheProcessor(GridKernalContext ctx) {
        super(ctx);

        caches = new ConcurrentHashMap<>();
        jCacheProxies = new ConcurrentHashMap<>();
        stopSeq = new LinkedList<>();
        internalCaches = new HashSet<>();

        marsh = MarshallerUtils.jdkMarshaller(ctx.gridName());
    }

    /**
     * @param cfg Initializes cache configuration with proper defaults.
     * @param cacheObjCtx Cache object context.
     * @throws IgniteCheckedException If configuration is not valid.
     */
    private void initialize(CacheConfiguration cfg, CacheObjectContext cacheObjCtx)
        throws IgniteCheckedException {
        if (cfg.getCacheMode() == null)
            cfg.setCacheMode(DFLT_CACHE_MODE);

        if (cfg.getNodeFilter() == null)
            cfg.setNodeFilter(CacheConfiguration.ALL_NODES);

        if (cfg.getAffinity() == null) {
            if (cfg.getCacheMode() == PARTITIONED) {
                RendezvousAffinityFunction aff = new RendezvousAffinityFunction();

                aff.setHashIdResolver(new AffinityNodeAddressHashResolver());

                cfg.setAffinity(aff);
            }
            else if (cfg.getCacheMode() == REPLICATED) {
                RendezvousAffinityFunction aff = new RendezvousAffinityFunction(false, 512);

                aff.setHashIdResolver(new AffinityNodeAddressHashResolver());

                cfg.setAffinity(aff);

                cfg.setBackups(Integer.MAX_VALUE);
            }
            else
                cfg.setAffinity(new LocalAffinityFunction());
        }
        else {
            if (cfg.getCacheMode() != LOCAL) {
                if (cfg.getAffinity() instanceof RendezvousAffinityFunction) {
                    RendezvousAffinityFunction aff = (RendezvousAffinityFunction)cfg.getAffinity();

                    if (aff.getHashIdResolver() == null)
                        aff.setHashIdResolver(new AffinityNodeAddressHashResolver());
                }
            }
            else if (cfg.getCacheMode() == LOCAL && !(cfg.getAffinity() instanceof LocalAffinityFunction)) {
                cfg.setAffinity(new LocalAffinityFunction());

                U.warn(log, "AffinityFunction configuration parameter will be ignored for local cache" +
                    " [cacheName=" + U.maskName(cfg.getName()) + ']');
            }
        }

        if (cfg.getCacheMode() == REPLICATED)
            cfg.setBackups(Integer.MAX_VALUE);

        if (cfg.getAffinityMapper() == null)
            cfg.setAffinityMapper(cacheObjCtx.defaultAffMapper());

        ctx.igfsHelper().preProcessCacheConfiguration(cfg);

        if (cfg.getRebalanceMode() == null)
            cfg.setRebalanceMode(ASYNC);

        if (cfg.getAtomicityMode() == null)
            cfg.setAtomicityMode(CacheConfiguration.DFLT_CACHE_ATOMICITY_MODE);

        if (cfg.getWriteSynchronizationMode() == null)
            cfg.setWriteSynchronizationMode(PRIMARY_SYNC);

        assert cfg.getWriteSynchronizationMode() != null;

        if (cfg.getAtomicityMode() == ATOMIC) {
            if (cfg.getAtomicWriteOrderMode() == null) {
                cfg.setAtomicWriteOrderMode(cfg.getWriteSynchronizationMode() == FULL_SYNC ?
                    CacheAtomicWriteOrderMode.CLOCK :
                    CacheAtomicWriteOrderMode.PRIMARY);
            }
            else if (cfg.getWriteSynchronizationMode() != FULL_SYNC &&
                cfg.getAtomicWriteOrderMode() == CacheAtomicWriteOrderMode.CLOCK) {
                cfg.setAtomicWriteOrderMode(CacheAtomicWriteOrderMode.PRIMARY);

                U.warn(log, "Automatically set write order mode to PRIMARY for better performance " +
                    "[writeSynchronizationMode=" + cfg.getWriteSynchronizationMode() + ", " +
                    "cacheName=" + U.maskName(cfg.getName()) + ']');
            }
        }

        if (cfg.getCacheStoreFactory() == null) {
            Factory<CacheLoader> ldrFactory = cfg.getCacheLoaderFactory();
            Factory<CacheWriter> writerFactory = cfg.isWriteThrough() ? cfg.getCacheWriterFactory() : null;

            if (ldrFactory != null || writerFactory != null)
                cfg.setCacheStoreFactory(new GridCacheLoaderWriterStoreFactory(ldrFactory, writerFactory));
        }
        else {
            if (cfg.getCacheLoaderFactory() != null)
                throw new IgniteCheckedException("Cannot set both cache loaded factory and cache store factory " +
                    "for cache: " + U.maskName(cfg.getName()));

            if (cfg.getCacheWriterFactory() != null)
                throw new IgniteCheckedException("Cannot set both cache writer factory and cache store factory " +
                    "for cache: " + U.maskName(cfg.getName()));
        }
    }

    /**
     * @param cfg Configuration to check for possible performance issues.
     * @param hasStore {@code True} if store is configured.
     */
    private void suggestOptimizations(CacheConfiguration cfg, boolean hasStore) {
        GridPerformanceSuggestions perf = ctx.performance();

        String msg = "Disable eviction policy (remove from configuration)";

        if (cfg.getEvictionPolicy() != null) {
            perf.add(msg, false);

            perf.add("Disable synchronized evictions (set 'evictSynchronized' to false)", !cfg.isEvictSynchronized());
        }
        else
            perf.add(msg, true);

        if (cfg.getCacheMode() == PARTITIONED) {
            perf.add("Disable near cache (set 'nearConfiguration' to null)", cfg.getNearConfiguration() == null);

            if (cfg.getAffinity() != null)
                perf.add("Decrease number of backups (set 'backups' to 0)", cfg.getBackups() == 0);
        }

        // Suppress warning if at least one ATOMIC cache found.
        perf.add("Enable ATOMIC mode if not using transactions (set 'atomicityMode' to ATOMIC)",
            cfg.getAtomicityMode() == ATOMIC);

        // Suppress warning if at least one non-FULL_SYNC mode found.
        perf.add("Disable fully synchronous writes (set 'writeSynchronizationMode' to PRIMARY_SYNC or FULL_ASYNC)",
            cfg.getWriteSynchronizationMode() != FULL_SYNC);

        if (hasStore && cfg.isWriteThrough())
            perf.add("Enable write-behind to persistent store (set 'writeBehindEnabled' to true)",
                cfg.isWriteBehindEnabled());
    }

    /**
     * @param c Ignite configuration.
     * @param cc Configuration to validate.
     * @param cacheType Cache type.
     * @param cfgStore Cache store.
     * @throws IgniteCheckedException If failed.
     */
    private void validate(IgniteConfiguration c,
        CacheConfiguration cc,
        CacheType cacheType,
        @Nullable CacheStore cfgStore) throws IgniteCheckedException {
        if (cc.getCacheMode() == REPLICATED) {
            if (cc.getNearConfiguration() != null &&
                ctx.discovery().cacheAffinityNode(ctx.discovery().localNode(), cc.getName())) {
                U.warn(log, "Near cache cannot be used with REPLICATED cache, " +
                    "will be ignored [cacheName=" + U.maskName(cc.getName()) + ']');

                cc.setNearConfiguration(null);
            }
        }

        if (cc.getCacheMode() == LOCAL && !cc.getAffinity().getClass().equals(LocalAffinityFunction.class))
            U.warn(log, "AffinityFunction configuration parameter will be ignored for local cache [cacheName=" +
                U.maskName(cc.getName()) + ']');

        if (cc.getAffinity().partitions() > CacheConfiguration.MAX_PARTITIONS_COUNT)
            throw new IgniteCheckedException("Cannot have more than " + CacheConfiguration.MAX_PARTITIONS_COUNT +
                " partitions [cacheName=" + cc.getName() + ", partitions=" + cc.getAffinity().partitions() + ']');

        if (cc.getRebalanceMode() != CacheRebalanceMode.NONE)
            assertParameter(cc.getRebalanceBatchSize() > 0, "rebalanceBatchSize > 0");

        if (cc.getCacheMode() == PARTITIONED || cc.getCacheMode() == REPLICATED) {
            if (cc.getAtomicityMode() == ATOMIC && cc.getWriteSynchronizationMode() == FULL_ASYNC)
                U.warn(log, "Cache write synchronization mode is set to FULL_ASYNC. All single-key 'put' and " +
                    "'remove' operations will return 'null', all 'putx' and 'removex' operations will return" +
                    " 'true' [cacheName=" + U.maskName(cc.getName()) + ']');
        }

        DeploymentMode depMode = c.getDeploymentMode();

        if (c.isPeerClassLoadingEnabled() && (depMode == PRIVATE || depMode == ISOLATED) &&
            !CU.isSystemCache(cc.getName()) && !(c.getMarshaller() instanceof BinaryMarshaller))
            throw new IgniteCheckedException("Cache can be started in PRIVATE or ISOLATED deployment mode only when" +
                " BinaryMarshaller is used [depMode=" + ctx.config().getDeploymentMode() + ", marshaller=" +
                c.getMarshaller().getClass().getName() + ']');

        if (cc.getAffinity().partitions() > CacheConfiguration.MAX_PARTITIONS_COUNT)
            throw new IgniteCheckedException("Affinity function must return at most " +
                CacheConfiguration.MAX_PARTITIONS_COUNT + " partitions [actual=" + cc.getAffinity().partitions() +
                ", affFunction=" + cc.getAffinity() + ", cacheName=" + cc.getName() + ']');

        if (cc.isWriteBehindEnabled()) {
            if (cfgStore == null)
                throw new IgniteCheckedException("Cannot enable write-behind (writer or store is not provided) " +
                    "for cache: " + U.maskName(cc.getName()));

            assertParameter(cc.getWriteBehindBatchSize() > 0, "writeBehindBatchSize > 0");
            assertParameter(cc.getWriteBehindFlushSize() >= 0, "writeBehindFlushSize >= 0");
            assertParameter(cc.getWriteBehindFlushFrequency() >= 0, "writeBehindFlushFrequency >= 0");
            assertParameter(cc.getWriteBehindFlushThreadCount() > 0, "writeBehindFlushThreadCount > 0");

            if (cc.getWriteBehindFlushSize() == 0 && cc.getWriteBehindFlushFrequency() == 0)
                throw new IgniteCheckedException("Cannot set both 'writeBehindFlushFrequency' and " +
                    "'writeBehindFlushSize' parameters to 0 for cache: " + U.maskName(cc.getName()));
        }

        if (cc.isReadThrough() && cfgStore == null)
            throw new IgniteCheckedException("Cannot enable read-through (loader or store is not provided) " +
                "for cache: " + U.maskName(cc.getName()));

        if (cc.isWriteThrough() && cfgStore == null)
            throw new IgniteCheckedException("Cannot enable write-through (writer or store is not provided) " +
                "for cache: " + U.maskName(cc.getName()));

        long delay = cc.getRebalanceDelay();

        if (delay != 0) {
            if (cc.getCacheMode() != PARTITIONED)
                U.warn(log, "Rebalance delay is supported only for partitioned caches (will ignore): " + (cc.getName()),
                    "Will ignore rebalance delay for cache: " + U.maskName(cc.getName()));
            else if (cc.getRebalanceMode() == SYNC) {
                if (delay < 0) {
                    U.warn(log, "Ignoring SYNC rebalance mode with manual rebalance start (node will not wait for " +
                        "rebalancing to be finished): " + U.maskName(cc.getName()),
                        "Node will not wait for rebalance in SYNC mode: " + U.maskName(cc.getName()));
                }
                else {
                    U.warn(log, "Using SYNC rebalance mode with rebalance delay (node will wait until rebalancing is " +
                        "initiated for " + delay + "ms) for cache: " + U.maskName(cc.getName()),
                        "Node will wait until rebalancing is initiated for " + delay + "ms for cache: " + U.maskName(cc.getName()));
                }
            }
        }

        ctx.igfsHelper().validateCacheConfiguration(cc);

        if (cc.getAtomicityMode() == ATOMIC)
            assertParameter(cc.getTransactionManagerLookupClassName() == null,
                "transaction manager can not be used with ATOMIC cache");
    }

    /**
     * @param ctx Context.
     * @return DHT managers.
     */
    private List<GridCacheManager> dhtManagers(GridCacheContext ctx) {
        return F.asList(ctx.store(), ctx.events(), ctx.evicts(), ctx.queries(), ctx.continuousQueries(),
            ctx.dr(), ctx.offheap());
    }

    /**
     * @param ctx Context.
     * @return Managers present in both, DHT and Near caches.
     */
    @SuppressWarnings("IfMayBeConditional")
    private Collection<GridCacheManager> dhtExcludes(GridCacheContext ctx) {
        if (ctx.config().getCacheMode() == LOCAL || !isNearEnabled(ctx))
            return Collections.emptyList();
        else
            return F.asList(ctx.queries(), ctx.continuousQueries(), ctx.store(), ctx.offheap());
    }

    /**
     * @param cfg Configuration.
     * @param objs Extra components.
     * @throws IgniteCheckedException If failed to inject.
     */
    private void prepare(CacheConfiguration cfg, Collection<Object> objs) throws IgniteCheckedException {
        prepare(cfg, cfg.getEvictionPolicy(), false);
        prepare(cfg, cfg.getAffinity(), false);
        prepare(cfg, cfg.getAffinityMapper(), false);
        prepare(cfg, cfg.getEvictionFilter(), false);
        prepare(cfg, cfg.getInterceptor(), false);

        NearCacheConfiguration nearCfg = cfg.getNearConfiguration();

        if (nearCfg != null)
            prepare(cfg, nearCfg.getNearEvictionPolicy(), true);

        for (Object obj : objs)
            prepare(cfg, obj, false);
    }

    /**
     * @param cfg Cache configuration.
     * @param rsrc Resource.
     * @param near Near flag.
     * @throws IgniteCheckedException If failed.
     */
    private void prepare(CacheConfiguration cfg, @Nullable Object rsrc, boolean near) throws IgniteCheckedException {
        if (rsrc != null) {
            ctx.resource().injectGeneric(rsrc);

            ctx.resource().injectCacheName(rsrc, cfg.getName());

            registerMbean(rsrc, cfg.getName(), near);
        }
    }

    /**
     * @param cctx Cache context.
     */
    private void cleanup(GridCacheContext cctx) {
        CacheConfiguration cfg = cctx.config();

        cleanup(cfg, cfg.getEvictionPolicy(), false);
        cleanup(cfg, cfg.getAffinity(), false);
        cleanup(cfg, cfg.getAffinityMapper(), false);
        cleanup(cfg, cctx.store().configuredStore(), false);

        if (!CU.isUtilityCache(cfg.getName()) && !CU.isSystemCache(cfg.getName())) {
            unregisterMbean(cctx.cache().localMxBean(), cfg.getName(), false);
            unregisterMbean(cctx.cache().clusterMxBean(), cfg.getName(), false);
        }

        NearCacheConfiguration nearCfg = cfg.getNearConfiguration();

        if (nearCfg != null)
            cleanup(cfg, nearCfg.getNearEvictionPolicy(), true);

        cctx.cleanup();
    }

    /**
     * @param cfg Cache configuration.
     * @param rsrc Resource.
     * @param near Near flag.
     */
    private void cleanup(CacheConfiguration cfg, @Nullable Object rsrc, boolean near) {
        if (rsrc != null) {
            unregisterMbean(rsrc, cfg.getName(), near);

            try {
                ctx.resource().cleanupGeneric(rsrc);
            }
            catch (IgniteCheckedException e) {
                U.error(log, "Failed to cleanup resource: " + rsrc, e);
            }
        }
    }

    /** {@inheritDoc} */
    @SuppressWarnings({"unchecked"})
    @Override public void start(boolean activeOnStart) throws IgniteCheckedException {
        DeploymentMode depMode = ctx.config().getDeploymentMode();

        if (!F.isEmpty(ctx.config().getCacheConfiguration())) {
            if (depMode != CONTINUOUS && depMode != SHARED)
                U.warn(log, "Deployment mode for cache is not CONTINUOUS or SHARED " +
                    "(it is recommended that you change deployment mode and restart): " + depMode,
                    "Deployment mode for cache is not CONTINUOUS or SHARED.");
        }

        initializeInternalCacheNames();

        sharedCtx = createSharedContext(
            ctx, CU.startStoreSessionListeners(ctx, ctx.config().getCacheStoreSessionListenerFactories()));

        transactions = new IgniteTransactionsImpl(sharedCtx);

        // Start shared managers.
        for (GridCacheSharedManager mgr : sharedCtx.managers())
            mgr.start(sharedCtx);

        //if inActivate on start then skip registrate caches
        if (!activeOnStart)
            return;

        CacheConfiguration[] cfgs = ctx.config().getCacheConfiguration();

        registerCacheFromConfig(cfgs);

        registerCacheFromPersistentStore(cfgs);

        if (log.isDebugEnabled())
            log.debug("Started cache processor.");
    }

    /**
     * @param cfgs Cache configurations.
     * @throws IgniteCheckedException If failed.
     */
    private void registerCacheFromConfig(CacheConfiguration[] cfgs) throws IgniteCheckedException {
        for (int i = 0; i < cfgs.length; i++) {
            if (ctx.config().isDaemon() && !CU.isMarshallerCache(cfgs[i].getName()))
                continue;

            CacheConfiguration<?, ?> cfg = new CacheConfiguration(cfgs[i]);

            cfgs[i] = cfg; // Replace original configuration value.

            registerCache(cfg);
        }
    }

    /**
     * @param cfgs Cache configurations.
     * @throws IgniteCheckedException If failed.
     */
    private void registerCacheFromPersistentStore(CacheConfiguration[] cfgs) throws IgniteCheckedException {
        if (sharedCtx.pageStore() != null &&
            sharedCtx.database().persistenceEnabled() &&
            !ctx.config().isDaemon()) {

            Set<String> savedCacheNames = sharedCtx.pageStore().savedCacheNames();

            for (CacheConfiguration cfg : cfgs)
                savedCacheNames.remove(cfg.getName());

            for (String name : internalCaches)
                savedCacheNames.remove(name);

            if (!F.isEmpty(savedCacheNames)) {
                log.info("Registrate persistent caches: " + savedCacheNames);

                for (String name : savedCacheNames) {
                    CacheConfiguration cfg = sharedCtx.pageStore().readConfiguration(name);

                    if (cfg != null)
                        registerCache(cfg);
                }
            }
        }
    }

    /**
     * @param cfg Cache configuration.
     * @throws IgniteCheckedException If failed.
     */
    private void registerCache(CacheConfiguration<?, ?> cfg) throws IgniteCheckedException {
        cloneCheckSerializable(cfg);

        CacheObjectContext cacheObjCtx = ctx.cacheObjects().contextForCache(cfg);

        // Initialize defaults.
        initialize(cfg, cacheObjCtx);

        String masked = maskNull(cfg.getName());

        if (registeredCaches.containsKey(masked)) {
            String cacheName = cfg.getName();

            if (cacheName != null)
                throw new IgniteCheckedException("Duplicate cache name found (check configuration and " +
                    "assign unique name to each cache): " + U.maskName(cacheName));
            else
                throw new IgniteCheckedException("Default cache has already been configured (check configuration and " +
                    "assign unique name to each cache).");
        }

        CacheType cacheType;

        if (CU.isUtilityCache(cfg.getName()))
            cacheType = CacheType.UTILITY;
        else if (CU.isMarshallerCache(cfg.getName()))
            cacheType = CacheType.MARSHALLER;
        else if (internalCaches.contains(maskNull(cfg.getName())))
            cacheType = CacheType.INTERNAL;
        else
            cacheType = CacheType.USER;

        boolean template = cfg.getName() != null && cfg.getName().endsWith("*");

        DynamicCacheDescriptor desc = new DynamicCacheDescriptor(ctx,
            cfg,
            cacheType,
            template,
            IgniteUuid.randomUuid());

        desc.locallyConfigured(true);
        desc.staticallyConfigured(true);
        desc.receivedFrom(ctx.localNodeId());

        if (!template) {
            registeredCaches.put(masked, desc);

            ctx.discovery().setCacheFilter(
                cfg.getName(),
                cfg.getNodeFilter(),
                cfg.getNearConfiguration() != null && cfg.getCacheMode() == PARTITIONED,
                cfg.getCacheMode());

            ctx.discovery().addClientNode(cfg.getName(),
                ctx.localNodeId(),
                cfg.getNearConfiguration() != null);

            if (!cacheType.userCache())
                stopSeq.addLast(cfg.getName());
            else
                stopSeq.addFirst(cfg.getName());
        }
        else {
            if (log.isDebugEnabled())
                log.debug("Use cache configuration as template: " + cfg);

            registeredTemplates.put(masked, desc);
        }

        if (cfg.getName() == null) { // Use cache configuration with null name as template.
            DynamicCacheDescriptor desc0 = new DynamicCacheDescriptor(ctx,
                cfg,
                cacheType,
                true,
                IgniteUuid.randomUuid());

            desc0.locallyConfigured(true);
            desc0.staticallyConfigured(true);

            registeredTemplates.put(masked, desc0);
        }
    }

    /**
     * Initialize internal cache names
     */
    private void initializeInternalCacheNames() {
        FileSystemConfiguration[] igfsCfgs = ctx.grid().configuration().getFileSystemConfiguration();

        if (igfsCfgs != null) {
            for (FileSystemConfiguration igfsCfg : igfsCfgs) {
                internalCaches.add(maskNull(igfsCfg.getMetaCacheName()));
                internalCaches.add(maskNull(igfsCfg.getDataCacheName()));
            }
        }

        if (IgniteComponentType.HADOOP.inClassPath())
            internalCaches.add(CU.SYS_CACHE_HADOOP_MR);

        internalCaches.add(CU.ATOMICS_CACHE_NAME);
    }

    /** {@inheritDoc} */
    @SuppressWarnings("unchecked")
    @Override public void onKernalStart(boolean activeOnStart) throws IgniteCheckedException {
        ClusterNode locNode = ctx.discovery().localNode();

        try {
            checkConsistency();

            boolean currStatus = ctx.state().active();

            // If we start as inactive node, and join to active cluster, we must register all caches
            // which were received on join.
            if (!ctx.isDaemon() && currStatus && !activeOnStart) {
                List<CacheConfiguration> tmpCacheCfg = new ArrayList<>();

                for (CacheConfiguration conf : ctx.config().getCacheConfiguration()) {
                    for (DynamicCacheDescriptor desc : registeredCaches.values()) {
                        CacheConfiguration c = desc.cacheConfiguration();
                        IgnitePredicate filter = c.getNodeFilter();

                        if (c.getName().equals(conf.getName()) &&
                            ((desc.receivedOnDiscovery() && CU.affinityNode(locNode, filter)) ||
                                CU.isSystemCache(c.getName()))) {

                            tmpCacheCfg.add(c);

                            break;
                        }
                    }
                }

                if (!tmpCacheCfg.isEmpty()) {
                    CacheConfiguration[] newCacheCfg = new CacheConfiguration[tmpCacheCfg.size()];

                    tmpCacheCfg.toArray(newCacheCfg);

                    ctx.config().setCacheConfiguration(newCacheCfg);
                }

                activeOnStart = currStatus;
            }

            if (activeOnStart && !ctx.clientNode() && !ctx.isDaemon())
                sharedCtx.database().lock();

            // Must start database before start first cache.
            sharedCtx.database().onKernalStart(false);

            // Start dynamic caches received from collect discovery data.
            for (DynamicCacheDescriptor desc : registeredCaches.values()) {
                if (ctx.config().isDaemon() && !CU.isMarshallerCache(desc.cacheConfiguration().getName()))
                    continue;

                desc.clearRemoteConfigurations();

                CacheConfiguration ccfg = desc.cacheConfiguration();

                IgnitePredicate filter = ccfg.getNodeFilter();

                boolean loc = desc.locallyConfigured();

                if (loc || (desc.receivedOnDiscovery() && CU.affinityNode(locNode, filter))) {
                    boolean started = desc.onStart();

                    assert started : "Failed to change started flag for locally configured cache: " + desc;

                    CacheObjectContext cacheObjCtx = ctx.cacheObjects().contextForCache(ccfg);

                    CachePluginManager pluginMgr = desc.pluginManager();

                    GridCacheContext ctx = createCache(
                        ccfg, pluginMgr, desc.cacheType(), cacheObjCtx, desc.updatesAllowed());

                    ctx.dynamicDeploymentId(desc.deploymentId());

                    sharedCtx.addCacheContext(ctx);

                    GridCacheAdapter cache = ctx.cache();

                    String name = ccfg.getName();

                    caches.put(maskNull(name), cache);

                    startCache(cache);

                    jCacheProxies.put(maskNull(name), new IgniteCacheProxy(ctx, cache, null, false));
                }
            }
        }
        finally {
            cacheStartedLatch.countDown();
        }

        // Must call onKernalStart on shared managers after creation of fetched caches.
        for (GridCacheSharedManager<?, ?> mgr : sharedCtx.managers())
            if (sharedCtx.database() != mgr)
                mgr.onKernalStart(false);

        // Escape if start active on start false
        if (!activeOnStart)
            return;

        for (GridCacheAdapter<?, ?> cache : caches.values())
            onKernalStart(cache);

        ctx.marshallerContext().onMarshallerCacheStarted(ctx);

        if (!ctx.config().isDaemon())
            ctx.cacheObjects().onUtilityCacheStarted();

        ctx.service().onUtilityCacheStarted();

        // Wait for caches in SYNC preload mode.
        for (DynamicCacheDescriptor desc : registeredCaches.values()) {
            CacheConfiguration cfg = desc.cacheConfiguration();

            IgnitePredicate filter = cfg.getNodeFilter();

            if (desc.locallyConfigured() || (desc.receivedOnDiscovery() && CU.affinityNode(locNode, filter))) {
                GridCacheAdapter cache = caches.get(maskNull(cfg.getName()));

                if (cache != null) {
                    if (cfg.getRebalanceMode() == SYNC) {
                        CacheMode cacheMode = cfg.getCacheMode();

                        if (cacheMode == REPLICATED || (cacheMode == PARTITIONED && cfg.getRebalanceDelay() >= 0))
                            cache.preloader().syncFuture().get();
                    }
                }
            }
        }

        assert caches.containsKey(CU.MARSH_CACHE_NAME) : "Marshaller cache should be started";
        assert ctx.config().isDaemon() || caches.containsKey(CU.UTILITY_CACHE_NAME) : "Utility cache should be started";

        if (!ctx.clientNode() && !ctx.isDaemon())
            addRemovedItemsCleanupTask(Long.getLong(IGNITE_CACHE_REMOVED_ENTRIES_TTL, 10_000));

    }

    /**
     * @param timeout Cleanup timeout.
     */
    private void addRemovedItemsCleanupTask(long timeout) {
        ctx.timeout().addTimeoutObject(new RemovedItemsCleanupTask(timeout));
    }

    /**
     *
     */
    private void checkConsistency() throws IgniteCheckedException {
        if (!ctx.config().isDaemon() && !getBoolean(IGNITE_SKIP_CONFIGURATION_CONSISTENCY_CHECK)) {
            for (ClusterNode n : ctx.discovery().remoteNodes()) {
                if (Boolean.TRUE.equals(n.attribute(ATTR_CONSISTENCY_CHECK_SKIPPED)))
                    continue;

                checkTransactionConfiguration(n);

                DeploymentMode locDepMode = ctx.config().getDeploymentMode();
                DeploymentMode rmtDepMode = n.attribute(IgniteNodeAttributes.ATTR_DEPLOYMENT_MODE);

                CU.checkAttributeMismatch(
                    log, null, n.id(), "deploymentMode", "Deployment mode",
                    locDepMode, rmtDepMode, true);

                for (DynamicCacheDescriptor desc : registeredCaches.values()) {
                    CacheConfiguration rmtCfg = desc.remoteConfiguration(n.id());

                    if (rmtCfg != null) {
                        CacheConfiguration locCfg = desc.cacheConfiguration();

                        checkCache(locCfg, rmtCfg, n);

                        // Check plugin cache configurations.
                        CachePluginManager pluginMgr = desc.pluginManager();

                        pluginMgr.validateRemotes(rmtCfg, n);
                    }
                }
            }
        }
    }

    /** {@inheritDoc} */
    @SuppressWarnings("unchecked")
    @Override public void stop(boolean cancel) throws IgniteCheckedException {
        stopCaches(cancel);

        List<? extends GridCacheSharedManager<?, ?>> mgrs = sharedCtx.managers();

        for (ListIterator<? extends GridCacheSharedManager<?, ?>> it = mgrs.listIterator(mgrs.size()); it.hasPrevious(); ) {
            GridCacheSharedManager<?, ?> mgr = it.previous();

            mgr.stop(cancel);
        }

        CU.stopStoreSessionListeners(ctx, sharedCtx.storeSessionListeners());

        sharedCtx.cleanup();

        if (log.isDebugEnabled())
            log.debug("Stopped cache processor.");
    }

    /**
     * @param cancel Cancel.
     */
    public void stopCaches(boolean cancel){
        for (String cacheName : stopSeq) {
            GridCacheAdapter<?, ?> cache = stoppedCaches.remove(maskNull(cacheName));

            if (cache != null)
                stopCache(cache, cancel, false);
        }

        for (GridCacheAdapter<?, ?> cache : stoppedCaches.values()) {
            if (cache == stoppedCaches.remove(maskNull(cache.name())))
                stopCache(cache, cancel, false);
        }

        registeredCaches.clear();
    }

    /**
     * Blocks all available gateways
     */
    public void blockGateways() {
        for (IgniteCacheProxy<?, ?> proxy : jCacheProxies.values())
            proxy.gate().onStopped();
    }

    /** {@inheritDoc} */
    @SuppressWarnings("unchecked")
    @Override public void onKernalStop(boolean cancel) {
        cacheStartedLatch.countDown();

        GridCachePartitionExchangeManager<Object, Object> exch = context().exchange();

        // Stop exchange manager first so that we call onKernalStop on all caches.
        // No new caches should be added after this point.
        exch.onKernalStop(cancel);

        onKernalStopCaches(cancel);

        cancelFutures();

        List<? extends GridCacheSharedManager<?, ?>> sharedMgrs = sharedCtx.managers();

        for (ListIterator<? extends GridCacheSharedManager<?, ?>> it = sharedMgrs.listIterator(sharedMgrs.size());
            it.hasPrevious(); ) {
            GridCacheSharedManager<?, ?> mgr = it.previous();

            if (mgr != exch)
                mgr.onKernalStop(cancel);
        }
    }

    /**
     * @param cancel Cancel.
     */
    public void onKernalStopCaches(boolean cancel){
        for (GridCacheAdapter<?, ?> cache : caches.values()) {
            GridCacheAffinityManager aff = cache.context().affinity();

            if (aff != null)
                aff.cancelFutures();
        }

        for (String cacheName : stopSeq) {
            GridCacheAdapter<?, ?> cache = caches.remove(maskNull(cacheName));

            if (cache != null) {
                stoppedCaches.put(maskNull(cacheName), cache);

                onKernalStop(cache, cancel);
            }
        }

        for (Map.Entry<String, GridCacheAdapter<?, ?>> entry : caches.entrySet()) {
            GridCacheAdapter<?, ?> cache = entry.getValue();

            if (cache == caches.remove(entry.getKey())) {
                stoppedCaches.put(entry.getKey(), cache);

                onKernalStop(entry.getValue(), cancel);
            }
        }
    }

    /** {@inheritDoc} */
    @Override public void onDisconnected(IgniteFuture<?> reconnectFut) throws IgniteCheckedException {
        cachesOnDisconnect = new HashMap<>(registeredCaches);

        IgniteClientDisconnectedCheckedException err = new IgniteClientDisconnectedCheckedException(
            ctx.cluster().clientReconnectFuture(),
            "Failed to execute dynamic cache change request, client node disconnected.");

        for (IgniteInternalFuture fut : pendingFuts.values())
            ((GridFutureAdapter)fut).onDone(err);

        for (IgniteInternalFuture fut : pendingTemplateFuts.values())
            ((GridFutureAdapter)fut).onDone(err);

        for (GridCacheAdapter cache : caches.values()) {
            GridCacheContext cctx = cache.context();

            cctx.gate().onDisconnected(reconnectFut);

            List<GridCacheManager> mgrs = cache.context().managers();

            for (ListIterator<GridCacheManager> it = mgrs.listIterator(mgrs.size()); it.hasPrevious(); ) {
                GridCacheManager mgr = it.previous();

                mgr.onDisconnected(reconnectFut);
            }
        }

        sharedCtx.onDisconnected(reconnectFut);

        registeredCaches.clear();

        registeredTemplates.clear();
    }

    /** {@inheritDoc} */
    @Override public IgniteInternalFuture<?> onReconnected(boolean clusterRestarted) throws IgniteCheckedException {
        List<GridCacheAdapter> reconnected = new ArrayList<>(caches.size());

        GridCompoundFuture<?, ?> stopFut = null;

        for (final GridCacheAdapter cache : caches.values()) {
            String name = cache.name();

            boolean stopped;

            boolean sysCache = CU.isMarshallerCache(name) || CU.isUtilityCache(name) || CU.isAtomicsCache(name);

            if (!sysCache) {
                DynamicCacheDescriptor oldDesc = cachesOnDisconnect.get(maskNull(name));

                assert oldDesc != null : "No descriptor for cache: " + name;

                DynamicCacheDescriptor newDesc = registeredCaches.get(maskNull(name));

                stopped = newDesc == null || !oldDesc.deploymentId().equals(newDesc.deploymentId());
            }
            else
                stopped = false;

            if (stopped) {
                cache.context().gate().reconnected(true);

                sharedCtx.removeCacheContext(cache.ctx);

                caches.remove(maskNull(cache.name()));
                jCacheProxies.remove(maskNull(cache.name()));

                IgniteInternalFuture<?> fut = ctx.closure().runLocalSafe(new Runnable() {
                    @Override public void run() {
                        onKernalStop(cache, true);
                        stopCache(cache, true, false);
                    }
                });

                if (stopFut == null)
                    stopFut = new GridCompoundFuture<>();

                stopFut.add((IgniteInternalFuture)fut);
            }
            else {
                cache.onReconnected();

                reconnected.add(cache);
            }
        }

        if (clientReconnectReqs != null) {
            for (Map.Entry<UUID, DynamicCacheChangeBatch> e : clientReconnectReqs.entrySet())
                processClientReconnectData(e.getKey(), e.getValue());

            clientReconnectReqs = null;
        }

        sharedCtx.onReconnected();

        for (GridCacheAdapter cache : reconnected)
            cache.context().gate().reconnected(false);

        cachesOnDisconnect = null;

        if (stopFut != null)
            stopFut.markInitialized();

        return stopFut;
    }

    /**
     * @param cache Cache to start.
     * @throws IgniteCheckedException If failed to start cache.
     */
    @SuppressWarnings({"TypeMayBeWeakened", "unchecked"})
    private void startCache(GridCacheAdapter<?, ?> cache) throws IgniteCheckedException {
        GridCacheContext<?, ?> cacheCtx = cache.context();

        ctx.continuous().onCacheStart(cacheCtx);

        if (sharedCtx.pageStore() != null  && !ctx.clientNode())
            sharedCtx.pageStore().initializeForCache(cacheCtx.config());

        CacheConfiguration cfg = cacheCtx.config();

        // Intentionally compare Boolean references using '!=' below to check if the flag has been explicitly set.
        if (cfg.isStoreKeepBinary() && cfg.isStoreKeepBinary() != CacheConfiguration.DFLT_STORE_KEEP_BINARY
            && !(ctx.config().getMarshaller() instanceof BinaryMarshaller))
            U.warn(log, "CacheConfiguration.isStoreKeepBinary() configuration property will be ignored because " +
                "BinaryMarshaller is not used");

        // Start managers.
        for (GridCacheManager mgr : F.view(cacheCtx.managers(), F.notContains(dhtExcludes(cacheCtx))))
            mgr.start(cacheCtx);

        cacheCtx.initConflictResolver();

        if (cfg.getCacheMode() != LOCAL && GridCacheUtils.isNearEnabled(cfg)) {
            GridCacheContext<?, ?> dhtCtx = cacheCtx.near().dht().context();

            // Start DHT managers.
            for (GridCacheManager mgr : dhtManagers(dhtCtx))
                mgr.start(dhtCtx);

            dhtCtx.initConflictResolver();

            // Start DHT cache.
            dhtCtx.cache().start();

            if (log.isDebugEnabled())
                log.debug("Started DHT cache: " + dhtCtx.cache().name());
        }

        cacheCtx.cache().start();

        ctx.query().onCacheStart(cacheCtx);

        cacheCtx.onStarted();

        if (log.isInfoEnabled())
            log.info("Started cache [name=" + U.maskName(cfg.getName()) + ", mode=" + cfg.getCacheMode() + ']');
    }

    /**
     * @param cache Cache to stop.
     * @param cancel Cancel flag.
     */
    @SuppressWarnings({"TypeMayBeWeakened", "unchecked"})
    private void stopCache(GridCacheAdapter<?, ?> cache, boolean cancel, boolean destroy) {
        GridCacheContext ctx = cache.context();

        if (!cache.isNear() && ctx.shared().wal() != null) {
            try {
                ctx.shared().wal().fsync(null);
            }
            catch (IgniteCheckedException e) {
                U.error(log, "Failed to flush write-ahead log on cache stop " +
                    "[cache=" + ctx.name() + "]", e);
            }
        }

        sharedCtx.removeCacheContext(ctx);

        cache.stop();

        ctx.kernalContext().query().onCacheStop(ctx);

        if (isNearEnabled(ctx)) {
            GridDhtCacheAdapter dht = ctx.near().dht();

            // Check whether dht cache has been started.
            if (dht != null) {
                dht.stop();

                GridCacheContext<?, ?> dhtCtx = dht.context();

                List<GridCacheManager> dhtMgrs = dhtManagers(dhtCtx);

                for (ListIterator<GridCacheManager> it = dhtMgrs.listIterator(dhtMgrs.size()); it.hasPrevious(); ) {
                    GridCacheManager mgr = it.previous();

                    mgr.stop(cancel, destroy);
                }
            }
        }

        List<GridCacheManager> mgrs = ctx.managers();

        Collection<GridCacheManager> excludes = dhtExcludes(ctx);

        // Reverse order.
        for (ListIterator<GridCacheManager> it = mgrs.listIterator(mgrs.size()); it.hasPrevious(); ) {
            GridCacheManager mgr = it.previous();

            if (!excludes.contains(mgr))
                mgr.stop(cancel, destroy);
        }

        ctx.kernalContext().continuous().onCacheStop(ctx);

        ctx.kernalContext().cache().context().database().onCacheStop(ctx);

        U.stopLifecycleAware(log, lifecycleAwares(cache.configuration(), ctx.store().configuredStore()));

        if (log.isInfoEnabled())
            log.info("Stopped cache: " + cache.name());

        cleanup(ctx);
    }

    /**
     * @throws IgniteCheckedException If failed to wait.
     */
    public void awaitStarted() throws IgniteCheckedException {
        U.await(cacheStartedLatch);
    }

    /**
     * @param cache Cache.
     * @throws IgniteCheckedException If failed.
     */
    @SuppressWarnings("unchecked")
    private void onKernalStart(GridCacheAdapter<?, ?> cache) throws IgniteCheckedException {
        GridCacheContext<?, ?> ctx = cache.context();

        // Start DHT cache as well.
        if (isNearEnabled(ctx)) {
            GridDhtCacheAdapter dht = ctx.near().dht();

            GridCacheContext<?, ?> dhtCtx = dht.context();

            for (GridCacheManager mgr : dhtManagers(dhtCtx))
                mgr.onKernalStart();

            dht.onKernalStart();

            if (log.isDebugEnabled())
                log.debug("Executed onKernalStart() callback for DHT cache: " + dht.name());
        }

        for (GridCacheManager mgr : F.view(ctx.managers(), F0.notContains(dhtExcludes(ctx))))
            mgr.onKernalStart();

        cache.onKernalStart();

        if (ctx.events().isRecordable(EventType.EVT_CACHE_STARTED))
            ctx.events().addEvent(EventType.EVT_CACHE_STARTED);

        if (log.isDebugEnabled())
            log.debug("Executed onKernalStart() callback for cache [name=" + cache.name() + ", mode=" +
                cache.configuration().getCacheMode() + ']');
    }

    /**
     * @param cache Cache to stop.
     * @param cancel Cancel flag.
     */
    @SuppressWarnings("unchecked")
    private void onKernalStop(GridCacheAdapter<?, ?> cache, boolean cancel) {
        GridCacheContext ctx = cache.context();

        if (isNearEnabled(ctx)) {
            GridDhtCacheAdapter dht = ctx.near().dht();

            if (dht != null) {
                GridCacheContext<?, ?> dhtCtx = dht.context();

                for (GridCacheManager mgr : dhtManagers(dhtCtx))
                    mgr.onKernalStop(cancel);

                dht.onKernalStop();
            }
        }

        List<GridCacheManager> mgrs = ctx.managers();

        Collection<GridCacheManager> excludes = dhtExcludes(ctx);

        // Reverse order.
        for (ListIterator<GridCacheManager> it = mgrs.listIterator(mgrs.size()); it.hasPrevious(); ) {
            GridCacheManager mgr = it.previous();

            if (!excludes.contains(mgr))
                mgr.onKernalStop(cancel);
        }

        cache.onKernalStop();

        if (ctx.events().isRecordable(EventType.EVT_CACHE_STOPPED))
            ctx.events().addEvent(EventType.EVT_CACHE_STOPPED);
    }

    /**
     * @param cfg Cache configuration to use to create cache.
     * @param pluginMgr Cache plugin manager.
     * @param cacheType Cache type.
     * @param cacheObjCtx Cache object context.
     * @param updatesAllowed Updates allowed flag.
     * @return Cache context.
     * @throws IgniteCheckedException If failed to create cache.
     */
    private GridCacheContext createCache(CacheConfiguration<?, ?> cfg,
        @Nullable CachePluginManager pluginMgr,
        CacheType cacheType,
        CacheObjectContext cacheObjCtx,
        boolean updatesAllowed)
        throws IgniteCheckedException {
        assert cfg != null;

        if (cfg.getCacheStoreFactory() instanceof GridCacheLoaderWriterStoreFactory) {
            GridCacheLoaderWriterStoreFactory factory = (GridCacheLoaderWriterStoreFactory)cfg.getCacheStoreFactory();

            prepare(cfg, factory.loaderFactory(), false);
            prepare(cfg, factory.writerFactory(), false);
        }
        else
            prepare(cfg, cfg.getCacheStoreFactory(), false);

        CacheStore cfgStore = cfg.getCacheStoreFactory() != null ? cfg.getCacheStoreFactory().create() : null;

        validate(ctx.config(), cfg, cacheType, cfgStore);

        if (pluginMgr == null)
            pluginMgr = new CachePluginManager(ctx, cfg);

        pluginMgr.validate();

        sharedCtx.jta().registerCache(cfg);

        // Skip suggestions for internal caches.
        if (cacheType.userCache())
            suggestOptimizations(cfg, cfgStore != null);

        Collection<Object> toPrepare = new ArrayList<>();

        if (cfgStore instanceof GridCacheLoaderWriterStore) {
            toPrepare.add(((GridCacheLoaderWriterStore)cfgStore).loader());
            toPrepare.add(((GridCacheLoaderWriterStore)cfgStore).writer());
        }
        else
            toPrepare.add(cfgStore);

        prepare(cfg, toPrepare);

        U.startLifecycleAware(lifecycleAwares(cfg, cfgStore));

        boolean nearEnabled = GridCacheUtils.isNearEnabled(cfg);

        GridCacheAffinityManager affMgr = new GridCacheAffinityManager();
        GridCacheEventManager evtMgr = new GridCacheEventManager();
        CacheEvictionManager evictMgr = nearEnabled ? new GridCacheEvictionManager() : new CacheOffheapEvictionManager();
        GridCacheQueryManager qryMgr = queryManager(cfg);
        CacheContinuousQueryManager contQryMgr = new CacheContinuousQueryManager();
        CacheDataStructuresManager dataStructuresMgr = new CacheDataStructuresManager();
        GridCacheTtlManager ttlMgr = new GridCacheTtlManager();

        CacheConflictResolutionManager rslvrMgr = pluginMgr.createComponent(CacheConflictResolutionManager.class);
        GridCacheDrManager drMgr = pluginMgr.createComponent(GridCacheDrManager.class);
        CacheStoreManager storeMgr = pluginMgr.createComponent(CacheStoreManager.class);
        IgniteCacheOffheapManager offheapMgr = pluginMgr.createComponent(IgniteCacheOffheapManager.class);

        storeMgr.initialize(cfgStore, sesHolders);

        boolean affNode = cfg.getCacheMode() == LOCAL || CU.affinityNode(ctx.discovery().localNode(), cfg.getNodeFilter());

        GridCacheContext<?, ?> cacheCtx = new GridCacheContext(
            ctx,
            sharedCtx,
            cfg,
            cacheType,
            affNode,
            updatesAllowed,

            /*
             * Managers in starting order!
             * ===========================
             */
            evtMgr,
            storeMgr,
            evictMgr,
            qryMgr,
            contQryMgr,
            dataStructuresMgr,
            ttlMgr,
            drMgr,
            offheapMgr,
            rslvrMgr,
            pluginMgr,
            affMgr
        );

        cacheCtx.cacheObjectContext(cacheObjCtx);

        GridCacheAdapter cache = null;

        switch (cfg.getCacheMode()) {
            case LOCAL: {
                switch (cfg.getAtomicityMode()) {
                    case TRANSACTIONAL: {
                        cache = new GridLocalCache(cacheCtx);

                        break;
                    }
                    case ATOMIC: {
                        cache = new GridLocalAtomicCache(cacheCtx);

                        break;
                    }

                    default: {
                        assert false : "Invalid cache atomicity mode: " + cfg.getAtomicityMode();
                    }
                }

                break;
            }
            case PARTITIONED:
            case REPLICATED: {
                if (nearEnabled) {
                    switch (cfg.getAtomicityMode()) {
                        case TRANSACTIONAL: {
                            cache = new GridNearTransactionalCache(cacheCtx);

                            break;
                        }
                        case ATOMIC: {
                            cache = new GridNearAtomicCache(cacheCtx);

                            break;
                        }

                        default: {
                            assert false : "Invalid cache atomicity mode: " + cfg.getAtomicityMode();
                        }
                    }
                }
                else {
                    switch (cfg.getAtomicityMode()) {
                        case TRANSACTIONAL: {
                            cache = cacheCtx.affinityNode() ?
                                new GridDhtColocatedCache(cacheCtx) :
                                new GridDhtColocatedCache(cacheCtx, new GridNoStorageCacheMap(cacheCtx));

                            break;
                        }
                        case ATOMIC: {
                            cache = cacheCtx.affinityNode() ?
                                new GridDhtAtomicCache(cacheCtx) :
                                new GridDhtAtomicCache(cacheCtx, new GridNoStorageCacheMap(cacheCtx));

                            break;
                        }

                        default: {
                            assert false : "Invalid cache atomicity mode: " + cfg.getAtomicityMode();
                        }
                    }
                }

                break;
            }

            default: {
                assert false : "Invalid cache mode: " + cfg.getCacheMode();
            }
        }

        cacheCtx.cache(cache);

        GridCacheContext<?, ?> ret = cacheCtx;

        /*
         * Create DHT cache.
         * ================
         */
        if (cfg.getCacheMode() != LOCAL && nearEnabled) {
            /*
             * Specifically don't create the following managers
             * here and reuse the one from Near cache:
             * 1. GridCacheVersionManager
             * 2. GridCacheIoManager
             * 3. GridCacheDeploymentManager
             * 4. GridCacheQueryManager (note, that we start it for DHT cache though).
             * 5. CacheContinuousQueryManager (note, that we start it for DHT cache though).
             * 6. GridCacheDgcManager
             * 7. GridCacheTtlManager.
             * ===============================================
             */
            evictMgr = new CacheOffheapEvictionManager();
            evtMgr = new GridCacheEventManager();
            pluginMgr = new CachePluginManager(ctx, cfg);
            drMgr = pluginMgr.createComponent(GridCacheDrManager.class);

            cacheCtx = new GridCacheContext(
                ctx,
                sharedCtx,
                cfg,
                cacheType,
                affNode,
                true,

                /*
                 * Managers in starting order!
                 * ===========================
                 */
                evtMgr,
                storeMgr,
                evictMgr,
                qryMgr,
                contQryMgr,
                dataStructuresMgr,
                ttlMgr,
                drMgr,
                offheapMgr,
                rslvrMgr,
                pluginMgr,
                affMgr
            );

            cacheCtx.cacheObjectContext(cacheObjCtx);

            GridDhtCacheAdapter dht = null;

            switch (cfg.getAtomicityMode()) {
                case TRANSACTIONAL: {
                    assert cache instanceof GridNearTransactionalCache;

                    GridNearTransactionalCache near = (GridNearTransactionalCache)cache;

                    GridDhtCache dhtCache = cacheCtx.affinityNode() ?
                        new GridDhtCache(cacheCtx) :
                        new GridDhtCache(cacheCtx, new GridNoStorageCacheMap(cacheCtx));

                    dhtCache.near(near);

                    near.dht(dhtCache);

                    dht = dhtCache;

                    break;
                }
                case ATOMIC: {
                    assert cache instanceof GridNearAtomicCache;

                    GridNearAtomicCache near = (GridNearAtomicCache)cache;

                    GridDhtAtomicCache dhtCache = cacheCtx.affinityNode() ?
                        new GridDhtAtomicCache(cacheCtx) :
                        new GridDhtAtomicCache(cacheCtx, new GridNoStorageCacheMap(cacheCtx));

                    dhtCache.near(near);

                    near.dht(dhtCache);

                    dht = dhtCache;

                    break;
                }

                default: {
                    assert false : "Invalid cache atomicity mode: " + cfg.getAtomicityMode();
                }
            }

            cacheCtx.cache(dht);
        }

        if (!CU.isUtilityCache(cache.name()) && !CU.isSystemCache(cache.name())) {
            registerMbean(cache.localMxBean(), cache.name(), false);
            registerMbean(cache.clusterMxBean(), cache.name(), false);
        }

        return ret;
    }

    /**
     * Gets a collection of currently started caches.
     *
     * @return Collection of started cache names.
     */
    public Collection<String> cacheNames() {
        return F.viewReadOnly(registeredCaches.values(),
            new IgniteClosure<DynamicCacheDescriptor, String>() {
                @Override public String apply(DynamicCacheDescriptor desc) {
                    return desc.cacheConfiguration().getName();
                }
            },
            new IgnitePredicate<DynamicCacheDescriptor>() {
                @Override public boolean apply(DynamicCacheDescriptor desc) {
                    return desc.started();
                }
            });
    }

    /**
     * Gets public cache that can be used for query execution.
     * If cache isn't created on current node it will be started.
     *
     * @param start Start cache.
     * @param inclLoc Include local caches.
     * @return Cache or {@code null} if there is no suitable cache.
     */
    public IgniteCacheProxy<?, ?> getOrStartPublicCache(boolean start, boolean inclLoc) throws IgniteCheckedException {
        // Try to find started cache first.
        for (Map.Entry<String, GridCacheAdapter<?, ?>> e : caches.entrySet()) {
            CacheConfiguration ccfg = e.getValue().configuration();

            String cacheName = ccfg.getName();

            if ((inclLoc || ccfg.getCacheMode() != LOCAL) && GridQueryProcessor.isEnabled(ccfg))
                return publicJCache(cacheName);
        }

        if (start) {
            for (Map.Entry<String, DynamicCacheDescriptor> e : registeredCaches.entrySet()) {
                DynamicCacheDescriptor desc = e.getValue();

                CacheConfiguration ccfg = desc.cacheConfiguration();

                if (ccfg.getCacheMode() != LOCAL && GridQueryProcessor.isEnabled(ccfg)) {
                    dynamicStartCache(null, ccfg.getName(), null, false, true, true).get();

                    return publicJCache(ccfg.getName());
                }
            }
        }

        return null;
    }

    /**
     * Gets a collection of currently started public cache names.
     *
     * @return Collection of currently started public cache names
     */
    public Collection<String> publicCacheNames() {
        return F.viewReadOnly(registeredCaches.values(),
            new IgniteClosure<DynamicCacheDescriptor, String>() {
                @Override public String apply(DynamicCacheDescriptor desc) {
                    return desc.cacheConfiguration().getName();
                }
            },
            new IgnitePredicate<DynamicCacheDescriptor>() {
                @Override public boolean apply(DynamicCacheDescriptor desc) {
                    return desc.cacheType().userCache();
                }
            }
        );
    }

    /**
     * Gets cache mode.
     *
     * @param cacheName Cache name to check.
     * @return Cache mode.
     */
    public CacheMode cacheMode(String cacheName) {
        DynamicCacheDescriptor desc = registeredCaches.get(maskNull(cacheName));

        return desc != null ? desc.cacheConfiguration().getCacheMode() : null;
    }

    /**
     * @param req Cache start request.
     * @param topVer Topology version.
     * @throws IgniteCheckedException If failed.
     */
    public void prepareCacheStart(DynamicCacheChangeRequest req, AffinityTopologyVersion topVer)
        throws IgniteCheckedException {
        assert req.start() : req;
        assert req.cacheType() != null : req;

        prepareCacheStart(
            req.startCacheConfiguration(),
            req.nearCacheConfiguration(),
            req.cacheType(),
            req.clientStartOnly(),
            req.initiatingNodeId(),
            req.deploymentId(),
            topVer
        );

        DynamicCacheDescriptor desc = registeredCaches.get(maskNull(req.cacheName()));

        if (desc != null)
            desc.onStart();
    }

    /**
     * Starts statically configured caches received from remote nodes during exchange.
     *
     * @param topVer Topology version.
     * @return Started caches descriptors.
     * @throws IgniteCheckedException If failed.
     */
    public Collection<DynamicCacheDescriptor> startReceivedCaches(AffinityTopologyVersion topVer)
        throws IgniteCheckedException {
        List<DynamicCacheDescriptor> started = null;

        for (DynamicCacheDescriptor desc : registeredCaches.values()) {
            if (!desc.started() && desc.staticallyConfigured() && !desc.locallyConfigured()) {
                if (desc.receivedFrom() != null) {
                    AffinityTopologyVersion startVer = desc.receivedFromStartVersion();

                    if (startVer == null || startVer.compareTo(topVer) > 0)
                        continue;
                }

                if (desc.onStart()) {
                    if (started == null)
                        started = new ArrayList<>();

                    started.add(desc);

                    prepareCacheStart(
                        desc.cacheConfiguration(),
                        null,
                        desc.cacheType(),
                        false,
                        null,
                        desc.deploymentId(),
                        topVer
                    );
                }
            }
        }

        return started;
    }

    /**
     * @param cfg Start configuration.
     * @param nearCfg Near configuration.
     * @param cacheType Cache type.
     * @param clientStartOnly Client only start request.
     * @param initiatingNodeId Initiating node ID.
     * @param deploymentId Deployment ID.
     * @param topVer Topology version.
     * @throws IgniteCheckedException If failed.
     */
    private void prepareCacheStart(
        CacheConfiguration cfg,
        NearCacheConfiguration nearCfg,
        CacheType cacheType,
        boolean clientStartOnly,
        UUID initiatingNodeId,
        IgniteUuid deploymentId,
        AffinityTopologyVersion topVer
    ) throws IgniteCheckedException {
        CacheConfiguration ccfg = new CacheConfiguration(cfg);

        IgnitePredicate nodeFilter = ccfg.getNodeFilter();

        ClusterNode locNode = ctx.discovery().localNode();

        IgniteCacheProxy<?, ?> proxy = jCacheProxies.get(maskNull(cfg.getName()));

        boolean affNodeStart = !clientStartOnly && CU.affinityNode(locNode, nodeFilter);
        boolean clientNodeStart = locNode.id().equals(initiatingNodeId);
        boolean proxyRestart = proxy != null && proxy.isRestarting() && !caches.containsKey(maskNull(cfg.getName()));

        if (sharedCtx.cacheContext(CU.cacheId(cfg.getName())) != null)
            return;

        if (affNodeStart || clientNodeStart || proxyRestart || CU.isSystemCache(cfg.getName())) {
            if (clientNodeStart && !affNodeStart) {
                if (nearCfg != null)
                    ccfg.setNearConfiguration(nearCfg);
                else
                    ccfg.setNearConfiguration(null);
            }

            CacheObjectContext cacheObjCtx = ctx.cacheObjects().contextForCache(ccfg);

            GridCacheContext cacheCtx = createCache(ccfg, null, cacheType, cacheObjCtx, true);

            cacheCtx.startTopologyVersion(topVer);

            cacheCtx.dynamicDeploymentId(deploymentId);

            GridCacheAdapter cache = cacheCtx.cache();

            sharedCtx.addCacheContext(cacheCtx);

            caches.put(maskNull(cacheCtx.name()), cache);

            startCache(cache);

            onKernalStart(cache);

            if (proxyRestart)
                proxy.onRestarted(cacheCtx, cache);
        }
    }

    /**
     * @param req Stop request.
     */
    public void blockGateway(DynamicCacheChangeRequest req) {
        assert req.stop() || req.close();

        if (req.stop() || (req.close() && req.initiatingNodeId().equals(ctx.localNodeId()))) {
            // Break the proxy before exchange future is done.
            IgniteCacheProxy<?, ?> proxy = jCacheProxies.get(maskNull(req.cacheName()));

            if (proxy != null) {
                if (req.stop()) {
                    if (req.restart())
                        proxy.restart();

                    proxy.gate().stopped();
                }
                else
                    proxy.closeProxy();
            }
        }
    }

    /**
     * @param req Request.
     */
    private void stopGateway(DynamicCacheChangeRequest req) {
        assert req.stop() : req;

        IgniteCacheProxy<?, ?> proxy;

        // Break the proxy before exchange future is done.
        if (req.restart()) {
            proxy = jCacheProxies.get(maskNull(req.cacheName()));

            if (proxy != null)
                proxy.restart();
        }
        else
            proxy = jCacheProxies.remove(maskNull(req.cacheName()));

        if (proxy != null)
            proxy.gate().onStopped();
    }

    /**
     * @param req Stop request.
     * @return Stopped cache context.
     */
    private GridCacheContext<?, ?> prepareCacheStop(DynamicCacheChangeRequest req) {
        assert req.stop() || req.close() : req;

        GridCacheAdapter<?, ?> cache = caches.remove(maskNull(req.cacheName()));

        if (cache != null) {
            GridCacheContext<?, ?> ctx = cache.context();

            sharedCtx.removeCacheContext(ctx);

            assert req.deploymentId().equals(ctx.dynamicDeploymentId()) : "Different deployment IDs [req=" + req +
                ", ctxDepId=" + ctx.dynamicDeploymentId() + ']';

            onKernalStop(cache, req.destroy());

            stopCache(cache, true, req.destroy());

            return ctx;
        }

        return null;
    }

    /**
     * Callback invoked when first exchange future for dynamic cache is completed.
     *
     * @param topVer Completed topology version.
     * @param reqs Change requests.
     * @param err Error.
     */
    @SuppressWarnings("unchecked")
    public void onExchangeDone(
        AffinityTopologyVersion topVer,
        Collection<DynamicCacheChangeRequest> reqs,
        Throwable err
    ) {
        for (GridCacheAdapter<?, ?> cache : caches.values()) {
            GridCacheContext<?, ?> cacheCtx = cache.context();

            if (F.eq(cacheCtx.startTopologyVersion(), topVer)) {
                if (cacheCtx.preloader() != null)
                    cacheCtx.preloader().onInitialExchangeComplete(err);

                String masked = maskNull(cacheCtx.name());

                jCacheProxies.putIfAbsent(masked, new IgniteCacheProxy(cache.context(), cache, null, false));
            }
        }

        if (!F.isEmpty(reqs) && err == null) {
            Collection<IgniteBiTuple<GridCacheContext, Boolean>> stopped = null;

            for (DynamicCacheChangeRequest req : reqs) {
                String masked = maskNull(req.cacheName());

                GridCacheContext<?, ?> stopCtx = null;
                boolean destroy = false;

                if (req.stop()) {
                    stopGateway(req);

<<<<<<< HEAD
                    stopCtx = prepareCacheStop(req);
                    destroy = req.destroy();
=======
                    sharedCtx.database().checkpointReadLock();

                    try {
                        stopCtx = prepareCacheStop(req);
                        destroy = req.destroy();
                    }
                    finally {
                        sharedCtx.database().checkpointReadUnlock();
                    }
>>>>>>> c286f962
                }
                else if (req.close() && req.initiatingNodeId().equals(ctx.localNodeId())) {
                    IgniteCacheProxy<?, ?> proxy = jCacheProxies.remove(masked);

                    if (proxy != null) {
                        if (proxy.context().affinityNode()) {
                            GridCacheAdapter<?, ?> cache = caches.get(masked);

                            if (cache != null)
                                jCacheProxies.putIfAbsent(masked, new IgniteCacheProxy(cache.context(), cache, null, false));
                        }
                        else {
                            if (req.restart())
                                proxy.restart();

                            proxy.context().gate().onStopped();

                            stopCtx = prepareCacheStop(req);
                            destroy = req.destroy();
                        }
                    }
                }

                if (stopCtx != null) {
                    if (stopped == null)
                        stopped = new ArrayList<>();

                    stopped.add(F.<GridCacheContext, Boolean>t(stopCtx, destroy));
                }
            }

<<<<<<< HEAD
            if (stopped != null)
=======
            if (stopped != null && !sharedCtx.kernalContext().clientNode())
>>>>>>> c286f962
                sharedCtx.database().onCachesStopped(stopped);
        }
    }

    /**
     * @param req Request to complete future for.
     */
    public void completeStartFuture(DynamicCacheChangeRequest req) {
        DynamicCacheStartFuture fut = (DynamicCacheStartFuture)pendingFuts.get(req.requestId());

        assert req.deploymentId() != null || req.globalStateChange() || req.resetLostPartitions();
        assert fut == null || fut.deploymentId != null || req.globalStateChange() || req.resetLostPartitions();

        if (fut != null && F.eq(fut.deploymentId(), req.deploymentId()) &&
            F.eq(req.initiatingNodeId(), ctx.localNodeId()))
            fut.onDone();
    }

    /**
     * Creates shared context.
     *
     * @param kernalCtx Kernal context.
     * @param storeSesLsnrs Store session listeners.
     * @return Shared context.
     * @throws IgniteCheckedException If failed.
     */
    @SuppressWarnings("unchecked")
    private GridCacheSharedContext createSharedContext(GridKernalContext kernalCtx,
        Collection<CacheStoreSessionListener> storeSesLsnrs) throws IgniteCheckedException {
        IgniteTxManager tm = new IgniteTxManager();
        GridCacheMvccManager mvccMgr = new GridCacheMvccManager();
        GridCacheVersionManager verMgr = new GridCacheVersionManager();
        GridCacheDeploymentManager depMgr = new GridCacheDeploymentManager();
        GridCachePartitionExchangeManager exchMgr = new GridCachePartitionExchangeManager();

        IgniteCacheDatabaseSharedManager dbMgr = ctx.plugins().createComponent(IgniteCacheDatabaseSharedManager.class);

        if (dbMgr == null)
            dbMgr = new IgniteCacheDatabaseSharedManager();

        IgnitePageStoreManager pageStoreMgr = ctx.plugins().createComponent(IgnitePageStoreManager.class);
        IgniteWriteAheadLogManager walMgr = ctx.plugins().createComponent(IgniteWriteAheadLogManager.class);

        GridCacheIoManager ioMgr = new GridCacheIoManager();
        CacheAffinitySharedManager topMgr = new CacheAffinitySharedManager();
        GridCacheSharedTtlCleanupManager ttl = new GridCacheSharedTtlCleanupManager();

        CacheJtaManagerAdapter jta = JTA.createOptional();

        return new GridCacheSharedContext(
            kernalCtx,
            tm,
            verMgr,
            mvccMgr,
            pageStoreMgr,
            walMgr,
            dbMgr,
            depMgr,
            exchMgr,
            topMgr,
            ioMgr,
            ttl,
            jta,
            storeSesLsnrs
        );
    }

    /** {@inheritDoc} */
    @Nullable @Override public DiscoveryDataExchangeType discoveryDataType() {
        return DiscoveryDataExchangeType.CACHE_PROC;
    }

    /** {@inheritDoc} */
    @Nullable @Override public Serializable collectDiscoveryData(UUID nodeId) {
        boolean reconnect = ctx.localNodeId().equals(nodeId) && cachesOnDisconnect != null;

        // Collect dynamically started caches to a single object.
        Collection<DynamicCacheChangeRequest> reqs;

        Map<String, Map<UUID, Boolean>> clientNodesMap;

        if (reconnect) {
            reqs = new ArrayList<>(caches.size() + 1);

            clientNodesMap = U.newHashMap(caches.size());

            for (GridCacheAdapter<?, ?> cache : caches.values()) {
                DynamicCacheDescriptor desc = cachesOnDisconnect.get(maskNull(cache.name()));

                if (desc == null)
                    continue;

                // RequestId must be null because on different node will be different byte [] and
                // we get duplicate discovery data, for more details see
                // TcpDiscoveryNodeAddedMessage#addDiscoveryData.
                DynamicCacheChangeRequest req = new DynamicCacheChangeRequest(
                    null, cache.name(), null);

                req.startCacheConfiguration(desc.cacheConfiguration());

                req.cacheType(desc.cacheType());

                req.deploymentId(desc.deploymentId());

                req.receivedFrom(desc.receivedFrom());

                reqs.add(req);

                Boolean nearEnabled = cache.isNear();

                Map<UUID, Boolean> map = U.newHashMap(1);

                map.put(nodeId, nearEnabled);

                clientNodesMap.put(cache.name(), map);
            }
        }
        else {
            reqs = new ArrayList<>(registeredCaches.size() + registeredTemplates.size() + 1);

            for (DynamicCacheDescriptor desc : registeredCaches.values()) {
                DynamicCacheChangeRequest req = new DynamicCacheChangeRequest(
                    null, desc.cacheConfiguration().getName(), null);

                req.startCacheConfiguration(desc.cacheConfiguration());

                req.cacheType(desc.cacheType());

                req.deploymentId(desc.deploymentId());

                req.receivedFrom(desc.receivedFrom());

                reqs.add(req);
            }

            for (DynamicCacheDescriptor desc : registeredTemplates.values()) {
                DynamicCacheChangeRequest req = new DynamicCacheChangeRequest(
                    null, desc.cacheConfiguration().getName(), null);

                req.startCacheConfiguration(desc.cacheConfiguration());

                req.template(true);

                //todo check why id removed
               /* req.deploymentId(desc.deploymentId());*/

                reqs.add(req);
            }

            clientNodesMap = ctx.discovery().clientNodesMap();
        }

        DynamicCacheChangeBatch batch = new DynamicCacheChangeBatch(reqs);

        batch.clientNodes(clientNodesMap);

        batch.clientReconnect(reconnect);

        //todo check
        // Reset random batch ID so that serialized batches with the same descriptors will be exactly the same.
        batch.id(null);

        return batch;
    }

    /** {@inheritDoc} */
    @Override public void onDiscoveryDataReceived(UUID joiningNodeId, UUID rmtNodeId, Serializable data) {
        if (data instanceof DynamicCacheChangeBatch) {
            DynamicCacheChangeBatch batch = (DynamicCacheChangeBatch)data;

            if (batch.clientReconnect()) {
                if (ctx.clientDisconnected()) {
                    if (clientReconnectReqs == null)
                        clientReconnectReqs = new LinkedHashMap<>();

                    clientReconnectReqs.put(joiningNodeId, batch);

                    return;
                }

                processClientReconnectData(joiningNodeId, batch);
            }
            else {
                for (DynamicCacheChangeRequest req : batch.requests()) {
                    initReceivedCacheConfiguration(req);

                    if (req.template()) {
                        CacheConfiguration ccfg = req.startCacheConfiguration();

                        assert ccfg != null : req;

                        DynamicCacheDescriptor existing = registeredTemplates.get(maskNull(req.cacheName()));

                        if (existing == null) {
                            DynamicCacheDescriptor desc = new DynamicCacheDescriptor(
                                ctx,
                                ccfg,
                                req.cacheType(),
                                true,
                                req.deploymentId());

                            registeredTemplates.put(maskNull(req.cacheName()), desc);
                        }

                        continue;
                    }

                    DynamicCacheDescriptor existing = registeredCaches.get(maskNull(req.cacheName()));

                    if (req.start() && !req.clientStartOnly()) {
                        CacheConfiguration ccfg = req.startCacheConfiguration();

                        if (existing != null) {
                            if (joiningNodeId.equals(ctx.localNodeId())) {
                                existing.receivedFrom(req.receivedFrom());

                                existing.deploymentId(req.deploymentId());
                            }

                            if (existing.locallyConfigured()) {
                                existing.addRemoteConfiguration(rmtNodeId, req.startCacheConfiguration());

                                ctx.discovery().setCacheFilter(
                                    req.cacheName(),
                                    ccfg.getNodeFilter(),
                                    ccfg.getNearConfiguration() != null,
                                    ccfg.getCacheMode());
                            }
                        }
                        else {
                            assert req.cacheType() != null : req;

                            DynamicCacheDescriptor desc = new DynamicCacheDescriptor(
                                ctx,
                                ccfg,
                                req.cacheType(),
                                false,
                                req.deploymentId());

                            // Received statically configured cache.
                            if (req.initiatingNodeId() == null)
                                desc.staticallyConfigured(true);

                            if (joiningNodeId.equals(ctx.localNodeId()))
                                desc.receivedOnDiscovery(true);

                            desc.receivedFrom(req.receivedFrom());

                            DynamicCacheDescriptor old = registeredCaches.put(maskNull(req.cacheName()), desc);

                            assert old == null : old;

                            ctx.discovery().setCacheFilter(
                                req.cacheName(),
                                ccfg.getNodeFilter(),
                                ccfg.getNearConfiguration() != null,
                                ccfg.getCacheMode());
                        }
                    }
                }

                if (!F.isEmpty(batch.clientNodes())) {
                    for (Map.Entry<String, Map<UUID, Boolean>> entry : batch.clientNodes().entrySet()) {
                        String cacheName = entry.getKey();

                        for (Map.Entry<UUID, Boolean> tup : entry.getValue().entrySet())
                            ctx.discovery().addClientNode(cacheName, tup.getKey(), tup.getValue());
                    }
                }
            }
        }
    }

    /**
     * @param clientNodeId Client node ID.
     * @param batch Cache change batch.
     */
    private void processClientReconnectData(UUID clientNodeId, DynamicCacheChangeBatch batch) {
        assert batch.clientReconnect() : batch;

        for (DynamicCacheChangeRequest req : batch.requests()) {
            assert !req.template() : req;

            initReceivedCacheConfiguration(req);

            String name = req.cacheName();

            boolean sysCache = CU.isMarshallerCache(name) || CU.isUtilityCache(name) || CU.isAtomicsCache(name);

            if (!sysCache) {
                DynamicCacheDescriptor desc = registeredCaches.get(maskNull(req.cacheName()));

                if (desc != null && desc.deploymentId().equals(req.deploymentId())) {
                    Map<UUID, Boolean> nodes = batch.clientNodes().get(name);

                    assert nodes != null : req;
                    assert nodes.containsKey(clientNodeId) : nodes;

                    ctx.discovery().addClientNode(req.cacheName(), clientNodeId, nodes.get(clientNodeId));
                }
            }
            else
                ctx.discovery().addClientNode(req.cacheName(), clientNodeId, false);
        }
    }

    /**
     * Dynamically starts cache using template configuration.
     *
     * @param cacheName Cache name.
     * @return Future that will be completed when cache is deployed.
     */
    public IgniteInternalFuture<?> createFromTemplate(String cacheName) {
        try {
            CacheConfiguration cfg = createConfigFromTemplate(cacheName);

            return dynamicStartCache(cfg, cacheName, null, true, true, true);
        }
        catch (IgniteCheckedException e) {
            throw U.convertException(e);
        }
    }

    /**
     * Dynamically starts cache using template configuration.
     *
     * @param cacheName Cache name.
     * @param checkThreadTx If {@code true} checks that current thread does not have active transactions.
     * @return Future that will be completed when cache is deployed.
     */
    public IgniteInternalFuture<?> getOrCreateFromTemplate(String cacheName, boolean checkThreadTx) {
        try {
            if (publicJCache(cacheName, false, checkThreadTx) != null) // Cache with given name already started.
                return new GridFinishedFuture<>();

            CacheConfiguration cfg = createConfigFromTemplate(cacheName);

            return dynamicStartCache(cfg, cacheName, null, false, true, checkThreadTx);
        }
        catch (IgniteCheckedException e) {
            return new GridFinishedFuture<>(e);
        }
    }

    /**
     * @param cacheName Cache name.
     * @return Cache configuration.
     * @throws IgniteCheckedException If failed.
     */
    private CacheConfiguration createConfigFromTemplate(String cacheName) throws IgniteCheckedException {
        CacheConfiguration cfgTemplate = null;

        CacheConfiguration dfltCacheCfg = null;

        List<CacheConfiguration> wildcardNameCfgs = null;

        for (DynamicCacheDescriptor desc : registeredTemplates.values()) {
            assert desc.template();

            CacheConfiguration cfg = desc.cacheConfiguration();

            assert cfg != null;

            if (F.eq(cacheName, cfg.getName())) {
                cfgTemplate = cfg;

                break;
            }

            if (cfg.getName() != null) {
                if (cfg.getName().endsWith("*")) {
                    if (cfg.getName().length() > 1) {
                        if (wildcardNameCfgs == null)
                            wildcardNameCfgs = new ArrayList<>();

                        wildcardNameCfgs.add(cfg);
                    }
                    else
                        dfltCacheCfg = cfg; // Template with name '*'.
                }
            }
            else if (dfltCacheCfg == null)
                dfltCacheCfg = cfg;
        }

        if (cfgTemplate == null && cacheName != null && wildcardNameCfgs != null) {
            Collections.sort(wildcardNameCfgs, new Comparator<CacheConfiguration>() {
                @Override public int compare(CacheConfiguration cfg1, CacheConfiguration cfg2) {
                    Integer len1 = cfg1.getName() != null ? cfg1.getName().length() : 0;
                    Integer len2 = cfg2.getName() != null ? cfg2.getName().length() : 0;

                    return len2.compareTo(len1);
                }
            });

            for (CacheConfiguration cfg : wildcardNameCfgs) {
                if (cacheName.startsWith(cfg.getName().substring(0, cfg.getName().length() - 1))) {
                    cfgTemplate = cfg;

                    break;
                }
            }
        }

        if (cfgTemplate == null)
            cfgTemplate = dfltCacheCfg;

        cfgTemplate = cfgTemplate == null ? new CacheConfiguration() : cloneCheckSerializable(cfgTemplate);

        CacheConfiguration cfg = new CacheConfiguration(cfgTemplate);

        cfg.setName(cacheName);

        return cfg;
    }

    /**
     * Dynamically starts cache.
     *
     * @param ccfg Cache configuration.
     * @param cacheName Cache name.
     * @param nearCfg Near cache configuration.
     * @param failIfExists Fail if exists flag.
     * @param failIfNotStarted If {@code true} fails if cache is not started.
     * @param checkThreadTx If {@code true} checks that current thread does not have active transactions.
     * @return Future that will be completed when cache is deployed.
     */
    @SuppressWarnings("IfMayBeConditional")
    public IgniteInternalFuture<?> dynamicStartCache(
        @Nullable CacheConfiguration ccfg,
        String cacheName,
        @Nullable NearCacheConfiguration nearCfg,
        boolean failIfExists,
        boolean failIfNotStarted,
        boolean checkThreadTx
    ) {
        return dynamicStartCache(ccfg,
            cacheName,
            nearCfg,
            CacheType.USER,
            failIfExists,
            failIfNotStarted,
            checkThreadTx);
    }

    /**
     * Dynamically starts cache.
     *
     * @param ccfg Cache configuration.
     * @param cacheName Cache name.
     * @param nearCfg Near cache configuration.
     * @param cacheType Cache type.
     * @param failIfExists Fail if exists flag.
     * @param failIfNotStarted If {@code true} fails if cache is not started.
     * @param checkThreadTx If {@code true} checks that current thread does not have active transactions.
     * @return Future that will be completed when cache is deployed.
     */
    @SuppressWarnings("IfMayBeConditional")
    public IgniteInternalFuture<?> dynamicStartCache(
        @Nullable CacheConfiguration ccfg,
        String cacheName,
        @Nullable NearCacheConfiguration nearCfg,
        CacheType cacheType,
        boolean failIfExists,
        boolean failIfNotStarted,
        boolean checkThreadTx
    ) {
        if (checkThreadTx)
            checkEmptyTransactions();

        try {
            DynamicCacheChangeRequest req = prepareCacheChangeRequest(
                ccfg,
                cacheName,
                nearCfg,
                cacheType,
                failIfExists,
                failIfNotStarted);

            if (req != null)
                return F.first(initiateCacheChanges(F.asList(req), failIfExists));
            else
                return new GridFinishedFuture<>();
        }
        catch (Exception e) {
            return new GridFinishedFuture<>(e);
        }
    }

    /**
     * Dynamically starts multiple caches.
     *
     * @param ccfgList Collection of cache configuration.
     * @param failIfExists Fail if exists flag.
     * @param checkThreadTx If {@code true} checks that current thread does not have active transactions.
     * @return Future that will be completed when all caches are deployed.
     */
    public IgniteInternalFuture<?> dynamicStartCaches(
        Collection<CacheConfiguration> ccfgList, boolean failIfExists, boolean checkThreadTx
    ) {
        return dynamicStartCaches(ccfgList, CacheType.USER, failIfExists, checkThreadTx);
    }

    /**
     * Dynamically starts multiple caches.
     *
     * @param ccfgList Collection of cache configuration.
     * @param cacheType Cache type.
     * @param failIfExists Fail if exists flag.
     * @param checkThreadTx If {@code true} checks that current thread does not have active transactions.
     * @return Future that will be completed when all caches are deployed.
     */
    private IgniteInternalFuture<?> dynamicStartCaches(
        Collection<CacheConfiguration> ccfgList,
        CacheType cacheType,
        boolean failIfExists,
        boolean checkThreadTx
    ) {
        if (checkThreadTx)
            checkEmptyTransactions();

        List<DynamicCacheChangeRequest> reqList = new ArrayList<>(ccfgList.size());

        try {
            for (CacheConfiguration ccfg : ccfgList) {
                DynamicCacheChangeRequest req = prepareCacheChangeRequest(
                    ccfg,
                    ccfg.getName(),
                    null,
                    cacheType,
                    failIfExists,
                    true
                );

                if (req != null)
                    reqList.add(req);
            }
        }
        catch (Exception e) {
            return new GridFinishedFuture<>(e);
        }

        if (!reqList.isEmpty()) {
            GridCompoundFuture<?, ?> compoundFut = new GridCompoundFuture<>();

            for (DynamicCacheStartFuture fut : initiateCacheChanges(reqList, failIfExists))
                compoundFut.add((IgniteInternalFuture)fut);

            compoundFut.markInitialized();

            return compoundFut;
        }
        else
            return new GridFinishedFuture<>();
    }

    /**
     * @param cacheName Cache name to destroy.
     * @param checkThreadTx If {@code true} checks that current thread does not have active transactions.
     * @return Future that will be completed when cache is destroyed.
     */
    public IgniteInternalFuture<?> dynamicDestroyCache(String cacheName, boolean checkThreadTx, boolean restart) {
        if (checkThreadTx)
            checkEmptyTransactions();

        DynamicCacheChangeRequest t = new DynamicCacheChangeRequest(UUID.randomUUID(), cacheName, ctx.localNodeId());

        t.stop(true);
        t.destroy(true);

        t.restart(restart);

        return F.first(initiateCacheChanges(F.asList(t), false));
    }

    /**
     * @param cacheNames Collection of cache names to destroy.
     * @param checkThreadTx If {@code true} checks that current thread does not have active transactions.
     * @return Future that will be completed when cache is destroyed.
     */
    public IgniteInternalFuture<?> dynamicDestroyCaches(Collection<String> cacheNames, boolean checkThreadTx,
        boolean restart) {
        if (checkThreadTx)
            checkEmptyTransactions();

        List<DynamicCacheChangeRequest> reqs = new ArrayList<>(cacheNames.size());

        for (String cacheName : cacheNames) {
            DynamicCacheChangeRequest t = new DynamicCacheChangeRequest(UUID.randomUUID(), cacheName, ctx.localNodeId());

            t.stop(true);
            t.destroy(true);

            t.restart(restart);

            reqs.add(t);
        }

        GridCompoundFuture<?, ?> compoundFut = new GridCompoundFuture<>();

        for (DynamicCacheStartFuture fut : initiateCacheChanges(reqs, false))
            compoundFut.add((IgniteInternalFuture)fut);

        compoundFut.markInitialized();

        return compoundFut;
    }

    /**
     * @param cacheName Cache name to close.
     * @return Future that will be completed when cache is closed.
     */
    public IgniteInternalFuture<?> dynamicCloseCache(String cacheName) {
        IgniteCacheProxy<?, ?> proxy = jCacheProxies.get(maskNull(cacheName));

        if (proxy == null || proxy.proxyClosed())
            return new GridFinishedFuture<>(); // No-op.

        checkEmptyTransactions();

        DynamicCacheChangeRequest t = new DynamicCacheChangeRequest(UUID.randomUUID(), cacheName, ctx.localNodeId());

        t.close(true);

        return F.first(initiateCacheChanges(F.asList(t), false));
    }

    /**
     * Resets cache state after the cache has been moved to recovery state.
     *
     * @param cacheNames Cache names.
     * @return Future that will be completed when state is changed for all caches.
     */
    public IgniteInternalFuture<?> resetCacheState(Collection<String> cacheNames) {
        checkEmptyTransactions();

        if (F.isEmpty(cacheNames))
            cacheNames = registeredCaches.keySet();

        Collection<DynamicCacheChangeRequest> reqs = new ArrayList<>(cacheNames.size());

        for (String cacheName : cacheNames) {
            DynamicCacheDescriptor desc = registeredCaches.get(maskNull(cacheName));

            if (desc == null) {
                log.warning("Reset lost partition will not be executed, " +
                    "because cache with name:" + cacheName + " doesn't not exist");

                continue;
            }

            DynamicCacheChangeRequest req = new DynamicCacheChangeRequest(
                UUID.randomUUID(), cacheName, ctx.localNodeId());

            req.markResetLostPartitions();

            reqs.add(req);
        }

        GridCompoundFuture fut = new GridCompoundFuture();

        for (DynamicCacheStartFuture f : initiateCacheChanges(reqs, false))
            fut.add(f);

        fut.markInitialized();

        return fut;
    }

    /**
     *
     */
    public Collection<DynamicCacheChangeRequest> startAllCachesRequests() throws IgniteCheckedException {
        List<DynamicCacheChangeRequest> reqs = new ArrayList<>();

        if (!ctx.config().isDaemon() &&
            sharedCtx.pageStore() != null &&
            sharedCtx.database().persistenceEnabled()) {
            Set<String> savedCacheNames = sharedCtx.pageStore().savedCacheNames();

            for (String name : savedCacheNames) {
                CacheConfiguration cfg = sharedCtx.pageStore().readConfiguration(name);

                if (cfg != null)
                    reqs.add(createRequest(cfg, false));
            }

            for (CacheConfiguration cfg : ctx.config().getCacheConfiguration()) {
                if (!savedCacheNames.contains(cfg.getName()))
                    reqs.add(createRequest(cfg, true));
            }
        }
        else {
            for (CacheConfiguration cfg : ctx.config().getCacheConfiguration())
                reqs.add(createRequest(cfg, true));
        }

        return reqs;
    }

    /**
     *
     */
    public Collection<DynamicCacheChangeRequest> stopAllCachesRequests(){
        List<DynamicCacheChangeRequest> reqs = new ArrayList<>();

        for (String cacheName : cacheNames()) {
            DynamicCacheChangeRequest req = new DynamicCacheChangeRequest(
                UUID.randomUUID(), cacheName, ctx.localNodeId());

            DynamicCacheDescriptor desc = registeredCaches.get(cacheName);

            req.deploymentId(desc.deploymentId());
            req.stop(true);
            req.destroy(false);

            reqs.add(req);
        }

        return reqs;
    }

    /**
     * @param cfg Cache configuration.
     */
    private DynamicCacheChangeRequest createRequest(
        CacheConfiguration cfg,
        boolean needInit
    ) throws IgniteCheckedException {
        assert cfg != null;

        cloneCheckSerializable(cfg);

        if (needInit){
            CacheObjectContext cacheObjCtx = ctx.cacheObjects().contextForCache(cfg);

            initialize(cfg, cacheObjCtx);
        }

        String cacheName = cfg.getName();

        DynamicCacheChangeRequest req = new DynamicCacheChangeRequest(
            UUID.randomUUID(), cacheName, ctx.localNodeId());

        req.startCacheConfiguration(cfg);

        req.template(cfg.getName() != null && cfg.getName().endsWith("*"));

        req.nearCacheConfiguration(cfg.getNearConfiguration());

        req.deploymentId(IgniteUuid.randomUuid());

        if (CU.isUtilityCache(cacheName))
            req.cacheType(CacheType.UTILITY);
        else if (CU.isMarshallerCache(cacheName))
            req.cacheType(CacheType.MARSHALLER);
        else if (internalCaches.contains(cacheName))
            req.cacheType(CacheType.INTERNAL);
        else
            req.cacheType(CacheType.USER);

        return req;
    }

    /**
     * @param reqs Requests.
     * @param failIfExists Fail if exists flag.
     * @return Collection of futures.
     */
    @SuppressWarnings("TypeMayBeWeakened")
    private Collection<DynamicCacheStartFuture> initiateCacheChanges(
        Collection<DynamicCacheChangeRequest> reqs,
        boolean failIfExists
    ) {
        Collection<DynamicCacheStartFuture> res = new ArrayList<>(reqs.size());

        Collection<DynamicCacheChangeRequest> sndReqs = new ArrayList<>(reqs.size());

        for (DynamicCacheChangeRequest req : reqs) {
            DynamicCacheStartFuture fut = new DynamicCacheStartFuture(req.cacheName(), req.deploymentId(), req);

            try {
                if (req.stop() || req.close()) {
                    DynamicCacheDescriptor desc = registeredCaches.get(maskNull(req.cacheName()));

                    if (desc == null)
                        // No-op.
                        fut.onDone();
                    else {
                        assert desc.cacheConfiguration() != null : desc;

                        if (req.close() && desc.cacheConfiguration().getCacheMode() == LOCAL) {
                            req.close(false);

                            req.stop(true);
                        }

                        IgniteUuid dynamicDeploymentId = desc.deploymentId();

                        assert dynamicDeploymentId != null : desc;

                        // Save deployment ID to avoid concurrent stops.
                        req.deploymentId(dynamicDeploymentId);
                        fut.deploymentId = dynamicDeploymentId;
                    }
                }

                if (fut.isDone())
                    continue;

                DynamicCacheStartFuture old = (DynamicCacheStartFuture)pendingFuts.putIfAbsent(
                    req.requestId(), fut);

                assert old == null; //TODO : check failIfExists.

                if (fut.isDone())
                    continue;

                sndReqs.add(req);
            }
            catch (Exception e) {
                fut.onDone(e);
            }
            finally {
                res.add(fut);
            }
        }

        Exception err = null;

        if (!sndReqs.isEmpty()) {
            try {
                ctx.discovery().sendCustomEvent(new DynamicCacheChangeBatch(sndReqs));

                if (ctx.isStopping()) {
                    err = new IgniteCheckedException("Failed to execute dynamic cache change request, " +
                        "node is stopping.");
                }
                else if (ctx.clientDisconnected()) {
                    err = new IgniteClientDisconnectedCheckedException(ctx.cluster().clientReconnectFuture(),
                        "Failed to execute dynamic cache change request, client node disconnected.");
                }
            }
            catch (IgniteCheckedException e) {
                err = e;
            }
        }

        if (err != null) {
            for (DynamicCacheStartFuture fut : res)
                fut.onDone(err);
        }

        return res;
    }

    /**
     * @param type Event type.
     * @param node Event node.
     * @param topVer Topology version.
     */
    public void onDiscoveryEvent(int type, ClusterNode node, AffinityTopologyVersion topVer) {
        if (type == EVT_NODE_JOINED) {
            for (DynamicCacheDescriptor cacheDesc : registeredCaches.values()) {
                if (node.id().equals(cacheDesc.receivedFrom()))
                    cacheDesc.receivedFromStartVersion(topVer);
            }
        }

        sharedCtx.affinity().onDiscoveryEvent(type, node, topVer);
    }

    /**
     * Callback invoked from discovery thread when discovery custom message is received.
     *
     * @param msg Customer message.
     * @param topVer Current topology version.
     * @return {@code True} if minor topology version should be increased.
     */
    public boolean onCustomEvent(
        DiscoveryCustomMessage msg,
        AffinityTopologyVersion topVer
    ) {
        if (msg instanceof CacheAffinityChangeMessage)
            return sharedCtx.affinity().onCustomEvent(((CacheAffinityChangeMessage)msg));

        if (msg instanceof StartFullSnapshotAckDiscoveryMessage &&
            ((StartFullSnapshotAckDiscoveryMessage)msg).error() == null)
            return true;

        if (msg instanceof DynamicCacheChangeBatch)
            return onCacheChangeRequested((DynamicCacheChangeBatch)msg, topVer);

        return false;
    }

    /**
     * @param batch Change request batch.
     * @param topVer Current topology version.
     * @return {@code True} if minor topology version should be increased.
     */
    private boolean onCacheChangeRequested(
        DynamicCacheChangeBatch batch,
        AffinityTopologyVersion topVer
    ) {
        AffinityTopologyVersion newTopVer = null;

        boolean incMinorTopVer = false;

        for (DynamicCacheChangeRequest req : batch.requests()) {
            initReceivedCacheConfiguration(req);

            if (req.template()) {
                CacheConfiguration ccfg = req.startCacheConfiguration();

                assert ccfg != null : req;

                DynamicCacheDescriptor desc = registeredTemplates.get(maskNull(req.cacheName()));

                if (desc == null) {
                    DynamicCacheDescriptor templateDesc =
                        new DynamicCacheDescriptor(ctx, ccfg, req.cacheType(), true, req.deploymentId());

                    DynamicCacheDescriptor old = registeredTemplates.put(maskNull(ccfg.getName()), templateDesc);

                    assert old == null :
                        "Dynamic cache map was concurrently modified [new=" + templateDesc + ", old=" + old + ']';
                }

                TemplateConfigurationFuture fut =
                    (TemplateConfigurationFuture)pendingTemplateFuts.get(maskNull(ccfg.getName()));

                if (fut != null && fut.deploymentId().equals(req.deploymentId()))
                    fut.onDone();

                continue;
            }

            DynamicCacheDescriptor desc = registeredCaches.get(maskNull(req.cacheName()));

            DynamicCacheStartFuture fut = null;

            if (ctx.localNodeId().equals(req.initiatingNodeId())) {
                fut = (DynamicCacheStartFuture)pendingFuts.get(req.requestId());

                if (fut != null && !F.eq(req.deploymentId(), fut.deploymentId()))
                    fut = null;
            }

            boolean needExchange = false;

            if (req.start()) {
                if (desc == null) {
                    if (req.clientStartOnly()) {
                        if (fut != null)
                            fut.onDone(new IgniteCheckedException("Failed to start client cache " +
                                "(a cache with the given name is not started): " + U.maskName(req.cacheName())));
                    }
                    else {
                        CacheConfiguration ccfg = req.startCacheConfiguration();

                        assert req.cacheType() != null : req;
                        assert F.eq(ccfg.getName(), req.cacheName()) : req;

                        DynamicCacheDescriptor startDesc =
                            new DynamicCacheDescriptor(ctx, ccfg, req.cacheType(), false, req.deploymentId());

                        if (newTopVer == null) {
                            newTopVer = new AffinityTopologyVersion(topVer.topologyVersion(),
                                topVer.minorTopologyVersion() + 1);
                        }

                        startDesc.startTopologyVersion(newTopVer);

                        DynamicCacheDescriptor old = registeredCaches.put(maskNull(ccfg.getName()), startDesc);

                        assert old == null :
                            "Dynamic cache map was concurrently modified [new=" + startDesc + ", old=" + old + ']';

                        ctx.discovery().setCacheFilter(
                            ccfg.getName(),
                            ccfg.getNodeFilter(),
                            ccfg.getNearConfiguration() != null,
                            ccfg.getCacheMode());

                        ctx.discovery().addClientNode(req.cacheName(),
                            req.initiatingNodeId(),
                            req.nearCacheConfiguration() != null);

                        needExchange = true;
                    }
                }
                else {
                    assert req.initiatingNodeId() != null : req;

                    // Cache already exists, exchange is needed only if client cache should be created.
                    ClusterNode node = ctx.discovery().node(req.initiatingNodeId());

                    boolean clientReq = node != null &&
                        !ctx.discovery().cacheAffinityNode(node, req.cacheName());

                    if (req.clientStartOnly()) {
                        needExchange = clientReq && ctx.discovery().addClientNode(req.cacheName(),
                            req.initiatingNodeId(),
                            req.nearCacheConfiguration() != null);
                    }
                    else {
                        if (req.failIfExists()) {
                            if (fut != null)
                                fut.onDone(new CacheExistsException("Failed to start cache " +
                                    "(a cache with the same name is already started): " + U.maskName(req.cacheName())));
                        }
                        else {
                            needExchange = clientReq && ctx.discovery().addClientNode(req.cacheName(),
                                req.initiatingNodeId(),
                                req.nearCacheConfiguration() != null);

                            if (needExchange)
                                req.clientStartOnly(true);
                        }
                    }

                    if (needExchange) {
                        if (newTopVer == null) {
                            newTopVer = new AffinityTopologyVersion(topVer.topologyVersion(),
                                topVer.minorTopologyVersion() + 1);
                        }

                        desc.clientCacheStartVersion(newTopVer);
                    }
                }

                if (!needExchange && desc != null) {
                    if (desc.clientCacheStartVersion() != null)
                        req.cacheFutureTopologyVersion(desc.clientCacheStartVersion());
                    else
                        req.cacheFutureTopologyVersion(desc.startTopologyVersion());
                }
            }
            else if (req.globalStateChange() || req.resetLostPartitions())
                needExchange = true;
            else {
                assert req.stop() ^ req.close() : req;

                if (desc != null) {
                    if (req.stop()) {
                        DynamicCacheDescriptor old = registeredCaches.remove(maskNull(req.cacheName()));

                        assert old != null : "Dynamic cache map was concurrently modified [req=" + req + ']';

                        ctx.discovery().removeCacheFilter(req.cacheName());

                        needExchange = true;
                    }
                    else {
                        assert req.close() : req;

                        needExchange = ctx.discovery().onClientCacheClose(req.cacheName(), req.initiatingNodeId());
                    }
                }
            }

            req.exchangeNeeded(needExchange);

            incMinorTopVer |= needExchange;
        }

        return incMinorTopVer;
    }

    /**
     * @param req Cache change request.
     */
    private void initReceivedCacheConfiguration(DynamicCacheChangeRequest req) {
        if (req.startCacheConfiguration() != null) {
            CacheConfiguration ccfg = req.startCacheConfiguration();

            if (ccfg.isStoreKeepBinary() == null)
                ccfg.setStoreKeepBinary(CacheConfiguration.DFLT_STORE_KEEP_BINARY);
        }
    }

    /**
     * Checks that preload-order-dependant caches has SYNC or ASYNC preloading mode.
     *
     * @param cfgs Caches.
     * @return Maximum detected preload order.
     * @throws IgniteCheckedException If validation failed.
     */
    private int validatePreloadOrder(CacheConfiguration[] cfgs) throws IgniteCheckedException {
        int maxOrder = 0;

        for (CacheConfiguration cfg : cfgs) {
            int rebalanceOrder = cfg.getRebalanceOrder();

            if (rebalanceOrder > 0) {
                if (cfg.getCacheMode() == LOCAL)
                    throw new IgniteCheckedException("Rebalance order set for local cache (fix configuration and restart the " +
                        "node): " + U.maskName(cfg.getName()));

                if (cfg.getRebalanceMode() == CacheRebalanceMode.NONE)
                    throw new IgniteCheckedException("Only caches with SYNC or ASYNC rebalance mode can be set as rebalance " +
                        "dependency for other caches [cacheName=" + U.maskName(cfg.getName()) +
                        ", rebalanceMode=" + cfg.getRebalanceMode() + ", rebalanceOrder=" + cfg.getRebalanceOrder() + ']');

                maxOrder = Math.max(maxOrder, rebalanceOrder);
            }
            else if (rebalanceOrder < 0)
                throw new IgniteCheckedException("Rebalance order cannot be negative for cache (fix configuration and restart " +
                    "the node) [cacheName=" + U.maskName(cfg.getName()) + ", rebalanceOrder=" + rebalanceOrder + ']');
        }

        return maxOrder;
    }

    /** {@inheritDoc} */
    @Nullable @Override public IgniteNodeValidationResult validateNode(ClusterNode node) {
        return validateHashIdResolvers(node);
    }

    /**
     * @param node Joining node.
     * @return Validation result or {@code null} in case of success.
     */
    @Nullable private IgniteNodeValidationResult validateHashIdResolvers(ClusterNode node) {
        if (!node.isClient()) {
            for (DynamicCacheDescriptor desc : registeredCaches.values()) {
                CacheConfiguration cfg = desc.cacheConfiguration();

                if (cfg.getAffinity() instanceof RendezvousAffinityFunction) {
                    RendezvousAffinityFunction aff = (RendezvousAffinityFunction)cfg.getAffinity();

                    Object nodeHashObj = aff.resolveNodeHash(node);

                    for (ClusterNode topNode : ctx.discovery().allNodes()) {
                        Object topNodeHashObj = aff.resolveNodeHash(topNode);

                        if (nodeHashObj.hashCode() == topNodeHashObj.hashCode()) {
                            String hashIdRslvrName = "";

                            if (aff.getHashIdResolver() != null)
                                hashIdRslvrName = ", hashIdResolverClass=" +
                                    aff.getHashIdResolver().getClass().getName();

                            String errMsg = "Failed to add node to topology because it has the same hash code for " +
                                "partitioned affinity as one of existing nodes [cacheName=" +
                                U.maskName(cfg.getName()) + hashIdRslvrName + ", existingNodeId=" + topNode.id() + ']';

                            String sndMsg = "Failed to add node to topology because it has the same hash code for " +
                                "partitioned affinity as one of existing nodes [cacheName=" +
                                U.maskName(cfg.getName()) + hashIdRslvrName + ", existingNodeId=" + topNode.id() + ']';

                            return new IgniteNodeValidationResult(topNode.id(), errMsg, sndMsg);
                        }
                    }
                }
            }
        }

        return null;
    }

    /**
     * Checks that remote caches has configuration compatible with the local.
     *
     * @param locCfg Local configuration.
     * @param rmtCfg Remote configuration.
     * @param rmtNode Remote node.
     * @throws IgniteCheckedException If check failed.
     */
    private void checkCache(CacheConfiguration locCfg, CacheConfiguration rmtCfg, ClusterNode rmtNode)
        throws IgniteCheckedException {
        ClusterNode locNode = ctx.discovery().localNode();

        UUID rmt = rmtNode.id();

        GridCacheAttributes rmtAttr = new GridCacheAttributes(rmtCfg);
        GridCacheAttributes locAttr = new GridCacheAttributes(locCfg);

        boolean isLocAff = CU.affinityNode(locNode, locCfg.getNodeFilter());
        boolean isRmtAff = CU.affinityNode(rmtNode, rmtCfg.getNodeFilter());

        CU.checkAttributeMismatch(log, rmtAttr.cacheName(), rmt, "cacheMode", "Cache mode",
            locAttr.cacheMode(), rmtAttr.cacheMode(), true);

        if (rmtAttr.cacheMode() != LOCAL) {
            CU.checkAttributeMismatch(log, rmtAttr.cacheName(), rmt, "interceptor", "Cache Interceptor",
                locAttr.interceptorClassName(), rmtAttr.interceptorClassName(), true);

            CU.checkAttributeMismatch(log, rmtAttr.cacheName(), rmt, "atomicityMode",
                "Cache atomicity mode", locAttr.atomicityMode(), rmtAttr.atomicityMode(), true);

            CU.checkAttributeMismatch(log, rmtAttr.cacheName(), rmt, "cachePreloadMode",
                "Cache preload mode", locAttr.cacheRebalanceMode(), rmtAttr.cacheRebalanceMode(), true);

            boolean checkStore = isLocAff && isRmtAff;

            if (checkStore)
                CU.checkAttributeMismatch(log, rmtAttr.cacheName(), rmt, "storeFactory", "Store factory",
                    locAttr.storeFactoryClassName(), rmtAttr.storeFactoryClassName(), true);

            CU.checkAttributeMismatch(log, rmtAttr.cacheName(), rmt, "cacheAffinity", "Cache affinity",
                locAttr.cacheAffinityClassName(), rmtAttr.cacheAffinityClassName(), true);

            CU.checkAttributeMismatch(log, rmtAttr.cacheName(), rmt, "cacheAffinityMapper",
                "Cache affinity mapper", locAttr.cacheAffinityMapperClassName(),
                rmtAttr.cacheAffinityMapperClassName(), true);

            CU.checkAttributeMismatch(log, rmtAttr.cacheName(), rmt, "affinityPartitionsCount",
                "Affinity partitions count", locAttr.affinityPartitionsCount(),
                rmtAttr.affinityPartitionsCount(), true);

            CU.checkAttributeMismatch(log, rmtAttr.cacheName(), rmt, "evictionFilter", "Eviction filter",
                locAttr.evictionFilterClassName(), rmtAttr.evictionFilterClassName(), true);

            CU.checkAttributeMismatch(log, rmtAttr.cacheName(), rmt, "evictionPolicy", "Eviction policy",
                locAttr.evictionPolicyClassName(), rmtAttr.evictionPolicyClassName(), true);

            CU.checkAttributeMismatch(log, rmtAttr.cacheName(), rmt, "transactionManagerLookup",
                "Transaction manager lookup", locAttr.transactionManagerLookupClassName(),
                rmtAttr.transactionManagerLookupClassName(), false);

            CU.checkAttributeMismatch(log, rmtAttr.cacheName(), rmt, "defaultLockTimeout",
                "Default lock timeout", locAttr.defaultLockTimeout(), rmtAttr.defaultLockTimeout(), false);

            CU.checkAttributeMismatch(log, rmtAttr.cacheName(), rmt, "preloadBatchSize",
                "Preload batch size", locAttr.rebalanceBatchSize(), rmtAttr.rebalanceBatchSize(), false);

            CU.checkAttributeMismatch(log, rmtAttr.cacheName(), rmt, "writeSynchronizationMode",
                "Write synchronization mode", locAttr.writeSynchronization(), rmtAttr.writeSynchronization(),
                true);

            CU.checkAttributeMismatch(log, rmtAttr.cacheName(), rmt, "writeBehindBatchSize",
                "Write behind batch size", locAttr.writeBehindBatchSize(), rmtAttr.writeBehindBatchSize(),
                false);

            CU.checkAttributeMismatch(log, rmtAttr.cacheName(), rmt, "writeBehindEnabled",
                "Write behind enabled", locAttr.writeBehindEnabled(), rmtAttr.writeBehindEnabled(), false);

            CU.checkAttributeMismatch(log, rmtAttr.cacheName(), rmt, "writeBehindFlushFrequency",
                "Write behind flush frequency", locAttr.writeBehindFlushFrequency(),
                rmtAttr.writeBehindFlushFrequency(), false);

            CU.checkAttributeMismatch(log, rmtAttr.cacheName(), rmt, "writeBehindFlushSize",
                "Write behind flush size", locAttr.writeBehindFlushSize(), rmtAttr.writeBehindFlushSize(),
                false);

            CU.checkAttributeMismatch(log, rmtAttr.cacheName(), rmt, "writeBehindFlushThreadCount",
                "Write behind flush thread count", locAttr.writeBehindFlushThreadCount(),
                rmtAttr.writeBehindFlushThreadCount(), false);

            CU.checkAttributeMismatch(log, rmtAttr.cacheName(), rmt, "evictMaxOverflowRatio",
                "Eviction max overflow ratio", locAttr.evictMaxOverflowRatio(),
                rmtAttr.evictMaxOverflowRatio(), true);

            if (locAttr.cacheMode() == PARTITIONED) {
                CU.checkAttributeMismatch(log, rmtAttr.cacheName(), rmt, "evictSynchronized",
                    "Eviction synchronized", locAttr.evictSynchronized(), rmtAttr.evictSynchronized(),
                    true);

                CU.checkAttributeMismatch(log, rmtAttr.cacheName(), rmt, "nearEvictionPolicy",
                    "Near eviction policy", locAttr.nearEvictionPolicyClassName(),
                    rmtAttr.nearEvictionPolicyClassName(), false);

                CU.checkAttributeMismatch(log, rmtAttr.cacheName(), rmt, "affinityIncludeNeighbors",
                    "Affinity include neighbors", locAttr.affinityIncludeNeighbors(),
                    rmtAttr.affinityIncludeNeighbors(), true);

                CU.checkAttributeMismatch(log, rmtAttr.cacheName(), rmt, "affinityKeyBackups",
                    "Affinity key backups", locAttr.affinityKeyBackups(),
                    rmtAttr.affinityKeyBackups(), true);

                String locHashIdResolver = locAttr.affinityHashIdResolverClassName();
                String rmtHashIdResolver = rmtAttr.affinityHashIdResolverClassName();
                String defHashIdResolver = AffinityNodeAddressHashResolver.class.getName();

                if (!((locHashIdResolver == null && rmtHashIdResolver == null) ||
                    (locHashIdResolver == null && rmtHashIdResolver.equals(defHashIdResolver)) ||
                    (rmtHashIdResolver == null && locHashIdResolver.equals(defHashIdResolver)))) {

                    CU.checkAttributeMismatch(log, rmtAttr.cacheName(), rmt, "cacheAffinity.hashIdResolver",
                        "Partitioned cache affinity hash ID resolver class",
                        locHashIdResolver, rmtHashIdResolver, true);
                }

                if (locHashIdResolver == null &&
                    (rmtHashIdResolver != null && rmtHashIdResolver.equals(defHashIdResolver))) {
                    U.warn(log, "Set " + RendezvousAffinityFunction.class + " with " + defHashIdResolver +
                        " to CacheConfiguration to start node [cacheName=" + rmtAttr.cacheName() + "]");
                }
            }
        }
    }

    /**
     * @param rmt Remote node to check.
     * @throws IgniteCheckedException If check failed.
     */
    private void checkTransactionConfiguration(ClusterNode rmt) throws IgniteCheckedException {
        TransactionConfiguration txCfg = rmt.attribute(ATTR_TX_CONFIG);

        if (txCfg != null) {
            TransactionConfiguration locTxCfg = ctx.config().getTransactionConfiguration();

            if (locTxCfg.isTxSerializableEnabled() != txCfg.isTxSerializableEnabled())
                throw new IgniteCheckedException("Serializable transactions enabled mismatch " +
                    "(fix txSerializableEnabled property or set -D" + IGNITE_SKIP_CONFIGURATION_CONSISTENCY_CHECK + "=true " +
                    "system property) [rmtNodeId=" + rmt.id() +
                    ", locTxSerializableEnabled=" + locTxCfg.isTxSerializableEnabled() +
                    ", rmtTxSerializableEnabled=" + txCfg.isTxSerializableEnabled() + ']');
        }
    }

    /**
     * @param cfg Cache configuration.
     * @return Query manager.
     */
    private GridCacheQueryManager queryManager(CacheConfiguration cfg) {
        return cfg.getCacheMode() == LOCAL ? new GridCacheLocalQueryManager() : new GridCacheDistributedQueryManager();
    }

    /**
     * @return Last data version.
     */
    public long lastDataVersion() {
        long max = 0;

        for (GridCacheAdapter<?, ?> cache : caches.values()) {
            GridCacheContext<?, ?> ctx = cache.context();

            if (ctx.versions().last().order() > max)
                max = ctx.versions().last().order();

            if (ctx.isNear()) {
                ctx = ctx.near().dht().context();

                if (ctx.versions().last().order() > max)
                    max = ctx.versions().last().order();
            }
        }

        return max;
    }

    /**
     * @param <K> type of keys.
     * @param <V> type of values.
     * @return Default cache.
     */
    public <K, V> IgniteInternalCache<K, V> cache() {
        return cache(null);
    }

    /**
     * @param name Cache name.
     * @param <K> type of keys.
     * @param <V> type of values.
     * @return Cache instance for given name.
     */
    @SuppressWarnings("unchecked")
    public <K, V> IgniteInternalCache<K, V> cache(@Nullable String name) {
        if (log.isDebugEnabled())
            log.debug("Getting cache for name: " + name);

        IgniteCacheProxy<K, V> jcache = (IgniteCacheProxy<K, V>)jCacheProxies.get(maskNull(name));

        return jcache == null ? null : jcache.internalProxy();
    }

    /**
     * @param name Cache name.
     * @return Cache instance for given name.
     * @throws IgniteCheckedException If failed.
     */
    @SuppressWarnings("unchecked")
    public <K, V> IgniteInternalCache<K, V> getOrStartCache(@Nullable String name) throws IgniteCheckedException {
        if (log.isDebugEnabled())
            log.debug("Getting cache for name: " + name);

        String masked = maskNull(name);

        IgniteCacheProxy<?, ?> cache = jCacheProxies.get(masked);

        if (cache == null) {
            dynamicStartCache(null, name, null, false, true, true).get();

            cache = jCacheProxies.get(masked);
        }

        return cache == null ? null : (IgniteInternalCache<K, V>)cache.internalProxy();
    }

    /**
     * @return All configured cache instances.
     */
    public Collection<IgniteInternalCache<?, ?>> caches() {
        return F.viewReadOnly(jCacheProxies.values(), new IgniteClosure<IgniteCacheProxy<?, ?>,
            IgniteInternalCache<?, ?>>() {
            @Override public IgniteInternalCache<?, ?> apply(IgniteCacheProxy<?, ?> entries) {
                return entries.internalProxy();
            }
        });
    }

    /**
     * @return All configured cache instances.
     */
    public Collection<IgniteCacheProxy<?, ?>> jcaches() {
        return jCacheProxies.values();
    }

    /**
     * @return Marshaller system cache.
     */
    public GridCacheAdapter<Integer, String> marshallerCache() {
        return internalCache(CU.MARSH_CACHE_NAME);
    }

    /**
     * Gets utility cache.
     *
     * @return Utility cache.
     */
    public <K, V> IgniteInternalCache<K, V> utilityCache() {
        return internalCacheEx(CU.UTILITY_CACHE_NAME);
    }

    /**
     * Gets utility cache for atomic data structures.
     *
     * @return Utility cache for atomic data structures.
     */
    public <K, V> IgniteInternalCache<K, V> atomicsCache() {
        return internalCacheEx(CU.ATOMICS_CACHE_NAME);
    }

    /**
     * @param name Cache name.
     * @return Cache.
     */
    private <K, V> IgniteInternalCache<K, V> internalCacheEx(String name) {
        if (ctx.discovery().localNode().isClient()) {
            IgniteCacheProxy<K, V> proxy = (IgniteCacheProxy<K, V>)jCacheProxies.get(name);

            assert proxy != null;

            return proxy.internalProxy();
        }

        return internalCache(name);
    }

    /**
     * @param name Cache name.
     * @param <K> type of keys.
     * @param <V> type of values.
     * @return Cache instance for given name.
     */
    @SuppressWarnings("unchecked")
    public <K, V> IgniteInternalCache<K, V> publicCache(@Nullable String name) {
        if (log.isDebugEnabled())
            log.debug("Getting public cache for name: " + name);

        DynamicCacheDescriptor desc = registeredCaches.get(maskNull(name));

        if (desc == null)
            throw new IllegalArgumentException("Cache is not started: " + name);

        if (!desc.cacheType().userCache())
            throw new IllegalStateException("Failed to get cache because it is a system cache: " + name);

        IgniteCacheProxy<K, V> jcache = (IgniteCacheProxy<K, V>)jCacheProxies.get(maskNull(name));

        if (jcache == null)
            throw new IllegalArgumentException("Cache is not started: " + name);

        return jcache.internalProxy();
    }

    /**
     * @param cacheName Cache name.
     * @param <K> type of keys.
     * @param <V> type of values.
     * @return Cache instance for given name.
     * @throws IgniteCheckedException If failed.
     */
    public <K, V> IgniteCacheProxy<K, V> publicJCache(@Nullable String cacheName) throws IgniteCheckedException {
        return publicJCache(cacheName, true, true);
    }

    /**
     * @param cacheName Cache name.
     * @param failIfNotStarted If {@code true} throws {@link IllegalArgumentException} if cache is not started,
     *        otherwise returns {@code null} in this case.
     * @param checkThreadTx If {@code true} checks that current thread does not have active transactions.
     * @return Cache instance for given name.
     * @throws IgniteCheckedException If failed.
     */
    @SuppressWarnings({"unchecked", "ConstantConditions"})
    @Nullable public <K, V> IgniteCacheProxy<K, V> publicJCache(@Nullable String cacheName,
        boolean failIfNotStarted,
        boolean checkThreadTx) throws IgniteCheckedException {
        if (log.isDebugEnabled())
            log.debug("Getting public cache for name: " + cacheName);

        String masked = maskNull(cacheName);

        IgniteCacheProxy<?, ?> cache = jCacheProxies.get(masked);

        DynamicCacheDescriptor desc = registeredCaches.get(masked);

        if (desc != null && !desc.cacheType().userCache())
            throw new IllegalStateException("Failed to get cache because it is a system cache: " + cacheName);

        if (cache == null) {
            dynamicStartCache(null, cacheName, null, false, failIfNotStarted, checkThreadTx).get();

            cache = jCacheProxies.get(masked);
        }

        return (IgniteCacheProxy<K, V>)cache;
    }

    /**
     * Get configuration for the given cache.
     *
     * @param name Cache name.
     * @return Cache configuration.
     */
    public CacheConfiguration cacheConfiguration(String name) {
        DynamicCacheDescriptor desc = registeredCaches.get(maskNull(name));

        if (desc == null)
            throw new IllegalStateException("Cache doesn't exist: " + name);
        else
            return desc.cacheConfiguration();
    }

    /**
     * @return Cache descriptors.
     */
    public Collection<DynamicCacheDescriptor> cacheDescriptors() {
        return registeredCaches.values();
    }

    /**
     * @param cacheId Cache ID.
     * @return Cache descriptor.
     */
    @Nullable public DynamicCacheDescriptor cacheDescriptor(int cacheId) {
        for (DynamicCacheDescriptor cacheDesc : registeredCaches.values()) {
            CacheConfiguration ccfg = cacheDesc.cacheConfiguration();

            assert ccfg != null : cacheDesc;

            if (CU.cacheId(ccfg.getName()) == cacheId)
                return cacheDesc;
        }

        return null;
    }

    /**
     * @param cacheCfg Cache configuration template.
     * @throws IgniteCheckedException If failed.
     */
    public void addCacheConfiguration(CacheConfiguration cacheCfg) throws IgniteCheckedException {
        String masked = maskNull(cacheCfg.getName());

        DynamicCacheDescriptor desc = registeredTemplates.get(masked);

        if (desc != null)
            return;

        DynamicCacheChangeRequest req = new DynamicCacheChangeRequest(UUID.randomUUID(), cacheCfg.getName(), ctx.localNodeId());

        CacheConfiguration cfg = new CacheConfiguration(cacheCfg);

        req.template(true);

        req.startCacheConfiguration(cfg);

        req.deploymentId(IgniteUuid.randomUuid());

        TemplateConfigurationFuture fut = new TemplateConfigurationFuture(req.cacheName(), req.deploymentId());

        TemplateConfigurationFuture old =
            (TemplateConfigurationFuture)pendingTemplateFuts.putIfAbsent(maskNull(cacheCfg.getName()), fut);

        if (old != null)
            fut = old;

        Exception err = null;

        try {
            ctx.discovery().sendCustomEvent(new DynamicCacheChangeBatch(Collections.singleton(req)));

            if (ctx.isStopping()) {
                err = new IgniteCheckedException("Failed to execute dynamic cache change request, " +
                    "node is stopping.");
            }
            else if (ctx.clientDisconnected()) {
                err = new IgniteClientDisconnectedCheckedException(ctx.cluster().clientReconnectFuture(),
                    "Failed to execute dynamic cache change request, client node disconnected.");
            }
        }
        catch (IgniteCheckedException e) {
            err = e;
        }

        if (err != null)
            fut.onDone(err);

        fut.get();
    }

    /**
     * @param name Cache name.
     * @return Cache instance for given name.
     */
    @SuppressWarnings("unchecked")
    public <K, V> IgniteCacheProxy<K, V> jcache(@Nullable String name) {
        IgniteCacheProxy<K, V> cache = (IgniteCacheProxy<K, V>)jCacheProxies.get(maskNull(name));

        if (cache == null)
            throw new IllegalArgumentException("Cache is not configured: " + name);

        return cache;
    }

    /**
     * @return All configured public cache instances.
     */
    public Collection<IgniteCacheProxy<?, ?>> publicCaches() {
        Collection<IgniteCacheProxy<?, ?>> res = new ArrayList<>(jCacheProxies.size());

        for (Map.Entry<String, IgniteCacheProxy<?, ?>> entry : jCacheProxies.entrySet()) {
            if (entry.getValue().context().userCache())
                res.add(entry.getValue());
        }

        return res;
    }

    /**
     * @param <K> type of keys.
     * @param <V> type of values.
     * @return Default cache.
     */
    public <K, V> GridCacheAdapter<K, V> internalCache() {
        return internalCache(null);
    }

    /**
     * @param name Cache name.
     * @param <K> type of keys.
     * @param <V> type of values.
     * @return Cache instance for given name.
     */
    @SuppressWarnings("unchecked")
    public <K, V> GridCacheAdapter<K, V> internalCache(@Nullable String name) {
        if (log.isDebugEnabled())
            log.debug("Getting internal cache adapter: " + name);

        return (GridCacheAdapter<K, V>)caches.get(maskNull(name));
    }

    /**
     * Cancel all user operations.
     */
    private void cancelFutures() {
        sharedCtx.mvcc().onStop();

        Exception err = new IgniteCheckedException("Operation has been cancelled (node is stopping).");

        for (IgniteInternalFuture fut : pendingFuts.values())
            ((GridFutureAdapter)fut).onDone(err);

        for (IgniteInternalFuture fut : pendingTemplateFuts.values())
            ((GridFutureAdapter)fut).onDone(err);
    }

    /**
     * @return All internal cache instances.
     */
    public Collection<GridCacheAdapter<?, ?>> internalCaches() {
        return caches.values();
    }

    /**
     * @param name Cache name.
     * @return {@code True} if specified cache is system, {@code false} otherwise.
     */
    public boolean systemCache(@Nullable String name) {
        DynamicCacheDescriptor desc = registeredCaches.get(maskNull(name));

        return desc != null && !desc.cacheType().userCache();
    }

    /** {@inheritDoc} */
    @Override public void printMemoryStats() {
        X.println(">>> ");

        for (GridCacheAdapter c : caches.values()) {
            X.println(">>> Cache memory stats [grid=" + ctx.gridName() + ", cache=" + c.name() + ']');

            c.context().printMemoryStats();
        }
    }

    /**
     * Callback invoked by deployment manager for whenever a class loader gets undeployed.
     *
     * @param ldr Class loader.
     */
    public void onUndeployed(ClassLoader ldr) {
        if (!ctx.isStopping()) {
            for (GridCacheAdapter<?, ?> cache : caches.values()) {
                // Do not notify system caches and caches for which deployment is disabled.
                if (cache.context().userCache() && cache.context().deploymentEnabled())
                    cache.onUndeploy(ldr);
            }
        }
    }

    /**
     * @return Shared context.
     */
    public <K, V> GridCacheSharedContext<K, V> context() {
        return (GridCacheSharedContext<K, V>)sharedCtx;
    }

    /**
     * @return Transactions interface implementation.
     */
    public IgniteTransactionsEx transactions() {
        return transactions;
    }

    /**
     * Starts client caches that do not exist yet.
     *
     * @throws IgniteCheckedException In case of error.
     */
    public void createMissingCaches() throws IgniteCheckedException {
        for (Map.Entry<String, DynamicCacheDescriptor> e : registeredCaches.entrySet()) {
            CacheConfiguration ccfg = e.getValue().cacheConfiguration();

            if (!caches.containsKey(maskNull(ccfg.getName())) && GridQueryProcessor.isEnabled(ccfg))
                dynamicStartCache(null, ccfg.getName(), null, false, true, true).get();
        }
    }

    /**
     * Registers MBean for cache components.
     *
     * @param o Cache component.
     * @param cacheName Cache name.
     * @param near Near flag.
     * @throws IgniteCheckedException If registration failed.
     */
    @SuppressWarnings("unchecked")
    private void registerMbean(Object o, @Nullable String cacheName, boolean near)
        throws IgniteCheckedException {
        assert o != null;

        MBeanServer srvr = ctx.config().getMBeanServer();

        assert srvr != null;

        cacheName = U.maskName(cacheName);

        cacheName = near ? cacheName + "-near" : cacheName;

        for (Class<?> itf : o.getClass().getInterfaces()) {
            if (itf.getName().endsWith("MBean") || itf.getName().endsWith("MXBean")) {
                try {
                    U.registerCacheMBean(srvr, ctx.gridName(), cacheName, o.getClass().getName(), o,
                        (Class<Object>)itf);
                }
                catch (JMException e) {
                    throw new IgniteCheckedException("Failed to register MBean for component: " + o, e);
                }

                break;
            }
        }
    }

    /**
     * Unregisters MBean for cache components.
     *
     * @param o Cache component.
     * @param cacheName Cache name.
     * @param near Near flag.
     */
    private void unregisterMbean(Object o, @Nullable String cacheName, boolean near) {
        assert o != null;

        MBeanServer srvr = ctx.config().getMBeanServer();

        assert srvr != null;

        cacheName = U.maskName(cacheName);

        cacheName = near ? cacheName + "-near" : cacheName;

        for (Class<?> itf : o.getClass().getInterfaces()) {
            if (itf.getName().endsWith("MBean") || itf.getName().endsWith("MXBean")) {
                try {
                    srvr.unregisterMBean(U.makeCacheMBeanName(ctx.gridName(), cacheName, o.getClass().getName()));
                }
                catch (JMException e) {
                    U.error(log, "Failed to unregister MBean for component: " + o, e);
                }

                break;
            }
        }
    }

    /**
     * @param ccfg Cache configuration.
     * @param objs Extra components.
     * @return Components provided in cache configuration which can implement {@link LifecycleAware} interface.
     */
    private Iterable<Object> lifecycleAwares(CacheConfiguration ccfg, Object... objs) {
        Collection<Object> ret = new ArrayList<>(7 + objs.length);

        ret.add(ccfg.getAffinity());
        ret.add(ccfg.getAffinityMapper());
        ret.add(ccfg.getEvictionFilter());
        ret.add(ccfg.getEvictionPolicy());
        ret.add(ccfg.getInterceptor());

        NearCacheConfiguration nearCfg = ccfg.getNearConfiguration();

        if (nearCfg != null)
            ret.add(nearCfg.getNearEvictionPolicy());

        Collections.addAll(ret, objs);

        return ret;
    }

    /**
     * @throws IgniteException If transaction exist.
     */
    private void checkEmptyTransactions() throws IgniteException {
        if (transactions().tx() != null || sharedCtx.lockedTopologyVersion(null) != null)
            throw new IgniteException("Cannot start/stop cache within lock or transaction.");
    }

    /**
     * @param val Object to check.
     * @return Configuration copy.
     * @throws IgniteCheckedException If validation failed.
     */
    private CacheConfiguration cloneCheckSerializable(final CacheConfiguration val) throws IgniteCheckedException {
        if (val == null)
            return null;

        return withBinaryContext(new IgniteOutClosureX<CacheConfiguration>() {
            @Override public CacheConfiguration applyx() throws IgniteCheckedException {
                if (val.getCacheStoreFactory() != null) {
                    try {
                        ClassLoader ldr = ctx.config().getClassLoader();

                        if (ldr == null)
                            ldr = val.getCacheStoreFactory().getClass().getClassLoader();

                        U.unmarshal(marsh, U.marshal(marsh, val.getCacheStoreFactory()),
                            U.resolveClassLoader(ldr, ctx.config()));
                    }
                    catch (IgniteCheckedException e) {
                        throw new IgniteCheckedException("Failed to validate cache configuration. " +
                            "Cache store factory is not serializable. Cache name: " + U.maskName(val.getName()), e);
                    }
                }

                try {
                    return U.unmarshal(marsh, U.marshal(marsh, val), U.resolveClassLoader(ctx.config()));
                }
                catch (IgniteCheckedException e) {
                    throw new IgniteCheckedException("Failed to validate cache configuration " +
                        "(make sure all objects in cache configuration are serializable): " + U.maskName(val.getName()), e);
                }
            }
        });
    }

    /**
     * @param c Closure.
     * @return Closure result.
     * @throws IgniteCheckedException If failed.
     */
    private <T> T withBinaryContext(IgniteOutClosureX<T> c) throws IgniteCheckedException {
        IgniteCacheObjectProcessor objProc = ctx.cacheObjects();
        BinaryContext oldCtx = null;

        if (objProc instanceof CacheObjectBinaryProcessorImpl) {
            GridBinaryMarshaller binMarsh = ((CacheObjectBinaryProcessorImpl)objProc).marshaller();

            oldCtx = binMarsh == null ? null : binMarsh.pushContext();
        }

        try {
            return c.applyx();
        }
        finally {
            if (objProc instanceof CacheObjectBinaryProcessorImpl)
                GridBinaryMarshaller.popContext(oldCtx);
        }
    }

    /**
     * Prepares DynamicCacheChangeRequest for cache creation.
     *
     * @param ccfg Cache configuration
     * @param cacheName Cache name
     * @param nearCfg Near cache configuration
     * @param cacheType Cache type
     * @param failIfExists Fail if exists flag.
     * @param failIfNotStarted If {@code true} fails if cache is not started.
     * @return Request or {@code null} if cache already exists.
     * @throws IgniteCheckedException if some of pre-checks failed
     * @throws CacheExistsException if cache exists and failIfExists flag is {@code true}
     */
    private DynamicCacheChangeRequest prepareCacheChangeRequest(
        @Nullable CacheConfiguration ccfg,
        String cacheName,
        @Nullable NearCacheConfiguration nearCfg,
        CacheType cacheType,
        boolean failIfExists,
        boolean failIfNotStarted
    ) throws IgniteCheckedException {
        DynamicCacheDescriptor desc = registeredCaches.get(maskNull(cacheName));

        DynamicCacheChangeRequest req = new DynamicCacheChangeRequest(UUID.randomUUID(), cacheName, ctx.localNodeId());

        req.failIfExists(failIfExists);

        if (ccfg != null) {
            cloneCheckSerializable(ccfg);

            if (desc != null) {
                if (failIfExists) {
                    throw new CacheExistsException("Failed to start cache " +
                        "(a cache with the same name is already started): " + cacheName);
                }
                else {
                    CacheConfiguration descCfg = desc.cacheConfiguration();

                    // Check if we were asked to start a near cache.
                    if (nearCfg != null) {
                        if (CU.affinityNode(ctx.discovery().localNode(), descCfg.getNodeFilter())) {
                            // If we are on a data node and near cache was enabled, return success, else - fail.
                            if (descCfg.getNearConfiguration() != null)
                                return null;
                            else
                                throw new IgniteCheckedException("Failed to start near " +
                                    "cache (local node is an affinity node for cache): " + cacheName);
                        }
                        else
                            // If local node has near cache, return success.
                            req.clientStartOnly(true);
                    }
                    else
                        req.clientStartOnly(true);

                    req.deploymentId(desc.deploymentId());

                    req.startCacheConfiguration(descCfg);
                }
            }
            else {
                req.deploymentId(IgniteUuid.randomUuid());

                CacheConfiguration cfg = new CacheConfiguration(ccfg);

                CacheObjectContext cacheObjCtx = ctx.cacheObjects().contextForCache(cfg);

                initialize(cfg, cacheObjCtx);

                req.startCacheConfiguration(cfg);
            }
        }
        else {
            req.clientStartOnly(true);

            if (desc != null)
                ccfg = desc.cacheConfiguration();

            if (ccfg == null) {
                if (failIfNotStarted) {
                    throw new CacheExistsException("Failed to start client cache " +
                        "(a cache with the given name is not started): " + cacheName);
                }
                else
                    return null;
            }

            req.deploymentId(desc.deploymentId());
            req.startCacheConfiguration(ccfg);
        }

        if (nearCfg != null)
            req.nearCacheConfiguration(nearCfg);

        req.cacheType(cacheType);

        return req;
    }

    /**
     * @param obj Object to clone.
     * @return Object copy.
     * @throws IgniteCheckedException If failed.
     */
    public <T> T clone(final T obj) throws IgniteCheckedException {
        return withBinaryContext(new IgniteOutClosureX<T>() {
            @Override public T applyx() throws IgniteCheckedException {
                return U.unmarshal(marsh, U.marshal(marsh, obj), U.resolveClassLoader(ctx.config()));
            }
        });
    }

    /**
     * @param name Name to mask.
     * @return Masked name.
     */
    private static String maskNull(String name) {
        return name == null ? NULL_NAME : name;
    }

    /**
     * @param name Name to unmask.
     * @return Unmasked name.
     */
    @SuppressWarnings("StringEquality")
    private static String unmaskNull(String name) {
        // Intentional identity equality.
        return name == NULL_NAME ? null : name;
    }

    /**
     *
     */
    @SuppressWarnings("ExternalizableWithoutPublicNoArgConstructor")
    private class DynamicCacheStartFuture extends GridFutureAdapter<Object> {
        /** Start ID. */
        @GridToStringInclude
        private IgniteUuid deploymentId;

        /** Cache name. */
        private String cacheName;

        /** Change request. */
        @GridToStringInclude
        private DynamicCacheChangeRequest req;

        /**
         * @param cacheName Cache name.
         * @param deploymentId Deployment ID.
         * @param req Cache start request.
         */
        private DynamicCacheStartFuture(String cacheName, IgniteUuid deploymentId, DynamicCacheChangeRequest req) {
            this.deploymentId = deploymentId;
            this.cacheName = cacheName;
            this.req = req;
        }

        /**
         * @return Start ID.
         */
        public IgniteUuid deploymentId() {
            return deploymentId;
        }

        /**
         * @return Request.
         */
        public DynamicCacheChangeRequest request() {
            return req;
        }

        /** {@inheritDoc} */
        @Override public boolean onDone(@Nullable Object res, @Nullable Throwable err) {
            // Make sure to remove future before completion.
            pendingFuts.remove(req.requestId(), this);

            return super.onDone(res, err);
        }

        /** {@inheritDoc} */
        @Override public String toString() {
            return S.toString(DynamicCacheStartFuture.class, this);
        }
    }

    /**
     *
     */
    @SuppressWarnings("ExternalizableWithoutPublicNoArgConstructor")
    private class TemplateConfigurationFuture extends GridFutureAdapter<Object> {
        /** Start ID. */
        @GridToStringInclude
        private IgniteUuid deploymentId;

        /** Cache name. */
        private String cacheName;

        /**
         * @param cacheName Cache name.
         * @param deploymentId Deployment ID.
         */
        private TemplateConfigurationFuture(String cacheName, IgniteUuid deploymentId) {
            this.deploymentId = deploymentId;
            this.cacheName = cacheName;
        }

        /**
         * @return Start ID.
         */
        public IgniteUuid deploymentId() {
            return deploymentId;
        }

        /** {@inheritDoc} */
        @Override public boolean onDone(@Nullable Object res, @Nullable Throwable err) {
            // Make sure to remove future before completion.
            pendingTemplateFuts.remove(maskNull(cacheName), this);

            return super.onDone(res, err);
        }

        /** {@inheritDoc} */
        @Override public String toString() {
            return S.toString(TemplateConfigurationFuture.class, this);
        }
    }

    /**
     *
     */
    private static class LocalAffinityFunction implements AffinityFunction {
        /** */
        private static final long serialVersionUID = 0L;

        /** {@inheritDoc} */
        @Override public List<List<ClusterNode>> assignPartitions(AffinityFunctionContext affCtx) {
            ClusterNode locNode = null;

            for (ClusterNode n : affCtx.currentTopologySnapshot()) {
                if (n.isLocal()) {
                    locNode = n;

                    break;
                }
            }

            if (locNode == null)
                throw new IgniteException("Local node is not included into affinity nodes for 'LOCAL' cache");

            List<List<ClusterNode>> res = new ArrayList<>(partitions());

            for (int part = 0; part < partitions(); part++)
                res.add(Collections.singletonList(locNode));

            return Collections.unmodifiableList(res);
        }

        /** {@inheritDoc} */
        @Override public void reset() {
            // No-op.
        }

        /** {@inheritDoc} */
        @Override public int partitions() {
            return 1;
        }

        /** {@inheritDoc} */
        @Override public int partition(Object key) {
            return 0;
        }

        /** {@inheritDoc} */
        @Override public void removeNode(UUID nodeId) {
            // No-op.
        }
    }

    /**
     *
     */
    private class RemovedItemsCleanupTask implements GridTimeoutObject {
        /** */
        private final IgniteUuid id = IgniteUuid.randomUuid();

        /** */
        private final long endTime;

        /** */
        private final long timeout;

        /**
         * @param timeout Timeout.
         */
        RemovedItemsCleanupTask(long timeout) {
            this.timeout = timeout;
            this.endTime = U.currentTimeMillis() + timeout;
        }

        /** {@inheritDoc} */
        @Override public IgniteUuid timeoutId() {
            return id;
        }

        /** {@inheritDoc} */
        @Override public long endTime() {
            return endTime;
        }

        /** {@inheritDoc} */
        @Override public void onTimeout() {
            ctx.closure().runLocalSafe(new Runnable() {
                @Override public void run() {
                    try {
                        for (GridCacheContext cacheCtx : sharedCtx.cacheContexts()) {
                            if (!cacheCtx.isLocal() && cacheCtx.affinityNode()) {
                                GridDhtPartitionTopology top = null;

                                try {
                                    top = cacheCtx.topology();
                                }
                                catch (IllegalStateException ignore) {
                                    // Cache stopped.
                                }

                                if (top != null) {
                                    for (GridDhtLocalPartition part : top.currentLocalPartitions())
                                        part.cleanupRemoveQueue();
                                }

                                if (ctx.isStopping())
                                    return;
                            }
                        }
                    }
                    catch (Exception e) {
                        U.error(log, "Failed to cleanup removed cache items: " + e, e);
                    }

                    if (ctx.isStopping())
                        return;

                    addRemovedItemsCleanupTask(timeout);
                }
            }, true);
        }
    }
}<|MERGE_RESOLUTION|>--- conflicted
+++ resolved
@@ -1962,10 +1962,6 @@
                 if (req.stop()) {
                     stopGateway(req);
 
-<<<<<<< HEAD
-                    stopCtx = prepareCacheStop(req);
-                    destroy = req.destroy();
-=======
                     sharedCtx.database().checkpointReadLock();
 
                     try {
@@ -1975,7 +1971,6 @@
                     finally {
                         sharedCtx.database().checkpointReadUnlock();
                     }
->>>>>>> c286f962
                 }
                 else if (req.close() && req.initiatingNodeId().equals(ctx.localNodeId())) {
                     IgniteCacheProxy<?, ?> proxy = jCacheProxies.remove(masked);
@@ -2007,11 +2002,7 @@
                 }
             }
 
-<<<<<<< HEAD
-            if (stopped != null)
-=======
             if (stopped != null && !sharedCtx.kernalContext().clientNode())
->>>>>>> c286f962
                 sharedCtx.database().onCachesStopped(stopped);
         }
     }
