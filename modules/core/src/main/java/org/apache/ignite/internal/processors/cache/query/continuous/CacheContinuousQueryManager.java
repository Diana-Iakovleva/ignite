/*
 * Licensed to the Apache Software Foundation (ASF) under one or more
 * contributor license agreements.  See the NOTICE file distributed with
 * this work for additional information regarding copyright ownership.
 * The ASF licenses this file to You under the Apache License, Version 2.0
 * (the "License"); you may not use this file except in compliance with
 * the License.  You may obtain a copy of the License at
 *
 *      http://www.apache.org/licenses/LICENSE-2.0
 *
 * Unless required by applicable law or agreed to in writing, software
 * distributed under the License is distributed on an "AS IS" BASIS,
 * WITHOUT WARRANTIES OR CONDITIONS OF ANY KIND, either express or implied.
 * See the License for the specific language governing permissions and
 * limitations under the License.
 */

package org.apache.ignite.internal.processors.cache.query.continuous;

import java.io.Externalizable;
import java.io.IOException;
import java.io.ObjectInput;
import java.io.ObjectOutput;
import java.io.Serializable;
import java.util.ArrayList;
import java.util.Collection;
import java.util.Iterator;
import java.util.Map;
import java.util.NoSuchElementException;
import java.util.UUID;
import java.util.concurrent.ConcurrentMap;
import java.util.concurrent.atomic.AtomicInteger;
import java.util.concurrent.atomic.AtomicLong;
import javax.cache.configuration.CacheEntryListenerConfiguration;
import javax.cache.configuration.Factory;
import javax.cache.event.CacheEntryCreatedListener;
import javax.cache.event.CacheEntryEvent;
import javax.cache.event.CacheEntryEventFilter;
import javax.cache.event.CacheEntryExpiredListener;
import javax.cache.event.CacheEntryListener;
import javax.cache.event.CacheEntryRemovedListener;
import javax.cache.event.CacheEntryUpdatedListener;
import javax.cache.event.EventType;
import org.apache.ignite.IgniteCheckedException;
import org.apache.ignite.IgniteException;
import org.apache.ignite.IgniteLogger;
import org.apache.ignite.cache.CacheEntryEventSerializableFilter;
import org.apache.ignite.cache.CacheMode;
import org.apache.ignite.cache.query.ContinuousQuery;
import org.apache.ignite.cluster.ClusterNode;
import org.apache.ignite.internal.GridKernalContext;
import org.apache.ignite.internal.processors.affinity.AffinityTopologyVersion;
import org.apache.ignite.internal.processors.cache.CacheObject;
import org.apache.ignite.internal.processors.cache.GridCacheEntryEx;
import org.apache.ignite.internal.processors.cache.GridCacheManagerAdapter;
import org.apache.ignite.internal.processors.cache.KeyCacheObject;
import org.apache.ignite.internal.processors.cache.distributed.dht.atomic.GridDhtAtomicUpdateFuture;
import org.apache.ignite.internal.processors.continuous.GridContinuousHandler;
import org.apache.ignite.internal.processors.continuous.GridContinuousProcessor;
import org.apache.ignite.internal.util.typedef.CI2;
import org.apache.ignite.internal.util.typedef.F;
import org.apache.ignite.internal.util.typedef.internal.U;
<<<<<<< HEAD
=======
import org.apache.ignite.lang.IgniteAsyncCallback;
>>>>>>> 4a8fb8f3
import org.apache.ignite.lang.IgniteClosure;
import org.apache.ignite.lang.IgnitePredicate;
import org.apache.ignite.plugin.security.SecurityPermission;
import org.apache.ignite.resources.LoggerResource;
import org.jetbrains.annotations.Nullable;
import org.jsr166.ConcurrentHashMap8;

import static javax.cache.event.EventType.CREATED;
import static javax.cache.event.EventType.EXPIRED;
import static javax.cache.event.EventType.REMOVED;
import static javax.cache.event.EventType.UPDATED;
import static org.apache.ignite.events.EventType.EVT_CACHE_QUERY_OBJECT_READ;
import static org.apache.ignite.internal.GridTopic.TOPIC_CACHE;
import static org.apache.ignite.internal.processors.continuous.GridContinuousProcessor.QUERY_MSG_VER_2_SINCE;

/**
 * Continuous queries manager.
 */
public class CacheContinuousQueryManager extends GridCacheManagerAdapter {
    /** */
    private static final byte CREATED_FLAG = 0b0001;

    /** */
    private static final byte UPDATED_FLAG = 0b0010;

    /** */
    private static final byte REMOVED_FLAG = 0b0100;

    /** */
    private static final byte EXPIRED_FLAG = 0b1000;

    /** */
    private static final long BACKUP_ACK_FREQ = 5000;

    /** Listeners. */
    private final ConcurrentMap<UUID, CacheContinuousQueryListener> lsnrs = new ConcurrentHashMap8<>();

    /** Listeners count. */
    private final AtomicInteger lsnrCnt = new AtomicInteger();

    /** Internal entries listeners. */
    private final ConcurrentMap<UUID, CacheContinuousQueryListener> intLsnrs = new ConcurrentHashMap8<>();

    /** Internal listeners count. */
    private final AtomicInteger intLsnrCnt = new AtomicInteger();

    /** Query sequence number for message topic. */
    private final AtomicLong seq = new AtomicLong();

    /** JCache listeners. */
    private final ConcurrentMap<CacheEntryListenerConfiguration, JCacheQuery> jCacheLsnrs =
        new ConcurrentHashMap8<>();

    /** Ordered topic prefix. */
    private String topicPrefix;

    /** {@inheritDoc} */
    @Override protected void start0() throws IgniteCheckedException {
        // Append cache name to the topic.
        topicPrefix = "CONTINUOUS_QUERY" + (cctx.name() == null ? "" : "_" + cctx.name());

        if (cctx.affinityNode()) {
            cctx.io().addHandler(cctx.cacheId(), CacheContinuousQueryBatchAck.class,
                new CI2<UUID, CacheContinuousQueryBatchAck>() {
                    @Override public void apply(UUID uuid, CacheContinuousQueryBatchAck msg) {
                        CacheContinuousQueryListener lsnr = lsnrs.get(msg.routineId());

                        if (lsnr != null)
                            lsnr.cleanupBackupQueue(msg.updateCntrs());
                    }
                });

            cctx.time().schedule(new BackupCleaner(lsnrs, cctx.kernalContext()), BACKUP_ACK_FREQ, BACKUP_ACK_FREQ);
        }
    }

    /** {@inheritDoc} */
    @SuppressWarnings("unchecked")
    @Override protected void onKernalStart0() throws IgniteCheckedException {
        Iterable<CacheEntryListenerConfiguration> cfgs = cctx.config().getCacheEntryListenerConfigurations();

        if (cfgs != null) {
            for (CacheEntryListenerConfiguration cfg : cfgs)
                executeJCacheQuery(cfg, true, false);
        }
    }

    /** {@inheritDoc} */
    @Override protected void onKernalStop0(boolean cancel) {
        super.onKernalStop0(cancel);

        for (JCacheQuery lsnr : jCacheLsnrs.values()) {
            try {
                lsnr.cancel();
            }
            catch (IgniteCheckedException e) {
                if (log.isDebugEnabled())
                    log.debug("Failed to stop JCache entry listener: " + e.getMessage());
            }
        }
    }

    /**
     * @param lsnrs Listeners to notify.
     * @param key Entry key.
     * @param partId Partition id.
     * @param updCntr Updated counter.
     * @param primary Primary.
     * @param topVer Topology version.
     */
    public void skipUpdateEvent(Map<UUID, CacheContinuousQueryListener> lsnrs,
        KeyCacheObject key,
        int partId,
        long updCntr,
<<<<<<< HEAD
        AffinityTopologyVersion topVer) {
        skipUpdateEvent(lsnrs, key, partId, updCntr, true, topVer);
    }

    /**
     * @param lsnrs Listeners to notify.
     * @param key Entry key.
     * @param partId Partition id.
     * @param updCntr Updated counter.
     * @param topVer Topology version.
     * @param primary Primary.
     */
    public void skipUpdateEvent(Map<UUID, CacheContinuousQueryListener> lsnrs,
        KeyCacheObject key,
        int partId,
        long updCntr,
        boolean primary,
        AffinityTopologyVersion topVer) {
        assert lsnrs != null;

        for (CacheContinuousQueryListener lsnr : lsnrs.values()) {
            CacheContinuousQueryEntry e0 = new CacheContinuousQueryEntry(
                cctx.cacheId(),
                UPDATED,
                key,
                null,
                null,
                lsnr.keepBinary(),
                partId,
                updCntr,
                topVer);

=======
        boolean primary,
        AffinityTopologyVersion topVer) {
        assert lsnrs != null;

        for (CacheContinuousQueryListener lsnr : lsnrs.values()) {
            CacheContinuousQueryEntry e0 = new CacheContinuousQueryEntry(
                cctx.cacheId(),
                UPDATED,
                key,
                null,
                null,
                lsnr.keepBinary(),
                partId,
                updCntr,
                topVer);

>>>>>>> 4a8fb8f3
            CacheContinuousQueryEvent evt = new CacheContinuousQueryEvent<>(
                cctx.kernalContext().cache().jcache(cctx.name()), cctx, e0);

            lsnr.skipUpdateEvent(evt, topVer, primary);
        }
    }

    /**
     * @param internal Internal entry flag (internal key or not user cache).
     * @param preload Whether update happened during preloading.
     * @return Registered listeners.
     */
    @Nullable public Map<UUID, CacheContinuousQueryListener> updateListeners(
        boolean internal,
        boolean preload) {
        if (preload && !internal)
            return null;

        ConcurrentMap<UUID, CacheContinuousQueryListener> lsnrCol;

        if (internal)
            lsnrCol = intLsnrCnt.get() > 0 ? intLsnrs : null;
        else
            lsnrCol = lsnrCnt.get() > 0 ? lsnrs : null;

        return F.isEmpty(lsnrCol) ? null : lsnrCol;
    }

    /**
     * @param key Key.
     * @param newVal New value.
     * @param oldVal Old value.
     * @param internal Internal entry (internal key or not user cache).
     * @param partId Partition.
     * @param primary {@code True} if called on primary node.
     * @param preload Whether update happened during preloading.
     * @param updateCntr Update counter.
<<<<<<< HEAD
=======
     * @param fut Dht atomic future.
>>>>>>> 4a8fb8f3
     * @param topVer Topology version.
     * @throws IgniteCheckedException In case of error.
     */
    public void onEntryUpdated(
        KeyCacheObject key,
        CacheObject newVal,
        CacheObject oldVal,
        boolean internal,
        int partId,
        boolean primary,
        boolean preload,
        long updateCntr,
<<<<<<< HEAD
        AffinityTopologyVersion topVer) throws IgniteCheckedException {
=======
        @Nullable GridDhtAtomicUpdateFuture fut,
        AffinityTopologyVersion topVer
    ) throws IgniteCheckedException {
>>>>>>> 4a8fb8f3
        Map<UUID, CacheContinuousQueryListener> lsnrCol = updateListeners(internal, preload);

        if (lsnrCol != null) {
            onEntryUpdated(
                lsnrCol,
                key,
                newVal,
                oldVal,
                internal,
                partId,
                primary,
                preload,
                updateCntr,
<<<<<<< HEAD
=======
                fut,
>>>>>>> 4a8fb8f3
                topVer);
        }
    }

    /**
     * @param lsnrCol Listeners to notify.
     * @param key Key.
     * @param newVal New value.
     * @param oldVal Old value.
     * @param internal Internal entry (internal key or not user cache),
     * @param partId Partition.
     * @param primary {@code True} if called on primary node.
     * @param preload Whether update happened during preloading.
     * @param updateCntr Update counter.
     * @param topVer Topology version.
     * @param fut Dht atomic future.
     * @throws IgniteCheckedException In case of error.
     */
    public void onEntryUpdated(
        Map<UUID, CacheContinuousQueryListener> lsnrCol,
        KeyCacheObject key,
        CacheObject newVal,
        CacheObject oldVal,
        boolean internal,
        int partId,
        boolean primary,
        boolean preload,
        long updateCntr,
        @Nullable GridDhtAtomicUpdateFuture fut,
        AffinityTopologyVersion topVer)
        throws IgniteCheckedException
    {
        assert key != null;
        assert lsnrCol != null;

        boolean hasNewVal = newVal != null;
        boolean hasOldVal = oldVal != null;

        if (!hasNewVal && !hasOldVal) {
            skipUpdateEvent(lsnrCol, key, partId, updateCntr, primary, topVer);

            return;
        }

        EventType evtType = !hasNewVal ? REMOVED : !hasOldVal ? CREATED : UPDATED;

        boolean initialized = false;

        boolean recordIgniteEvt = primary && !internal && cctx.gridEvents().isRecordable(EVT_CACHE_QUERY_OBJECT_READ);

        for (CacheContinuousQueryListener lsnr : lsnrCol.values()) {
            if (preload && !lsnr.notifyExisting())
                continue;

            if (!initialized) {
                if (lsnr.oldValueRequired()) {
                    oldVal = (CacheObject)cctx.unwrapTemporary(oldVal);

                    if (oldVal != null)
                        oldVal.finishUnmarshal(cctx.cacheObjectContext(), cctx.deploy().globalLoader());
                }

                if (newVal != null)
                    newVal.finishUnmarshal(cctx.cacheObjectContext(), cctx.deploy().globalLoader());

                initialized = true;
            }

            CacheContinuousQueryEntry e0 = new CacheContinuousQueryEntry(
                cctx.cacheId(),
                evtType,
                key,
                newVal,
                lsnr.oldValueRequired() ? oldVal : null,
                lsnr.keepBinary(),
                partId,
                updateCntr,
                topVer);

            CacheContinuousQueryEvent evt = new CacheContinuousQueryEvent<>(
                cctx.kernalContext().cache().jcache(cctx.name()), cctx, e0);

            lsnr.onEntryUpdated(evt, primary, recordIgniteEvt, fut);
        }
    }

    /**
     * @param e Entry.
     * @param key Key.
     * @param oldVal Old value.
     * @throws IgniteCheckedException In case of error.
     */
    public void onEntryExpired(GridCacheEntryEx e, KeyCacheObject key, CacheObject oldVal)
        throws IgniteCheckedException {
        assert e != null;
        assert key != null;

        if (e.isInternal())
            return;

        ConcurrentMap<UUID, CacheContinuousQueryListener> lsnrCol = lsnrCnt.get() > 0 ? lsnrs : null;

        if (F.isEmpty(lsnrCol))
            return;

        if (cctx.isReplicated() || cctx.affinity().primary(cctx.localNode(), key, AffinityTopologyVersion.NONE)) {
            boolean primary = cctx.affinity().primary(cctx.localNode(), key, AffinityTopologyVersion.NONE);
            boolean recordIgniteEvt = cctx.gridEvents().isRecordable(EVT_CACHE_QUERY_OBJECT_READ);

            boolean initialized = false;

            for (CacheContinuousQueryListener lsnr : lsnrCol.values()) {
                if (!initialized) {
                    if (lsnr.oldValueRequired())
                        oldVal = (CacheObject)cctx.unwrapTemporary(oldVal);

                    if (oldVal != null)
                        oldVal.finishUnmarshal(cctx.cacheObjectContext(), cctx.deploy().globalLoader());

                    initialized = true;
                }

                CacheContinuousQueryEntry e0 = new CacheContinuousQueryEntry(
                    cctx.cacheId(),
                    EXPIRED,
                    key,
                    null,
                    lsnr.oldValueRequired() ? oldVal : null,
                    lsnr.keepBinary(),
                    e.partition(),
                    -1,
                    null);

                CacheContinuousQueryEvent evt = new CacheContinuousQueryEvent(
                    cctx.kernalContext().cache().jcache(cctx.name()), cctx, e0);

                lsnr.onEntryUpdated(evt, primary, recordIgniteEvt, null);
            }
        }
    }

    /**
     * @param locLsnr Local listener.
     * @param rmtFilter Remote filter.
     * @param bufSize Buffer size.
     * @param timeInterval Time interval.
     * @param autoUnsubscribe Auto unsubscribe flag.
     * @param loc Local flag.
     * @return Continuous routine ID.
     * @throws IgniteCheckedException In case of error.
     */
    public UUID executeQuery(final CacheEntryUpdatedListener locLsnr,
        @Nullable final CacheEntryEventSerializableFilter rmtFilter,
        @Nullable final Factory<? extends CacheEntryEventFilter> rmtFilterFactory,
        int bufSize,
        long timeInterval,
        boolean autoUnsubscribe,
        boolean loc,
        final boolean keepBinary) throws IgniteCheckedException
    {
        IgniteClosure<Boolean, CacheContinuousQueryHandler> clsr;

        if (rmtFilterFactory != null)
            clsr = new IgniteClosure<Boolean, CacheContinuousQueryHandler>() {
                @Override public CacheContinuousQueryHandler apply(Boolean v2) {
                    CacheContinuousQueryHandler hnd;

                    if (v2)
                        hnd = new CacheContinuousQueryHandlerV2(
                            cctx.name(),
                            TOPIC_CACHE.topic(topicPrefix, cctx.localNodeId(), seq.getAndIncrement()),
                            locLsnr,
                            rmtFilterFactory,
                            true,
                            false,
                            true,
                            false,
                            null);
                    else {
                        CacheEntryEventFilter fltr = rmtFilterFactory.create();

                        if (!(fltr instanceof CacheEntryEventSerializableFilter))
                            throw new IgniteException("Topology has nodes of the old versions. In this case " +
                                "EntryEventFilter should implement " +
                                "org.apache.ignite.cache.CacheEntryEventSerializableFilter interface. Filter: " + fltr);

                        hnd = new CacheContinuousQueryHandler(
                            cctx.name(),
                            TOPIC_CACHE.topic(topicPrefix, cctx.localNodeId(), seq.getAndIncrement()),
                            locLsnr,
                            (CacheEntryEventSerializableFilter)fltr,
                            true,
                            false,
                            true,
                            false);
                    }

                    return hnd;
                }
            };
        else
            clsr = new IgniteClosure<Boolean, CacheContinuousQueryHandler>() {
                @Override public CacheContinuousQueryHandler apply(Boolean ignore) {
                    return new CacheContinuousQueryHandler(
                        cctx.name(),
                        TOPIC_CACHE.topic(topicPrefix, cctx.localNodeId(), seq.getAndIncrement()),
                        locLsnr,
                        rmtFilter,
                        true,
                        false,
                        true,
                        false);
                }
            };

        return executeQuery0(
            locLsnr,
            clsr,
            bufSize,
            timeInterval,
            autoUnsubscribe,
            false,
            false,
            loc,
            keepBinary,
            false);
    }

    /**
     * @param locLsnr Local listener.
     * @param rmtFilter Remote filter.
     * @param loc Local flag.
     * @param notifyExisting Notify existing flag.
     * @return Continuous routine ID.
     * @throws IgniteCheckedException In case of error.
     */
    public UUID executeInternalQuery(final CacheEntryUpdatedListener<?, ?> locLsnr,
        final CacheEntryEventSerializableFilter rmtFilter,
        final boolean loc,
        final boolean notifyExisting,
        final boolean ignoreClassNotFound)
        throws IgniteCheckedException
    {
        return executeQuery0(
            locLsnr,
            new IgniteClosure<Boolean, CacheContinuousQueryHandler>() {
<<<<<<< HEAD
                @Override public CacheContinuousQueryHandler apply(Boolean aBoolean) {
=======
                @Override public CacheContinuousQueryHandler apply(Boolean v2) {
>>>>>>> 4a8fb8f3
                    return new CacheContinuousQueryHandler(
                        cctx.name(),
                        TOPIC_CACHE.topic(topicPrefix, cctx.localNodeId(), seq.getAndIncrement()),
                        locLsnr,
                        rmtFilter,
                        true,
                        false,
                        true,
                        ignoreClassNotFound);
                }
            },
            ContinuousQuery.DFLT_PAGE_SIZE,
            ContinuousQuery.DFLT_TIME_INTERVAL,
            ContinuousQuery.DFLT_AUTO_UNSUBSCRIBE,
            true,
            notifyExisting,
            loc,
            false,
            false);
    }

    /**
     * @param routineId Consume ID.
     */
    public void cancelInternalQuery(UUID routineId) {
        try {
            cctx.kernalContext().continuous().stopRoutine(routineId).get();
        }
        catch (IgniteCheckedException | IgniteException e) {
            if (log.isDebugEnabled())
                log.debug("Failed to stop internal continuous query: " + e.getMessage());
        }
    }

    /**
     * @param cfg Listener configuration.
     * @param onStart Whether listener is created on node start.
     * @throws IgniteCheckedException If failed.
     */
    public void executeJCacheQuery(CacheEntryListenerConfiguration cfg, boolean onStart, boolean keepBinary)
        throws IgniteCheckedException {
        JCacheQuery lsnr = new JCacheQuery(cfg, onStart, keepBinary);

        JCacheQuery old = jCacheLsnrs.putIfAbsent(cfg, lsnr);

        if (old != null)
            throw new IllegalArgumentException("Listener is already registered for configuration: " + cfg);

        try {
            lsnr.execute();
        }
        catch (IgniteCheckedException e) {
            cancelJCacheQuery(cfg);

            throw e;
        }
    }

    /**
     * @param cfg Listener configuration.
     * @throws IgniteCheckedException In case of error.
     */
    public void cancelJCacheQuery(CacheEntryListenerConfiguration cfg) throws IgniteCheckedException {
        JCacheQuery lsnr = jCacheLsnrs.remove(cfg);

        if (lsnr != null)
            lsnr.cancel();
    }

    /**
     * @param topVer Topology version.
     */
    public void beforeExchange(AffinityTopologyVersion topVer) {
        for (CacheContinuousQueryListener lsnr : lsnrs.values())
            lsnr.flushBackupQueue(cctx.kernalContext(), topVer);
    }

    /**
     * Partition evicted callback.
     *
     * @param part Partition number.
     */
    public void onPartitionEvicted(int part) {
        for (CacheContinuousQueryListener lsnr : lsnrs.values())
            lsnr.onPartitionEvicted(part);

        for (CacheContinuousQueryListener lsnr : intLsnrs.values())
            lsnr.onPartitionEvicted(part);
    }

    /**
     * @param locLsnr Local listener.
     * @param bufSize Buffer size.
     * @param timeInterval Time interval.
     * @param autoUnsubscribe Auto unsubscribe flag.
     * @param internal Internal flag.
     * @param notifyExisting Notify existing flag.
     * @param loc Local flag.
     * @param onStart Waiting topology exchange.
     * @return Continuous routine ID.
     * @throws IgniteCheckedException In case of error.
     */
    private UUID executeQuery0(CacheEntryUpdatedListener locLsnr,
        IgniteClosure<Boolean, CacheContinuousQueryHandler> clsr,
        int bufSize,
        long timeInterval,
        boolean autoUnsubscribe,
        boolean internal,
        boolean notifyExisting,
        boolean loc,
        final boolean keepBinary,
        boolean onStart) throws IgniteCheckedException
    {
        cctx.checkSecurity(SecurityPermission.CACHE_READ);

        int taskNameHash = !internal && cctx.kernalContext().security().enabled() ?
            cctx.kernalContext().job().currentTaskNameHash() : 0;

        boolean skipPrimaryCheck = loc && cctx.config().getCacheMode() == CacheMode.REPLICATED && cctx.affinityNode();

        boolean v2 = useV2Protocol(cctx.discovery().allNodes());

        final CacheContinuousQueryHandler hnd = clsr.apply(v2);

        hnd.taskNameHash(taskNameHash);
        hnd.skipPrimaryCheck(skipPrimaryCheck);
        hnd.notifyExisting(notifyExisting);
        hnd.internal(internal);
        hnd.keepBinary(keepBinary);
        hnd.localCache(cctx.isLocal());

        IgnitePredicate<ClusterNode> pred = (loc || cctx.config().getCacheMode() == CacheMode.LOCAL) ?
            F.nodeForNodeId(cctx.localNodeId()) : F.<ClusterNode>alwaysTrue();

        UUID id = cctx.kernalContext().continuous().startRoutine(
            hnd,
            internal && loc,
            bufSize,
            timeInterval,
            autoUnsubscribe,
            pred).get();

        try {
            if (hnd.isQuery() && cctx.userCache() && !onStart)
                hnd.waitTopologyFuture(cctx.kernalContext());
        }
        catch (IgniteCheckedException e) {
            log.warning("Failed to start continuous query.", e);

            cctx.kernalContext().continuous().stopRoutine(id);

            throw new IgniteCheckedException("Failed to start continuous query.", e);
        }

        if (notifyExisting) {
            final Iterator<GridCacheEntryEx> it = cctx.cache().allEntries().iterator();

            locLsnr.onUpdated(new Iterable<CacheEntryEvent>() {
                @Override public Iterator<CacheEntryEvent> iterator() {
                    return new Iterator<CacheEntryEvent>() {
                        private CacheContinuousQueryEvent next;

                        {
                            advance();
                        }

                        @Override public boolean hasNext() {
                            return next != null;
                        }

                        @Override public CacheEntryEvent next() {
                            if (!hasNext())
                                throw new NoSuchElementException();

                            CacheEntryEvent next0 = next;

                            advance();

                            return next0;
                        }

                        @Override public void remove() {
                            throw new UnsupportedOperationException();
                        }

                        private void advance() {
                            next = null;

                            while (next == null) {
                                if (!it.hasNext())
                                    break;

                                GridCacheEntryEx e = it.next();

                                CacheContinuousQueryEntry entry = new CacheContinuousQueryEntry(
                                    cctx.cacheId(),
                                    CREATED,
                                    e.key(),
                                    e.rawGet(),
                                    null,
                                    keepBinary,
                                    0,
                                    -1,
                                    null);

                                next = new CacheContinuousQueryEvent<>(
                                    cctx.kernalContext().cache().jcache(cctx.name()),
                                    cctx, entry);

                                if (hnd.getEventFilter() != null && !hnd.getEventFilter().evaluate(next))
                                    next = null;
                            }
                        }
                    };
                }
            });
        }

        return id;
    }

    /**
     * @param nodes Nodes.
     * @return {@code True} if all nodes greater than {@link GridContinuousProcessor#QUERY_MSG_VER_2_SINCE},
     *     otherwise {@code false}.
     */
    private boolean useV2Protocol(Collection<ClusterNode> nodes) {
        for (ClusterNode node : nodes) {
            if (QUERY_MSG_VER_2_SINCE.compareTo(node.version()) > 0)
                return false;
        }

        return true;
    }

    /**
     * @param lsnrId Listener ID.
     * @param lsnr Listener.
     * @param internal Internal flag.
     * @return Whether listener was actually registered.
     */
    GridContinuousHandler.RegisterStatus registerListener(UUID lsnrId,
        CacheContinuousQueryListener lsnr,
        boolean internal) {
        boolean added;

        if (internal) {
            added = intLsnrs.putIfAbsent(lsnrId, lsnr) == null;

            if (added)
                intLsnrCnt.incrementAndGet();
        }
        else {
            added = lsnrs.putIfAbsent(lsnrId, lsnr) == null;

            if (added) {
                lsnrCnt.incrementAndGet();

                lsnr.onExecution();
            }
        }

        return added ? GridContinuousHandler.RegisterStatus.REGISTERED : GridContinuousHandler.RegisterStatus.NOT_REGISTERED;
    }

    /**
     * @param internal Internal flag.
     * @param id Listener ID.
     */
    void unregisterListener(boolean internal, UUID id) {
        CacheContinuousQueryListener lsnr;

        if (internal) {
            if ((lsnr = intLsnrs.remove(id)) != null) {
                intLsnrCnt.decrementAndGet();

                lsnr.onUnregister();
            }
        }
        else {
            if ((lsnr = lsnrs.remove(id)) != null) {
                lsnrCnt.decrementAndGet();

                lsnr.onUnregister();
            }
        }
    }

    /**
     *
     */
    private class JCacheQuery {
        /** */
        private final CacheEntryListenerConfiguration cfg;

        /** */
        private final boolean onStart;

        /** */
        private final boolean keepBinary;

        /** */
        private volatile UUID routineId;

        /**
         * @param cfg Listener configuration.
         * @param onStart {@code True} if executed on cache start.
         */
        private JCacheQuery(CacheEntryListenerConfiguration cfg, boolean onStart, boolean keepBinary) {
            this.cfg = cfg;
            this.onStart = onStart;
            this.keepBinary = keepBinary;
        }

        /**
         * @throws IgniteCheckedException In case of error.
         */
        @SuppressWarnings("unchecked")
        void execute() throws IgniteCheckedException {
            if (!onStart)
                cctx.config().addCacheEntryListenerConfiguration(cfg);

            CacheEntryListener locLsnrImpl = (CacheEntryListener)cfg.getCacheEntryListenerFactory().create();

            if (locLsnrImpl == null)
                throw new IgniteCheckedException("Local CacheEntryListener is mandatory and can't be null.");

            byte types = 0;

            types |= locLsnrImpl instanceof CacheEntryCreatedListener ? CREATED_FLAG : 0;
            types |= locLsnrImpl instanceof CacheEntryUpdatedListener ? UPDATED_FLAG : 0;
            types |= locLsnrImpl instanceof CacheEntryRemovedListener ? REMOVED_FLAG : 0;
            types |= locLsnrImpl instanceof CacheEntryExpiredListener ? EXPIRED_FLAG : 0;

            if (types == 0)
                throw new IgniteCheckedException("Listener must implement one of CacheEntryListener sub-interfaces.");

            final byte types0 = types;

            final CacheEntryUpdatedListener locLsnr = new JCacheQueryLocalListener(
                locLsnrImpl,
                log);

            routineId = executeQuery0(
                locLsnr,
                new IgniteClosure<Boolean, CacheContinuousQueryHandler>() {
                    @Override public CacheContinuousQueryHandler apply(Boolean v2) {
                        CacheContinuousQueryHandler hnd;
                        Factory<CacheEntryEventFilter> rmtFilterFactory = cfg.getCacheEntryEventFilterFactory();

                        v2 = rmtFilterFactory != null && v2;

                        if (v2)
                            hnd = new CacheContinuousQueryHandlerV2(
                                cctx.name(),
                                TOPIC_CACHE.topic(topicPrefix, cctx.localNodeId(), seq.getAndIncrement()),
                                locLsnr,
                                rmtFilterFactory,
                                cfg.isOldValueRequired(),
                                cfg.isSynchronous(),
                                false,
                                false,
                                types0);
                        else {
                            JCacheQueryRemoteFilter jCacheFilter;

                            CacheEntryEventFilter filter = null;

                            if (rmtFilterFactory != null) {
                                filter = rmtFilterFactory.create();

                                if (!(filter instanceof Serializable))
                                    throw new IgniteException("Topology has nodes of the old versions. " +
                                        "In this case EntryEventFilter must implement java.io.Serializable " +
                                        "interface. Filter: " + filter);
                            }

                            jCacheFilter = new JCacheQueryRemoteFilter(filter, types0);

                            hnd = new CacheContinuousQueryHandler(
                                cctx.name(),
                                TOPIC_CACHE.topic(topicPrefix, cctx.localNodeId(), seq.getAndIncrement()),
                                locLsnr,
                                jCacheFilter,
                                cfg.isOldValueRequired(),
                                cfg.isSynchronous(),
                                false,
                                false);
                        }

                        return hnd;
                    }
                },
                ContinuousQuery.DFLT_PAGE_SIZE,
                ContinuousQuery.DFLT_TIME_INTERVAL,
                ContinuousQuery.DFLT_AUTO_UNSUBSCRIBE,
                false,
                false,
                false,
                keepBinary,
                onStart
            );
        }

        /**
         * @throws IgniteCheckedException In case of error.
         */
        @SuppressWarnings("unchecked")
        void cancel() throws IgniteCheckedException {
            UUID routineId0 = routineId;

            if (routineId0 != null)
                cctx.kernalContext().continuous().stopRoutine(routineId0).get();

            cctx.config().removeCacheEntryListenerConfiguration(cfg);
        }
    }

    /**
     *
     */
    static class JCacheQueryLocalListener<K, V> implements CacheEntryUpdatedListener<K, V> {
        /** */
        final CacheEntryListener<K, V> impl;

        /** */
        private final IgniteLogger log;

        /**
         * @param impl Listener.
         * @param log Logger.
         */
        JCacheQueryLocalListener(CacheEntryListener<K, V> impl, IgniteLogger log) {
            assert impl != null;
            assert log != null;

            this.impl = impl;

            this.log = log;
        }

        /** {@inheritDoc} */
        @Override public void onUpdated(Iterable<CacheEntryEvent<? extends K, ? extends V>> evts) {
            for (CacheEntryEvent<? extends K, ? extends V> evt : evts) {
                try {
                    switch (evt.getEventType()) {
                        case CREATED:
                            assert impl instanceof CacheEntryCreatedListener : evt;

                            ((CacheEntryCreatedListener<K, V>)impl).onCreated(singleton(evt));

                            break;

                        case UPDATED:
                            assert impl instanceof CacheEntryUpdatedListener : evt;

                            ((CacheEntryUpdatedListener<K, V>)impl).onUpdated(singleton(evt));

                            break;

                        case REMOVED:
                            assert impl instanceof CacheEntryRemovedListener : evt;

                            ((CacheEntryRemovedListener<K, V>)impl).onRemoved(singleton(evt));

                            break;

                        case EXPIRED:
                            assert impl instanceof CacheEntryExpiredListener : evt;

                            ((CacheEntryExpiredListener<K, V>)impl).onExpired(singleton(evt));

                            break;

                        default:
                            throw new IllegalStateException("Unknown type: " + evt.getEventType());
                    }
                }
                catch (Exception e) {
                    U.error(log, "CacheEntryListener failed: " + e);
                }
            }
        }

        /**
         * @param evt Event.
         * @return Singleton iterable.
         */
        @SuppressWarnings("unchecked")
        private Iterable<CacheEntryEvent<? extends K, ? extends V>> singleton(
            CacheEntryEvent<? extends K, ? extends V> evt) {
            assert evt instanceof CacheContinuousQueryEvent;

            Collection<CacheEntryEvent<? extends K, ? extends V>> evts = new ArrayList<>(1);

            evts.add(evt);

            return evts;
        }

        /**
         * @return {@code True} if listener should be executed in non-system thread.
         */
        protected boolean async() {
            return U.hasAnnotation(impl, IgniteAsyncCallback.class);
        }
    }

    /**
     * For handler version 2.0 this filter should not be serialized.
     */
    protected static class JCacheQueryRemoteFilter implements CacheEntryEventSerializableFilter, Externalizable {
        /** */
        private static final long serialVersionUID = 0L;

        /** */
        protected CacheEntryEventFilter impl;

        /** */
        private byte types;

        /** */
        @LoggerResource
        private IgniteLogger log;

        /**
         * For {@link Externalizable}.
         */
        public JCacheQueryRemoteFilter() {
            // no-op.
        }

        /**
         * @param impl Filter.
         * @param types Types.
         */
        JCacheQueryRemoteFilter(@Nullable CacheEntryEventFilter impl, byte types) {
            assert types != 0;

            this.impl = impl;
            this.types = types;
        }

        /** {@inheritDoc} */
        @Override public boolean evaluate(CacheEntryEvent evt) {
            try {
                return (types & flag(evt.getEventType())) != 0 && (impl == null || impl.evaluate(evt));
            }
            catch (Exception e) {
                U.error(log, "CacheEntryEventFilter failed: " + e);

                return true;
            }
        }

        /** {@inheritDoc} */
        @Override public void writeExternal(ObjectOutput out) throws IOException {
            out.writeObject(impl);
            out.writeByte(types);
        }

        /** {@inheritDoc} */
        @SuppressWarnings("unchecked")
        @Override public void readExternal(ObjectInput in) throws IOException, ClassNotFoundException {
            impl = (CacheEntryEventFilter)in.readObject();
            types = in.readByte();
        }

        /**
         * @return {@code True} if filter should be executed in non-system thread.
         */
        protected boolean async() {
            return U.hasAnnotation(impl, IgniteAsyncCallback.class);
        }

        /**
         * @param evtType Type.
         * @return Flag value.
         */
        private byte flag(EventType evtType) {
            switch (evtType) {
                case CREATED:
                    return CREATED_FLAG;

                case UPDATED:
                    return UPDATED_FLAG;

                case REMOVED:
                    return REMOVED_FLAG;

                case EXPIRED:
                    return EXPIRED_FLAG;

                default:
                    throw new IllegalStateException("Unknown type: " + evtType);
            }
        }
    }

    /**
     * Task flash backup queue.
     */
    private static final class BackupCleaner implements Runnable {
        /** Listeners. */
        private final Map<UUID, CacheContinuousQueryListener> lsnrs;

        /** Context. */
        private final GridKernalContext ctx;

        /**
         * @param lsnrs Listeners.
         */
        public BackupCleaner(Map<UUID, CacheContinuousQueryListener> lsnrs, GridKernalContext ctx) {
            this.lsnrs = lsnrs;
            this.ctx = ctx;
        }

        /** {@inheritDoc} */
        @Override public void run() {
            for (CacheContinuousQueryListener lsnr : lsnrs.values())
                lsnr.acknowledgeBackupOnTimeout(ctx);
        }
    }
}<|MERGE_RESOLUTION|>--- conflicted
+++ resolved
@@ -60,10 +60,7 @@
 import org.apache.ignite.internal.util.typedef.CI2;
 import org.apache.ignite.internal.util.typedef.F;
 import org.apache.ignite.internal.util.typedef.internal.U;
-<<<<<<< HEAD
-=======
 import org.apache.ignite.lang.IgniteAsyncCallback;
->>>>>>> 4a8fb8f3
 import org.apache.ignite.lang.IgniteClosure;
 import org.apache.ignite.lang.IgnitePredicate;
 import org.apache.ignite.plugin.security.SecurityPermission;
@@ -173,23 +170,6 @@
      * @param updCntr Updated counter.
      * @param primary Primary.
      * @param topVer Topology version.
-     */
-    public void skipUpdateEvent(Map<UUID, CacheContinuousQueryListener> lsnrs,
-        KeyCacheObject key,
-        int partId,
-        long updCntr,
-<<<<<<< HEAD
-        AffinityTopologyVersion topVer) {
-        skipUpdateEvent(lsnrs, key, partId, updCntr, true, topVer);
-    }
-
-    /**
-     * @param lsnrs Listeners to notify.
-     * @param key Entry key.
-     * @param partId Partition id.
-     * @param updCntr Updated counter.
-     * @param topVer Topology version.
-     * @param primary Primary.
      */
     public void skipUpdateEvent(Map<UUID, CacheContinuousQueryListener> lsnrs,
         KeyCacheObject key,
@@ -211,24 +191,6 @@
                 updCntr,
                 topVer);
 
-=======
-        boolean primary,
-        AffinityTopologyVersion topVer) {
-        assert lsnrs != null;
-
-        for (CacheContinuousQueryListener lsnr : lsnrs.values()) {
-            CacheContinuousQueryEntry e0 = new CacheContinuousQueryEntry(
-                cctx.cacheId(),
-                UPDATED,
-                key,
-                null,
-                null,
-                lsnr.keepBinary(),
-                partId,
-                updCntr,
-                topVer);
-
->>>>>>> 4a8fb8f3
             CacheContinuousQueryEvent evt = new CacheContinuousQueryEvent<>(
                 cctx.kernalContext().cache().jcache(cctx.name()), cctx, e0);
 
@@ -266,10 +228,7 @@
      * @param primary {@code True} if called on primary node.
      * @param preload Whether update happened during preloading.
      * @param updateCntr Update counter.
-<<<<<<< HEAD
-=======
      * @param fut Dht atomic future.
->>>>>>> 4a8fb8f3
      * @param topVer Topology version.
      * @throws IgniteCheckedException In case of error.
      */
@@ -282,13 +241,9 @@
         boolean primary,
         boolean preload,
         long updateCntr,
-<<<<<<< HEAD
-        AffinityTopologyVersion topVer) throws IgniteCheckedException {
-=======
         @Nullable GridDhtAtomicUpdateFuture fut,
         AffinityTopologyVersion topVer
     ) throws IgniteCheckedException {
->>>>>>> 4a8fb8f3
         Map<UUID, CacheContinuousQueryListener> lsnrCol = updateListeners(internal, preload);
 
         if (lsnrCol != null) {
@@ -302,10 +257,7 @@
                 primary,
                 preload,
                 updateCntr,
-<<<<<<< HEAD
-=======
                 fut,
->>>>>>> 4a8fb8f3
                 topVer);
         }
     }
@@ -552,11 +504,7 @@
         return executeQuery0(
             locLsnr,
             new IgniteClosure<Boolean, CacheContinuousQueryHandler>() {
-<<<<<<< HEAD
-                @Override public CacheContinuousQueryHandler apply(Boolean aBoolean) {
-=======
                 @Override public CacheContinuousQueryHandler apply(Boolean v2) {
->>>>>>> 4a8fb8f3
                     return new CacheContinuousQueryHandler(
                         cctx.name(),
                         TOPIC_CACHE.topic(topicPrefix, cctx.localNodeId(), seq.getAndIncrement()),
