--- conflicted
+++ resolved
@@ -122,10 +122,6 @@
      * @param preload Whether update happened during preloading.
      * @throws IgniteCheckedException In case of error.
      */
-<<<<<<< HEAD
-    public void onEntryUpdated(GridCacheEntryEx e, K key, V newVal, GridCacheValueBytes newBytes,
-        V oldVal, GridCacheValueBytes oldBytes, boolean preload) throws IgniteCheckedException {
-=======
     public void onEntryUpdated(GridCacheEntryEx e,
         KeyCacheObject key,
         CacheObject newVal,
@@ -135,7 +131,6 @@
         boolean preload)
         throws IgniteCheckedException
     {
->>>>>>> fbc8ed32
         assert e != null;
         assert key != null;
 
@@ -202,11 +197,7 @@
      * @param oldBytes Old value bytes.
      * @throws IgniteCheckedException In case of error.
      */
-<<<<<<< HEAD
-    public void onEntryExpired(GridCacheEntryEx e, K key, V oldVal, GridCacheValueBytes oldBytes)
-=======
     public void onEntryExpired(GridCacheEntryEx e, KeyCacheObject key, CacheObject oldVal, GridCacheValueBytes oldBytes)
->>>>>>> fbc8ed32
         throws IgniteCheckedException {
         assert e != null;
         assert key != null;
