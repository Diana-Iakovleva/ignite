--- conflicted
+++ resolved
@@ -31,10 +31,7 @@
 import org.apache.ignite.IgniteLogger;
 import org.apache.ignite.cluster.ClusterNode;
 import org.apache.ignite.internal.IgniteDiagnosticAware;
-<<<<<<< HEAD
-=======
 import org.apache.ignite.internal.IgniteDiagnosticPrepareContext;
->>>>>>> 11881782
 import org.apache.ignite.internal.IgniteInternalFuture;
 import org.apache.ignite.internal.cluster.ClusterTopologyCheckedException;
 import org.apache.ignite.internal.cluster.ClusterTopologyServerNotFoundException;
@@ -602,11 +599,7 @@
     }
 
     /** {@inheritDoc} */
-<<<<<<< HEAD
-    @Override public void dumpDiagnosticInfo() {
-=======
     @Override public void addDiagnosticRequest(IgniteDiagnosticPrepareContext ctx) {
->>>>>>> 11881782
         if (!isDone()) {
             for (IgniteInternalFuture fut : futures()) {
                 if (!fut.isDone() && isMini(fut)) {
@@ -624,11 +617,7 @@
                     }
 
                     if (rmtNodeId != null) {
-<<<<<<< HEAD
-                        cctx.kernalContext().cluster().dumpTxKeyInfo(rmtNodeId, cctx.cacheId(), m.keys,
-=======
                         ctx.txKeyInfo(rmtNodeId, cctx.cacheId(), m.keys,
->>>>>>> 11881782
                             "GridDhtColocatedLockFuture waiting for response [node=" + rmtNodeId +
                             ", cache=" + cctx.name() +
                             ", miniId=" + m.futId +
