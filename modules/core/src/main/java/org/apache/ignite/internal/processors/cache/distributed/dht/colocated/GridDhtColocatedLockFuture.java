--- conflicted
+++ resolved
@@ -1095,16 +1095,9 @@
          * @param keys Keys.
          * @param mappings Mappings to proceed.
          */
-<<<<<<< HEAD
         MiniFuture(ClusterNode node,
             Collection<KeyCacheObject> keys,
             Deque<GridNearLockMapping> mappings) {
-            super(cctx.kernalContext());
-
-=======
-        MiniFuture(ClusterNode node, Collection<K> keys,
-            Deque<GridNearLockMapping<K, V>> mappings) {
->>>>>>> 1ef545a5
             this.node = node;
             this.keys = keys;
             this.mappings = mappings;
