--- conflicted
+++ resolved
@@ -31,315 +31,6 @@
     </parent>
 
     <artifactId>ignite-cassandra</artifactId>
-<<<<<<< HEAD
-    <version>1.8.0-SNAPSHOT</version>
-    <url>http://ignite.apache.org</url>
-
-    <properties>
-        <commons-beanutils.version>1.8.3</commons-beanutils.version>
-        <cassandra-driver.version>3.0.0</cassandra-driver.version>
-        <cassandra-all.version>3.3</cassandra-all.version>
-        <kryo.version>3.0.3</kryo.version>
-        <reflectasm.version>1.10.1</reflectasm.version>
-        <minlog.version>1.3.0</minlog.version>
-        <asm.version>5.0.3</asm.version>
-        <objenesis.version>2.1</objenesis.version>
-        <netty.version>4.0.33.Final</netty.version>
-        <guava.version>19.0</guava.version>
-        <metrics-core.version>3.0.2</metrics-core.version>
-    </properties>
-
-    <dependencies>
-        <!-- Apache commons -->
-        <dependency>
-            <groupId>commons-beanutils</groupId>
-            <artifactId>commons-beanutils</artifactId>
-            <version>${commons-beanutils.version}</version>
-        </dependency>
-
-        <!-- Kryo and required dependencies -->
-        <dependency>
-            <groupId>com.esotericsoftware</groupId>
-            <artifactId>kryo</artifactId>
-            <version>${kryo.version}</version>
-        </dependency>
-
-        <dependency>
-            <groupId>com.esotericsoftware</groupId>
-            <artifactId>reflectasm</artifactId>
-            <version>${reflectasm.version}</version>
-        </dependency>
-
-        <dependency>
-            <groupId>com.esotericsoftware</groupId>
-            <artifactId>minlog</artifactId>
-            <version>${minlog.version}</version>
-        </dependency>
-
-        <dependency>
-            <groupId>org.ow2.asm</groupId>
-            <artifactId>asm</artifactId>
-            <version>${asm.version}</version>
-        </dependency>
-
-        <dependency>
-            <groupId>org.objenesis</groupId>
-            <artifactId>objenesis</artifactId>
-            <version>${objenesis.version}</version>
-        </dependency>
-
-        <!-- Ignite -->
-        <dependency>
-            <groupId>org.apache.ignite</groupId>
-            <artifactId>ignite-core</artifactId>
-            <version>${project.version}</version>
-        </dependency>
-
-        <dependency>
-            <groupId>org.apache.ignite</groupId>
-            <artifactId>ignite-spring</artifactId>
-            <version>${project.version}</version>
-        </dependency>
-
-        <dependency>
-            <groupId>org.apache.ignite</groupId>
-            <artifactId>ignite-log4j</artifactId>
-            <version>${project.version}</version>
-            <scope>test</scope>
-        </dependency>
-
-        <!-- Cassandra and required dependencies -->
-        <dependency>
-            <groupId>com.datastax.cassandra</groupId>
-            <artifactId>cassandra-driver-core</artifactId>
-            <version>${cassandra-driver.version}</version>
-        </dependency>
-
-        <dependency>
-            <groupId>io.netty</groupId>
-            <artifactId>netty-handler</artifactId>
-            <version>${netty.version}</version>
-        </dependency>
-
-        <dependency>
-            <groupId>io.netty</groupId>
-            <artifactId>netty-buffer</artifactId>
-            <version>${netty.version}</version>
-        </dependency>
-
-        <dependency>
-            <groupId>io.netty</groupId>
-            <artifactId>netty-common</artifactId>
-            <version>${netty.version}</version>
-        </dependency>
-
-        <dependency>
-            <groupId>io.netty</groupId>
-            <artifactId>netty-transport</artifactId>
-            <version>${netty.version}</version>
-        </dependency>
-
-        <dependency>
-            <groupId>io.netty</groupId>
-            <artifactId>netty-codec</artifactId>
-            <version>${netty.version}</version>
-        </dependency>
-
-        <dependency>
-            <groupId>com.google.guava</groupId>
-            <artifactId>guava</artifactId>
-            <version>${guava.version}</version>
-        </dependency>
-
-        <dependency>
-            <groupId>com.codahale.metrics</groupId>
-            <artifactId>metrics-core</artifactId>
-            <version>${metrics-core.version}</version>
-        </dependency>
-
-        <dependency>
-            <groupId>org.apache.cassandra</groupId>
-            <artifactId>cassandra-all</artifactId>
-            <version>${cassandra-all.version}</version>
-            <scope>test</scope>
-            <exclusions>
-                <exclusion>
-                    <artifactId>log4j-over-slf4j</artifactId>
-                    <groupId>org.slf4j</groupId>
-                </exclusion>
-            </exclusions>
-        </dependency>
-
-        <!-- Apache log4j -->
-        <dependency>
-            <groupId>log4j</groupId>
-            <artifactId>log4j</artifactId>
-            <scope>test</scope>
-        </dependency>
-
-    </dependencies>
-
-    <build>
-        <plugins>
-            <plugin>
-                <groupId>org.apache.maven.plugins</groupId>
-                <artifactId>maven-compiler-plugin</artifactId>
-                <version>3.2</version>
-                <configuration>
-                    <source>1.7</source>
-                    <target>1.7</target>
-                    <compilerVersion>1.7</compilerVersion>
-                    <encoding>UTF-8</encoding>
-                    <fork>true</fork>
-                    <debug>false</debug>
-                    <debuglevel>lines,vars,source</debuglevel>
-                    <meminitial>256</meminitial>
-                    <maxmem>512</maxmem>
-                </configuration>
-            </plugin>
-
-            <plugin>
-                <groupId>org.apache.maven.plugins</groupId>
-                <artifactId>maven-dependency-plugin</artifactId>
-                <version>2.10</version>
-                <executions>
-                    <execution>
-                        <id>copy-all-dependencies</id>
-                        <phase>package</phase>
-                        <goals>
-                            <goal>copy-dependencies</goal>
-                        </goals>
-                        <configuration>
-                            <outputDirectory>${project.build.directory}/tests-package/lib</outputDirectory>
-                            <overWriteReleases>false</overWriteReleases>
-                            <overWriteSnapshots>false</overWriteSnapshots>
-                            <overWriteIfNewer>true</overWriteIfNewer>
-                            <excludeArtifactIds>
-                                netty-all,cassandra-all,snappy-java,lz4,compress-lzf,commons-codec,commons-lang3,commons-math3,
-                                concurrentlinkedhashmap-lru,antlr,ST4,antlr-runtime,jcl-over-slf4j,jackson-core-asl,
-                                jackson-mapper-asl,json-simple,high-scale-lib,snakeyaml,jbcrypt,reporter-config3,
-                                reporter-config-base,hibernate-validator,validation-api,jboss-logging,thrift-server,
-                                disruptor,stream,fastutil,logback-core,logback-classic,libthrift,httpclient,httpcore,
-                                cassandra-thrift,jna,jamm,joda-time,sigar,ecj,tools
-                            </excludeArtifactIds>
-                        </configuration>
-                    </execution>
-<!-- -->
-                    <execution>
-                        <id>copy-main-dependencies</id>
-                        <phase>package</phase>
-                        <goals>
-                            <goal>copy-dependencies</goal>
-                        </goals>
-                        <configuration>
-                            <outputDirectory>${project.build.directory}/libs</outputDirectory>
-                            <overWriteReleases>false</overWriteReleases>
-                            <overWriteSnapshots>false</overWriteSnapshots>
-                            <overWriteIfNewer>true</overWriteIfNewer>
-                            <excludeTransitive>true</excludeTransitive>
-                            <excludeGroupIds>
-                                org.apache.ignite,org.springframework,org.gridgain
-                            </excludeGroupIds>
-                            <excludeArtifactIds>
-                                commons-logging,slf4j-api,cache-api,slf4j-api,aopalliance
-                            </excludeArtifactIds>
-                            <includeScope>runtime</includeScope>
-                        </configuration>
-                    </execution>
-<!-- -->
-                </executions>
-            </plugin>
-
-            <plugin>
-                <groupId>org.apache.maven.plugins</groupId>
-                <artifactId>maven-antrun-plugin</artifactId>
-                <version>1.8</version>
-                <dependencies>
-                    <dependency>
-                        <groupId>ant-contrib</groupId>
-                        <artifactId>ant-contrib</artifactId>
-                        <version>1.0b3</version>
-                        <exclusions>
-                            <exclusion>
-                                <groupId>ant</groupId>
-                                <artifactId>ant</artifactId>
-                            </exclusion>
-                        </exclusions>
-                    </dependency>
-                </dependencies>
-                <executions>
-                    <execution>
-                        <id>package-tests</id>
-                        <phase>package</phase>
-                        <goals>
-                            <goal>run</goal>
-                        </goals>
-                        <configuration>
-                            <target>
-                                <taskdef resource="net/sf/antcontrib/antlib.xml" />
-                                <if>
-                                    <available file="${project.build.directory}/test-classes" type="dir" />
-                                    <then>
-                                        <copy todir="${project.build.directory}/tests-package/lib">
-                                            <fileset dir="${project.build.directory}">
-                                                <include name="*.jar" />
-                                            </fileset>
-                                        </copy>
-
-                                        <jar destfile="${project.build.directory}/tests-package/lib/${project.artifactId}-${project.version}-tests.jar">
-                                            <fileset dir="${project.build.directory}/test-classes">
-                                                <include name="**/*.class" />
-                                            </fileset>
-                                        </jar>
-
-                                        <copy todir="${project.build.directory}/tests-package/settings">
-                                            <fileset dir="${project.build.directory}/test-classes">
-                                                <include name="**/*.properties" />
-                                                <include name="**/*.xml" />
-                                            </fileset>
-                                        </copy>
-
-                                        <copy todir="${project.build.directory}/tests-package">
-                                            <fileset dir="${project.build.testSourceDirectory}/../scripts">
-                                                <include name="**/*" />
-                                            </fileset>
-                                        </copy>
-
-                                        <fixcrlf srcdir="${project.build.directory}/tests-package" eol="lf" eof="remove">
-                                            <include name="*.sh" />
-                                        </fixcrlf>
-
-                                        <copy todir="${project.build.directory}/tests-package">
-                                            <fileset dir="${project.build.testSourceDirectory}/..">
-                                                <include name="bootstrap/**" />
-                                            </fileset>
-                                        </copy>
-
-                                        <fixcrlf srcdir="${project.build.directory}/tests-package/bootstrap" eol="lf" eof="remove">
-                                            <include name="**" />
-                                        </fixcrlf>
-
-                                        <zip destfile="${project.build.directory}/ignite-cassandra-tests-${project.version}.zip" compress="true" whenempty="create" level="9" encoding="UTF-8" useLanguageEncodingFlag="true" createUnicodeExtraFields="not-encodeable">
-
-                                            <zipfileset dir="${project.build.directory}/tests-package" prefix="ignite-cassandra-tests">
-                                                <exclude name="**/*.sh" />
-                                            </zipfileset>
-
-                                            <zipfileset dir="${project.build.directory}/tests-package" prefix="ignite-cassandra-tests" filemode="555">
-                                                <include name="**/*.sh" />
-                                            </zipfileset>
-                                        </zip>
-                                    </then>
-                                </if>
-                            </target>
-                        </configuration>
-                    </execution>
-                </executions>
-            </plugin>
-
-        </plugins>
-    </build>
-=======
     <packaging>pom</packaging>
     <version>1.8.0-SNAPSHOT</version>
     <url>http://ignite.apache.org</url>
@@ -358,5 +49,4 @@
         <module>store</module>
         <module>serializers</module>
     </modules>
->>>>>>> 3fb9894e
 </project>