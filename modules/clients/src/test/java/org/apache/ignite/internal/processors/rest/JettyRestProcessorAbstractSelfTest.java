--- conflicted
+++ resolved
@@ -22,10 +22,7 @@
 import org.apache.ignite.cache.*;
 import org.apache.ignite.cache.query.*;
 import org.apache.ignite.cache.query.annotations.*;
-<<<<<<< HEAD
 import org.apache.ignite.cluster.*;
-=======
->>>>>>> dde9a4d3
 import org.apache.ignite.configuration.*;
 import org.apache.ignite.internal.processors.rest.handlers.*;
 import org.apache.ignite.internal.util.typedef.*;
@@ -195,7 +192,6 @@
     }
 
     /**
-<<<<<<< HEAD
      * @param success Success flag.
      * @return Regex pattern for JSON.
      */
@@ -208,8 +204,6 @@
     }
 
     /**
-=======
->>>>>>> dde9a4d3
      * @param err Error.
      * @return Regex pattern for JSON.
      */
@@ -328,7 +322,7 @@
     public void testGet() throws Exception {
         jcache().put("getKey", "getVal");
 
-        String ret = content(F.asMap("cmd", "get", "key", "getKey"));
+        String ret = content(F.asMap("cmd", GridRestCommand.CACHE_GET.key(), "key", "getKey"));
 
         assertNotNull(ret);
         assertTrue(!ret.isEmpty());
@@ -346,7 +340,7 @@
 
         jcache().put("getKey", "getVal");
 
-        String ret = content(F.asMap("cmd", "cachesize"));
+        String ret = content(F.asMap("cmd", GridRestCommand.CACHE_SIZE.key()));
 
         assertNotNull(ret);
         assertTrue(!ret.isEmpty());
@@ -360,7 +354,7 @@
      * @throws Exception If failed.
      */
     public void testIgniteName() throws Exception {
-        String ret = content(F.asMap("cmd", "name"));
+        String ret = content(F.asMap("cmd", GridRestCommand.NAME.key()));
 
         assertNotNull(ret);
         assertTrue(!ret.isEmpty());
@@ -374,7 +368,7 @@
      * @throws Exception If failed.
      */
     public void testGetOrCreateCache() throws Exception {
-        String ret = content(F.asMap("cmd", "getorcreatecache", "cacheName", "testCache"));
+        String ret = content(F.asMap("cmd", GridRestCommand.GET_OR_CREATE_CACHE.key(), "cacheName", "testCache"));
 
         assertNotNull(ret);
         assertTrue(!ret.isEmpty());
@@ -383,7 +377,7 @@
 
         grid(0).cache("testCache").put("1", "1");
 
-        ret = content(F.asMap("cmd", "destroycache", "cacheName", "testCache"));
+        ret = content(F.asMap("cmd", GridRestCommand.DESTROY_CACHE.key(), "cacheName", "testCache"));
 
         assertNotNull(ret);
         assertTrue(!ret.isEmpty());
@@ -597,7 +591,7 @@
         jcache().put("getKey1", "getVal1");
         jcache().put("getKey2", "getVal2");
 
-        String ret = content(F.asMap("cmd", "getall", "k1", "getKey1", "k2", "getKey2"));
+        String ret = content(F.asMap("cmd", GridRestCommand.CACHE_GET_ALL.key(), "k1", "getKey1", "k2", "getKey2"));
 
         assertNotNull(ret);
         assertTrue(!ret.isEmpty());
@@ -614,7 +608,7 @@
      * @throws Exception If failed.
      */
     public void testIncorrectPut() throws Exception {
-        String ret = content(F.asMap("cmd", "put", "key", "key0"));
+        String ret = content(F.asMap("cmd", GridRestCommand.CACHE_PUT.key(), "key", "key0"));
 
         assertNotNull(ret);
         assertTrue(!ret.isEmpty());
@@ -627,7 +621,7 @@
     public void testContainsKey() throws Exception {
         grid(0).cache(null).put("key0", "val0");
 
-        String ret = content(F.asMap("cmd", "containskey", "key", "key0"));
+        String ret = content(F.asMap("cmd", GridRestCommand.CACHE_CONTAINS_KEY.key(), "key", "key0"));
 
         assertNotNull(ret);
         assertTrue(!ret.isEmpty());
@@ -642,244 +636,6 @@
         grid(0).cache(null).put("key0", "val0");
         grid(0).cache(null).put("key1", "val1");
 
-        String ret = content(F.asMap("cmd", "containskeys", "k1", "key0", "k2", "key1"));
-
-        assertNotNull(ret);
-        assertTrue(!ret.isEmpty());
-
-        jsonEquals(ret, cacheBulkPattern(true, true));
-    }
-
-    /**
-     * @throws Exception If failed.
-     */
-    public void testGetAndPut() throws Exception {
-        grid(0).cache(null).put("key0", "val0");
-
-        String ret = content(F.asMap("cmd", "getandput", "key", "key0", "val", "val1"));
-
-        assertNotNull(ret);
-        assertTrue(!ret.isEmpty());
-
-        jsonEquals(ret, cachePattern("val0", true));
-
-        assertEquals("val1", grid(0).cache(null).get("key0"));
-    }
-
-    /**
-     * @throws Exception If failed.
-     */
-    public void testGetAndPutIfAbsent() throws Exception {
-        grid(0).cache(null).put("key0", "val0");
-
-        String ret = content(F.asMap("cmd", "getandputifabsent", "key", "key0", "val", "val1"));
-
-        assertNotNull(ret);
-        assertTrue(!ret.isEmpty());
-
-        jsonEquals(ret, cachePattern("val0", true));
-
-        assertEquals("val0", grid(0).cache(null).get("key0"));
-    }
-
-    /**
-     * @throws Exception If failed.
-     */
-    public void testPutIfAbsent2() throws Exception {
-        String ret = content(F.asMap("cmd", "putifabsent", "key", "key0", "val", "val1"));
-
-        assertNotNull(ret);
-        assertTrue(!ret.isEmpty());
-
-        jsonEquals(ret, cachePattern(true, true));
-
-        assertEquals("val1", grid(0).cache(null).get("key0"));
-    }
-
-    /**
-     * @throws Exception If failed.
-     */
-    public void testRemoveValue() throws Exception {
-        grid(0).cache(null).put("key0", "val0");
-
-        String ret = content(F.asMap("cmd", "rmvvalue", "key", "key0", "val", "val1"));
-
-        assertNotNull(ret);
-        assertTrue(!ret.isEmpty());
-
-        jsonEquals(ret, cachePattern(false, true));
-
-        assertEquals("val0", grid(0).cache(null).get("key0"));
-
-        ret = content(F.asMap("cmd", "rmvvalue", "key", "key0", "val", "val0"));
-
-        assertNotNull(ret);
-        assertTrue(!ret.isEmpty());
-
-        jsonEquals(ret, cachePattern(true, true));
-
-        assertNull(grid(0).cache(null).get("key0"));
-    }
-
-    /**
-     * @throws Exception If failed.
-     */
-    public void testGetAndRemove() throws Exception {
-        grid(0).cache(null).put("key0", "val0");
-
-        String ret = content(F.asMap("cmd", "getandrmv", "key", "key0"));
-
-        assertNotNull(ret);
-        assertTrue(!ret.isEmpty());
-
-        jsonEquals(ret, cachePattern("val0", true));
-
-        assertNull(grid(0).cache(null).get("key0"));
-    }
-
-    /**
-     * @throws Exception If failed.
-     */
-    public void testReplaceValue() throws Exception {
-        grid(0).cache(null).put("key0", "val0");
-
-<<<<<<< HEAD
-        String ret = content(F.asMap("cmd", "repval", "key", "key0", "val", "val1", "val2", "val2"));
-=======
-        String ret = content(F.asMap("cmd", GridRestCommand.CACHE_GET.key(), "key", "getKey"));
->>>>>>> dde9a4d3
-
-        assertNotNull(ret);
-        assertTrue(!ret.isEmpty());
-
-        jsonEquals(ret, cachePattern(false, true));
-
-        assertEquals("val0", grid(0).cache(null).get("key0"));
-
-        ret = content(F.asMap("cmd", "repval", "key", "key0", "val", "val1", "val2", "val0"));
-
-        assertNotNull(ret);
-        assertTrue(!ret.isEmpty());
-
-        jsonEquals(ret, cachePattern(true, true));
-
-        assertEquals("val1", grid(0).cache(null).get("key0"));
-    }
-
-    /**
-     * @throws Exception If failed.
-     */
-<<<<<<< HEAD
-    public void testGetAndReplace() throws Exception {
-        grid(0).cache(null).put("key0", "val0");
-
-        String ret = content(F.asMap("cmd", "getandreplace", "key", "key0", "val", "val1"));
-=======
-    public void testCacheSize() throws Exception {
-        jcache().removeAll();
-
-        jcache().put("getKey", "getVal");
-
-        String ret = content(F.asMap("cmd", GridRestCommand.CACHE_SIZE.key()));
-
-        assertNotNull(ret);
-        assertTrue(!ret.isEmpty());
-
-        info("Size command result: " + ret);
-
-        jsonEquals(ret, cacheBulkPattern(1, true));
-    }
-
-    /**
-     * @throws Exception If failed.
-     */
-    public void testIgniteName() throws Exception {
-        String ret = content(F.asMap("cmd", GridRestCommand.NAME.key()));
-
-        assertNotNull(ret);
-        assertTrue(!ret.isEmpty());
-
-        info("Name command result: " + ret);
-
-        jsonEquals(ret, stringPattern(getTestGridName(0), true));
-    }
-
-    /**
-     * @throws Exception If failed.
-     */
-    public void testGetOrCreateCache() throws Exception {
-        String ret = content(F.asMap("cmd", GridRestCommand.GET_OR_CREATE_CACHE.key(), "cacheName", "testCache"));
-
-        assertNotNull(ret);
-        assertTrue(!ret.isEmpty());
-
-        info("Name command result: " + ret);
-
-        grid(0).cache("testCache").put("1", "1");
-
-        ret = content(F.asMap("cmd", GridRestCommand.DESTROY_CACHE.key(), "cacheName", "testCache"));
-
-        assertNotNull(ret);
-        assertTrue(!ret.isEmpty());
-
-        assertNull(grid(0).cache("testCache"));
-    }
-
-    /**
-     * @throws Exception If failed.
-     */
-    public void testGetAll() throws Exception {
-        jcache().put("getKey1", "getVal1");
-        jcache().put("getKey2", "getVal2");
-
-        String ret = content(F.asMap("cmd", GridRestCommand.CACHE_GET_ALL.key(), "k1", "getKey1", "k2", "getKey2"));
->>>>>>> dde9a4d3
-
-        assertNotNull(ret);
-        assertTrue(!ret.isEmpty());
-
-        jsonEquals(ret, cachePattern("val0", true));
-
-<<<<<<< HEAD
-=======
-        jsonEquals(ret,
-            // getKey[12] is used since the order is not determined.
-            cacheBulkPattern("\\{\\\"getKey[12]\\\":\\\"getVal[12]\\\"\\,\\\"getKey[12]\\\":\\\"getVal[12]\\\"\\}",
-                true));
-    }
-
-    /**
-     * @throws Exception If failed.
-     */
-    public void testIncorrectPut() throws Exception {
-        String ret = content(F.asMap("cmd", GridRestCommand.CACHE_PUT.key(), "key", "key0"));
-
-        assertNotNull(ret);
-        assertTrue(!ret.isEmpty());
-        jsonEquals(ret, errorPattern("Failed to find mandatory parameter in request: val"));
-    }
-
-    /**
-     * @throws Exception If failed.
-     */
-    public void testContainsKey() throws Exception {
-        grid(0).cache(null).put("key0", "val0");
-
-        String ret = content(F.asMap("cmd", GridRestCommand.CACHE_CONTAINS_KEY.key(), "key", "key0"));
-
-        assertNotNull(ret);
-        assertTrue(!ret.isEmpty());
-
-        jsonEquals(ret, cachePattern(true, true));
-    }
-
-    /**
-     * @throws Exception If failed.
-     */
-    public void testContainesKeys() throws Exception {
-        grid(0).cache(null).put("key0", "val0");
-        grid(0).cache(null).put("key1", "val1");
-
         String ret = content(F.asMap("cmd", GridRestCommand.CACHE_CONTAINS_KEYS.key(),
             "k1", "key0", "k2", "key1"));
 
@@ -1022,7 +778,6 @@
 
         jsonEquals(ret, cachePattern("val0", true));
 
->>>>>>> dde9a4d3
         assertEquals("val1", grid(0).cache(null).get("key0"));
     }
 
@@ -1534,11 +1289,7 @@
         String qry = "salary > ? and salary <= ?";
 
         Map<String, String> params = new HashMap<>();
-<<<<<<< HEAD
-        params.put("cmd", "qryexecute");
-=======
         params.put("cmd", GridRestCommand.EXECUTE_SQL_QUERY.key());
->>>>>>> dde9a4d3
         params.put("type", "Person");
         params.put("psz", "10");
         params.put("cacheName", "person");
@@ -1569,11 +1320,7 @@
         grid(0).cache(null).put("3", "3");
 
         Map<String, String> params = new HashMap<>();
-<<<<<<< HEAD
-        params.put("cmd", "qryexecute");
-=======
         params.put("cmd", GridRestCommand.EXECUTE_SQL_QUERY.key());
->>>>>>> dde9a4d3
         params.put("type", "String");
         params.put("psz", "1");
         params.put("qry", URLEncoder.encode("select * from String"));
@@ -1589,12 +1336,8 @@
 
         assertNotNull(qryId);
 
-<<<<<<< HEAD
-        ret = content(F.asMap("cmd", "qryfetch", "psz", "1", "qryId", String.valueOf(qryId)));
-=======
         ret = content(F.asMap("cmd", GridRestCommand.FETCH_SQL_QUERY.key(),
             "psz", "1", "qryId", String.valueOf(qryId)));
->>>>>>> dde9a4d3
 
         json = JSONObject.fromObject(ret);
 
@@ -1605,12 +1348,8 @@
         assertEquals(qryId0, qryId);
         assertFalse(last);
 
-<<<<<<< HEAD
-        ret = content(F.asMap("cmd", "qryfetch", "psz", "1", "qryId", String.valueOf(qryId)));
-=======
         ret = content(F.asMap("cmd", GridRestCommand.FETCH_SQL_QUERY.key(),
             "psz", "1", "qryId", String.valueOf(qryId)));
->>>>>>> dde9a4d3
 
         json = JSONObject.fromObject(ret);
 
@@ -1631,11 +1370,7 @@
         String qry = "select concat(firstName, ' ', lastName) from Person";
 
         Map<String, String> params = new HashMap<>();
-<<<<<<< HEAD
-        params.put("cmd", "qryfieldsexecute");
-=======
         params.put("cmd", GridRestCommand.EXECUTE_SQL_FIELDS_QUERY.key());
->>>>>>> dde9a4d3
         params.put("psz", "10");
         params.put("cacheName", "person");
         params.put("qry", URLEncoder.encode(qry));
@@ -1661,11 +1396,7 @@
         String qry = "salary > ? and salary <= ?";
 
         Map<String, String> params = new HashMap<>();
-<<<<<<< HEAD
-        params.put("cmd", "qryexecute");
-=======
         params.put("cmd", GridRestCommand.EXECUTE_SQL_QUERY.key());
->>>>>>> dde9a4d3
         params.put("type", "Person");
         params.put("psz", "1");
         params.put("cacheName", "person");
@@ -1690,12 +1421,8 @@
 
         assertNotNull(qryId);
 
-<<<<<<< HEAD
-        ret = content(F.asMap("cmd", "qryclose", "cacheName", "person", "qryId", String.valueOf(qryId)));
-=======
         ret = content(F.asMap("cmd", GridRestCommand.CLOSE_SQL_QUERY.key(),
             "cacheName", "person", "qryId", String.valueOf(qryId)));
->>>>>>> dde9a4d3
 
         assertNotNull(ret);
         assertTrue(!ret.isEmpty());
@@ -1703,7 +1430,6 @@
         assertFalse(queryCursorFound());
     }
 
-<<<<<<< HEAD
 
 
     /**
@@ -1875,9 +1601,6 @@
 
         assertFalse(queryCursorFound());
     }
-=======
-    protected abstract String signature() throws Exception;
->>>>>>> dde9a4d3
 
     /**
      * @return True if any query cursor is available.
