﻿﻿/*
 * Licensed to the Apache Software Foundation (ASF) under one or more
 * contributor license agreements.  See the NOTICE file distributed with
 * this work for additional information regarding copyright ownership.
 * The ASF licenses this file to You under the Apache License, Version 2.0
 * (the "License"); you may not use this file except in compliance with
 * the License.  You may obtain a copy of the License at
 *
 *      http://www.apache.org/licenses/LICENSE-2.0
 *
 * Unless required by applicable law or agreed to in writing, software
 * distributed under the License is distributed on an "AS IS" BASIS,
 * WITHOUT WARRANTIES OR CONDITIONS OF ANY KIND, either express or implied.
 * See the License for the specific language governing permissions and
 * limitations under the License.
 */

using System;
using System.Reflection;
using System.Runtime.CompilerServices;
using System.Runtime.InteropServices;

[assembly: AssemblyTitle("Apache.Ignite.Core")]
[assembly: AssemblyDescription("Apache Ignite.NET Core")]
[assembly: AssemblyConfiguration("")]
[assembly: AssemblyCompany("Apache Software Foundation")]
[assembly: AssemblyProduct("Apache Ignite.NET")]
[assembly: AssemblyCopyright("Copyright ©  2015")]
[assembly: AssemblyTrademark("")]
[assembly: AssemblyCulture("")]

[assembly: ComVisible(false)]

[assembly: Guid("97db45a8-f922-456a-a819-7b3c6e5e03ba")]

<<<<<<< HEAD
[assembly: AssemblyVersion("1.5.1.2")]
[assembly: AssemblyFileVersion("1.5.1.2")]
=======
[assembly: AssemblyVersion("1.5.0.2")]
[assembly: AssemblyFileVersion("1.5.0.2")]
>>>>>>> 0adee3ae

[assembly: CLSCompliant(true)]

#if !EXCLUDE_INTERNALS_VISIBLE_TO

[assembly: InternalsVisibleTo("Apache.Ignite.Core.Tests, PublicKey=0024000004800000940000000602000000240000525341310004000001000100a5bf8e0062a26bde53ccf0f8c42ef5b122a22052f99aecacb7028adcc163050324ee3c75ff40eb0cbe2d0426fa20eca03726cad90d7eb882ff47f5361567a82b676a27565f88b2479d7b9354ae0a1e526ee781b6e11de943d8f4a49efb53765f8c954022bede0fca86c133fab038af8dc88b67d6b6e5b9796d6ca490e699efab")]
[assembly: InternalsVisibleTo("Apache.Ignite.Benchmarks, PublicKey=0024000004800000940000000602000000240000525341310004000001000100a3e0c1df4cbedbd4ed0e88808401c69b69ec12575ed1c056ac9f448e018fb29af19d236b7b03563aad66c48ab2045e72971ed098d4f65d4cdd38d65abcb39b4f84c626b22ccab2754375f0e8c97dc304fa146f0eddad5cc40a71803a8f15b0b0bb0bff0d4bf0ff6a64bb1044e0d71e6e2405b83fd4c1f7b3e2cfc2e9d50823d4")]

#endif<|MERGE_RESOLUTION|>--- conflicted
+++ resolved
@@ -1,4 +1,4 @@
-﻿﻿/*
+﻿﻿﻿/*
  * Licensed to the Apache Software Foundation (ASF) under one or more
  * contributor license agreements.  See the NOTICE file distributed with
  * this work for additional information regarding copyright ownership.
@@ -33,13 +33,8 @@
 
 [assembly: Guid("97db45a8-f922-456a-a819-7b3c6e5e03ba")]
 
-<<<<<<< HEAD
-[assembly: AssemblyVersion("1.5.1.2")]
-[assembly: AssemblyFileVersion("1.5.1.2")]
-=======
 [assembly: AssemblyVersion("1.5.0.2")]
 [assembly: AssemblyFileVersion("1.5.0.2")]
->>>>>>> 0adee3ae
 
 [assembly: CLSCompliant(true)]
 
