--- conflicted
+++ resolved
@@ -28,11 +28,8 @@
     using Apache.Ignite.Core.Binary;
     using Apache.Ignite.Core.Cache;
     using Apache.Ignite.Core.Cache.Affinity;
-<<<<<<< HEAD
-=======
     using Apache.Ignite.Core.Cache.Affinity.Fair;
     using Apache.Ignite.Core.Cache.Affinity.Rendezvous;
->>>>>>> 8ec6db5e
     using Apache.Ignite.Core.Cache.Eviction;
     using Apache.Ignite.Core.Cache.Store;
     using Apache.Ignite.Core.Common;
@@ -670,12 +667,9 @@
 
         /// <summary>
         /// Gets or sets the affinity function to provide mapping from keys to nodes.
-<<<<<<< HEAD
-=======
         /// <para />
         /// Predefined implementations: 
         /// <see cref="RendezvousAffinityFunction"/>, <see cref="FairAffinityFunction"/>.
->>>>>>> 8ec6db5e
         /// </summary>
         public IAffinityFunction AffinityFunction { get; set; }
     }
