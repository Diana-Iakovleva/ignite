﻿/*
 * Licensed to the Apache Software Foundation (ASF) under one or more
 * contributor license agreements.  See the NOTICE file distributed with
 * this work for additional information regarding copyright ownership.
 * The ASF licenses this file to You under the Apache License, Version 2.0
 * (the "License"); you may not use this file except in compliance with
 * the License.  You may obtain a copy of the License at
 *
 *      http://www.apache.org/licenses/LICENSE-2.0
 *
 * Unless required by applicable law or agreed to in writing, software
 * distributed under the License is distributed on an "AS IS" BASIS,
 * WITHOUT WARRANTIES OR CONDITIONS OF ANY KIND, either express or implied.
 * See the License for the specific language governing permissions and
 * limitations under the License.
 */

namespace Apache.Ignite.Core.Tests
{
    using System;
    using System.ComponentModel;
    using System.IO;
    using System.Linq;
    using Apache.Ignite.Core.Binary;
    using Apache.Ignite.Core.Cache.Affinity.Fair;
    using Apache.Ignite.Core.Cache.Affinity.Rendezvous;
    using Apache.Ignite.Core.Cache.Configuration;
    using Apache.Ignite.Core.Cache.Eviction;
    using Apache.Ignite.Core.Common;
    using Apache.Ignite.Core.Communication.Tcp;
    using Apache.Ignite.Core.DataStructures.Configuration;
    using Apache.Ignite.Core.Discovery.Tcp;
    using Apache.Ignite.Core.Discovery.Tcp.Multicast;
    using Apache.Ignite.Core.Discovery.Tcp.Static;
    using Apache.Ignite.Core.Events;
    using Apache.Ignite.Core.Impl;
    using Apache.Ignite.Core.Tests.Plugin;
    using Apache.Ignite.Core.Transactions;
    using NUnit.Framework;

    /// <summary>
    /// Tests code-based configuration.
    /// </summary>
    public class IgniteConfigurationTest
    {
        /// <summary>
        /// Fixture setup.
        /// </summary>
        [TestFixtureSetUp]
        public void FixtureSetUp()
        {
            Ignition.StopAll(true);
        }

        /// <summary>
        /// Tests the default configuration properties.
        /// </summary>
        [Test]
        public void TestDefaultConfigurationProperties()
        {
            CheckDefaultProperties(new IgniteConfiguration());
        }

        /// <summary>
        /// Tests the default value attributes.
        /// </summary>
        [Test]
        public void TestDefaultValueAttributes()
        {
            CheckDefaultValueAttributes(new IgniteConfiguration());
            CheckDefaultValueAttributes(new BinaryConfiguration());
            CheckDefaultValueAttributes(new TcpDiscoverySpi());
            CheckDefaultValueAttributes(new CacheConfiguration());
            CheckDefaultValueAttributes(new TcpDiscoveryMulticastIpFinder());
            CheckDefaultValueAttributes(new TcpCommunicationSpi());
            CheckDefaultValueAttributes(new RendezvousAffinityFunction());
            CheckDefaultValueAttributes(new FairAffinityFunction());
            CheckDefaultValueAttributes(new NearCacheConfiguration());
            CheckDefaultValueAttributes(new FifoEvictionPolicy());
            CheckDefaultValueAttributes(new LruEvictionPolicy());
            CheckDefaultValueAttributes(new AtomicConfiguration());
            CheckDefaultValueAttributes(new TransactionConfiguration());
<<<<<<< HEAD
=======
            CheckDefaultValueAttributes(new FileSwapSpaceSpi());
            CheckDefaultValueAttributes(new MemoryEventStorageSpi());
>>>>>>> edfa353e
        }

        /// <summary>
        /// Tests all configuration properties.
        /// </summary>
        [Test]
        public void TestAllConfigurationProperties()
        {
            var cfg = new IgniteConfiguration(GetCustomConfig());

            using (var ignite = Ignition.Start(cfg))
            {
                var resCfg = ignite.GetConfiguration();

                var disco = (TcpDiscoverySpi) cfg.DiscoverySpi;
                var resDisco = (TcpDiscoverySpi) resCfg.DiscoverySpi;

                Assert.AreEqual(disco.NetworkTimeout, resDisco.NetworkTimeout);
                Assert.AreEqual(disco.AckTimeout, resDisco.AckTimeout);
                Assert.AreEqual(disco.MaxAckTimeout, resDisco.MaxAckTimeout);
                Assert.AreEqual(disco.SocketTimeout, resDisco.SocketTimeout);
                Assert.AreEqual(disco.JoinTimeout, resDisco.JoinTimeout);

                Assert.AreEqual(disco.LocalAddress, resDisco.LocalAddress);
                Assert.AreEqual(disco.LocalPort, resDisco.LocalPort);
                Assert.AreEqual(disco.LocalPortRange, resDisco.LocalPortRange);
                Assert.AreEqual(disco.MaxMissedClientHeartbeats, resDisco.MaxMissedClientHeartbeats);
                Assert.AreEqual(disco.MaxMissedHeartbeats, resDisco.MaxMissedHeartbeats);
                Assert.AreEqual(disco.ReconnectCount, resDisco.ReconnectCount);
                Assert.AreEqual(disco.StatisticsPrintFrequency, resDisco.StatisticsPrintFrequency);
                Assert.AreEqual(disco.ThreadPriority, resDisco.ThreadPriority);
                Assert.AreEqual(disco.TopologyHistorySize, resDisco.TopologyHistorySize);

                var ip = (TcpDiscoveryStaticIpFinder) disco.IpFinder;
                var resIp = (TcpDiscoveryStaticIpFinder) resDisco.IpFinder;

                // There can be extra IPv6 endpoints
                Assert.AreEqual(ip.Endpoints, resIp.Endpoints.Take(2).Select(x => x.Trim('/')).ToArray());

                Assert.AreEqual(cfg.IgniteInstanceName, resCfg.IgniteInstanceName);
                Assert.AreEqual(cfg.IncludedEventTypes, resCfg.IncludedEventTypes);
                Assert.AreEqual(cfg.MetricsExpireTime, resCfg.MetricsExpireTime);
                Assert.AreEqual(cfg.MetricsHistorySize, resCfg.MetricsHistorySize);
                Assert.AreEqual(cfg.MetricsLogFrequency, resCfg.MetricsLogFrequency);
                Assert.AreEqual(cfg.MetricsUpdateFrequency, resCfg.MetricsUpdateFrequency);
                Assert.AreEqual(cfg.NetworkSendRetryCount, resCfg.NetworkSendRetryCount);
                Assert.AreEqual(cfg.NetworkTimeout, resCfg.NetworkTimeout);
                Assert.AreEqual(cfg.NetworkSendRetryDelay, resCfg.NetworkSendRetryDelay);
                Assert.AreEqual(cfg.WorkDirectory.Trim('\\'), resCfg.WorkDirectory.Trim('\\'));
                Assert.AreEqual(cfg.JvmClasspath, resCfg.JvmClasspath);
                Assert.AreEqual(cfg.JvmOptions, resCfg.JvmOptions);
                Assert.IsTrue(File.Exists(resCfg.JvmDllPath));
                Assert.AreEqual(cfg.Localhost, resCfg.Localhost);
                Assert.AreEqual(cfg.IsDaemon, resCfg.IsDaemon);
                Assert.AreEqual(cfg.IsLateAffinityAssignment, resCfg.IsLateAffinityAssignment);
                Assert.AreEqual(cfg.UserAttributes, resCfg.UserAttributes);

                var atm = cfg.AtomicConfiguration;
                var resAtm = resCfg.AtomicConfiguration;
                Assert.AreEqual(atm.AtomicSequenceReserveSize, resAtm.AtomicSequenceReserveSize);
                Assert.AreEqual(atm.Backups, resAtm.Backups);
                Assert.AreEqual(atm.CacheMode, resAtm.CacheMode);

                var tx = cfg.TransactionConfiguration;
                var resTx = resCfg.TransactionConfiguration;
                Assert.AreEqual(tx.DefaultTimeout, resTx.DefaultTimeout);
                Assert.AreEqual(tx.DefaultTransactionConcurrency, resTx.DefaultTransactionConcurrency);
                Assert.AreEqual(tx.DefaultTransactionIsolation, resTx.DefaultTransactionIsolation);
                Assert.AreEqual(tx.PessimisticTransactionLogLinger, resTx.PessimisticTransactionLogLinger);
                Assert.AreEqual(tx.PessimisticTransactionLogSize, resTx.PessimisticTransactionLogSize);

                var com = (TcpCommunicationSpi) cfg.CommunicationSpi;
                var resCom = (TcpCommunicationSpi) resCfg.CommunicationSpi;
                Assert.AreEqual(com.AckSendThreshold, resCom.AckSendThreshold);
                Assert.AreEqual(com.ConnectTimeout, resCom.ConnectTimeout);
                Assert.AreEqual(com.DirectBuffer, resCom.DirectBuffer);
                Assert.AreEqual(com.DirectSendBuffer, resCom.DirectSendBuffer);
                Assert.AreEqual(com.IdleConnectionTimeout, resCom.IdleConnectionTimeout);
                Assert.AreEqual(com.LocalAddress, resCom.LocalAddress);
                Assert.AreEqual(com.LocalPort, resCom.LocalPort);
                Assert.AreEqual(com.LocalPortRange, resCom.LocalPortRange);
                Assert.AreEqual(com.MaxConnectTimeout, resCom.MaxConnectTimeout);
                Assert.AreEqual(com.MessageQueueLimit, resCom.MessageQueueLimit);
                Assert.AreEqual(com.ReconnectCount, resCom.ReconnectCount);
                Assert.AreEqual(com.SelectorsCount, resCom.SelectorsCount);
                Assert.AreEqual(com.SlowClientQueueLimit, resCom.SlowClientQueueLimit);
                Assert.AreEqual(com.SocketReceiveBufferSize, resCom.SocketReceiveBufferSize);
                Assert.AreEqual(com.SocketSendBufferSize, resCom.SocketSendBufferSize);
                Assert.AreEqual(com.TcpNoDelay, resCom.TcpNoDelay);
                Assert.AreEqual(com.UnacknowledgedMessagesBufferSize, resCom.UnacknowledgedMessagesBufferSize);

                Assert.AreEqual(cfg.FailureDetectionTimeout, resCfg.FailureDetectionTimeout);

                var binCfg = cfg.BinaryConfiguration;
                Assert.IsFalse(binCfg.CompactFooter);

                var typ = binCfg.TypeConfigurations.Single();
                Assert.AreEqual("myType", typ.TypeName);
                Assert.IsTrue(typ.IsEnum);
                Assert.AreEqual("affKey", typ.AffinityKeyFieldName);
                Assert.AreEqual(false, typ.KeepDeserialized);

                Assert.IsNotNull(resCfg.PluginConfigurations);
                Assert.AreEqual(cfg.PluginConfigurations, resCfg.PluginConfigurations);

                var eventCfg = cfg.EventStorageSpi as MemoryEventStorageSpi;
                var resEventCfg = resCfg.EventStorageSpi as MemoryEventStorageSpi;
                Assert.IsNotNull(eventCfg);
                Assert.IsNotNull(resEventCfg);
                Assert.AreEqual(eventCfg.ExpirationTimeout, resEventCfg.ExpirationTimeout);
                Assert.AreEqual(eventCfg.MaxEventCount, resEventCfg.MaxEventCount);
            }
        }

        /// <summary>
        /// Tests the spring XML.
        /// </summary>
        [Test]
        public void TestSpringXml()
        {
            // When Spring XML is used, .NET overrides Spring.
            var cfg = new IgniteConfiguration(TestUtils.GetTestConfiguration())
            {
                SpringConfigUrl = @"config\spring-test.xml",
                NetworkSendRetryDelay = TimeSpan.FromSeconds(45),
                MetricsHistorySize = 57
            };

            using (var ignite = Ignition.Start(cfg))
            {
                var resCfg = ignite.GetConfiguration();

                Assert.AreEqual(45, resCfg.NetworkSendRetryDelay.TotalSeconds);  // .NET overrides XML
                Assert.AreEqual(2999, resCfg.NetworkTimeout.TotalMilliseconds);  // Not set in .NET -> comes from XML
                Assert.AreEqual(57, resCfg.MetricsHistorySize);  // Only set in .NET

                var disco = resCfg.DiscoverySpi as TcpDiscoverySpi;
                Assert.IsNotNull(disco);
                Assert.AreEqual(TimeSpan.FromMilliseconds(300), disco.SocketTimeout);
            }
        }

        /// <summary>
        /// Tests the client mode.
        /// </summary>
        [Test]
        public void TestClientMode()
        {
            using (var ignite = Ignition.Start(new IgniteConfiguration
            {
                Localhost = "127.0.0.1",
                DiscoverySpi = TestUtils.GetStaticDiscovery()
            }))
            using (var ignite2 = Ignition.Start(new IgniteConfiguration
            {
                Localhost = "127.0.0.1",
                DiscoverySpi = TestUtils.GetStaticDiscovery(),
                IgniteInstanceName = "client",
                ClientMode = true
            }))
            {
                const string cacheName = "cache";

                ignite.CreateCache<int, int>(cacheName);

                Assert.AreEqual(2, ignite2.GetCluster().GetNodes().Count);
                Assert.AreEqual(1, ignite.GetCluster().ForCacheNodes(cacheName).GetNodes().Count);

                Assert.AreEqual(false, ignite.GetConfiguration().ClientMode);
                Assert.AreEqual(true, ignite2.GetConfiguration().ClientMode);
            }
        }

        /// <summary>
        /// Tests the default spi.
        /// </summary>
        [Test]
        public void TestDefaultSpi()
        {
            var cfg = new IgniteConfiguration
            {
                DiscoverySpi =
                    new TcpDiscoverySpi
                    {
                        AckTimeout = TimeSpan.FromDays(2),
                        MaxAckTimeout = TimeSpan.MaxValue,
                        JoinTimeout = TimeSpan.MaxValue,
                        NetworkTimeout = TimeSpan.MaxValue,
                        SocketTimeout = TimeSpan.MaxValue
                    },
                JvmClasspath = TestUtils.CreateTestClasspath(),
                JvmOptions = TestUtils.TestJavaOptions(),
                Localhost = "127.0.0.1"
            };

            using (var ignite = Ignition.Start(cfg))
            {
                cfg.IgniteInstanceName = "ignite2";
                using (var ignite2 = Ignition.Start(cfg))
                {
                    Assert.AreEqual(2, ignite.GetCluster().GetNodes().Count);
                    Assert.AreEqual(2, ignite2.GetCluster().GetNodes().Count);
                }
            }
        }

        /// <summary>
        /// Tests the invalid timeouts.
        /// </summary>
        [Test]
        public void TestInvalidTimeouts()
        {
            var cfg = new IgniteConfiguration
            {
                DiscoverySpi =
                    new TcpDiscoverySpi
                    {
                        AckTimeout = TimeSpan.FromMilliseconds(-5),
                        JoinTimeout = TimeSpan.MinValue,
                    },
                JvmClasspath = TestUtils.CreateTestClasspath(),
                JvmOptions = TestUtils.TestJavaOptions(),
            };

            Assert.Throws<IgniteException>(() => Ignition.Start(cfg));
        }

        /// <summary>
        /// Tests the static ip finder.
        /// </summary>
        [Test]
        public void TestStaticIpFinder()
        {
            TestIpFinders(new TcpDiscoveryStaticIpFinder
            {
                Endpoints = new[] {"127.0.0.1:47500"}
            }, new TcpDiscoveryStaticIpFinder
            {
                Endpoints = new[] {"127.0.0.1:47501"}
            });
        }

        /// <summary>
        /// Tests the multicast ip finder.
        /// </summary>
        [Test]
        public void TestMulticastIpFinder()
        {
            TestIpFinders(
                new TcpDiscoveryMulticastIpFinder {MulticastGroup = "228.111.111.222", MulticastPort = 54522},
                new TcpDiscoveryMulticastIpFinder {MulticastGroup = "228.111.111.223", MulticastPort = 54522});
        }

        /// <summary>
        /// Tests the work directory.
        /// </summary>
        [Test]
        public void TestWorkDirectory()
        {
            var cfg = new IgniteConfiguration(TestUtils.GetTestConfiguration())
            {
                WorkDirectory = IgniteUtils.GetTempDirectoryName()
            };

            using (Ignition.Start(cfg))
            {
                var marshDir = Path.Combine(cfg.WorkDirectory, "marshaller");

                Assert.IsTrue(Directory.Exists(marshDir));
            }

            Directory.Delete(cfg.WorkDirectory, true);
        }

        /// <summary>
        /// Tests the ip finders.
        /// </summary>
        /// <param name="ipFinder">The ip finder.</param>
        /// <param name="ipFinder2">The ip finder2.</param>
        private static void TestIpFinders(TcpDiscoveryIpFinderBase ipFinder, TcpDiscoveryIpFinderBase ipFinder2)
        {
            var cfg = new IgniteConfiguration
            {
                DiscoverySpi =
                    new TcpDiscoverySpi
                    {
                        IpFinder = ipFinder
                    },
                JvmClasspath = TestUtils.CreateTestClasspath(),
                JvmOptions = TestUtils.TestJavaOptions(),
                Localhost = "127.0.0.1"
            };

            using (var ignite = Ignition.Start(cfg))
            {
                // Start with the same endpoint
                cfg.IgniteInstanceName = "ignite2";
                using (var ignite2 = Ignition.Start(cfg))
                {
                    Assert.AreEqual(2, ignite.GetCluster().GetNodes().Count);
                    Assert.AreEqual(2, ignite2.GetCluster().GetNodes().Count);
                }

                // Start with incompatible endpoint and check that there are 2 topologies
                ((TcpDiscoverySpi) cfg.DiscoverySpi).IpFinder = ipFinder2;

                using (var ignite2 = Ignition.Start(cfg))
                {
                    Assert.AreEqual(1, ignite.GetCluster().GetNodes().Count);
                    Assert.AreEqual(1, ignite2.GetCluster().GetNodes().Count);
                }
            }
        }

        /// <summary>
        /// Checks the default properties.
        /// </summary>
        /// <param name="cfg">The CFG.</param>
        private static void CheckDefaultProperties(IgniteConfiguration cfg)
        {
            Assert.AreEqual(IgniteConfiguration.DefaultMetricsExpireTime, cfg.MetricsExpireTime);
            Assert.AreEqual(IgniteConfiguration.DefaultMetricsHistorySize, cfg.MetricsHistorySize);
            Assert.AreEqual(IgniteConfiguration.DefaultMetricsLogFrequency, cfg.MetricsLogFrequency);
            Assert.AreEqual(IgniteConfiguration.DefaultMetricsUpdateFrequency, cfg.MetricsUpdateFrequency);
            Assert.AreEqual(IgniteConfiguration.DefaultNetworkTimeout, cfg.NetworkTimeout);
            Assert.AreEqual(IgniteConfiguration.DefaultNetworkSendRetryCount, cfg.NetworkSendRetryCount);
            Assert.AreEqual(IgniteConfiguration.DefaultNetworkSendRetryDelay, cfg.NetworkSendRetryDelay);
            Assert.AreEqual(IgniteConfiguration.DefaultFailureDetectionTimeout, cfg.FailureDetectionTimeout);
        }

        /// <summary>
        /// Checks the default value attributes.
        /// </summary>
        /// <param name="obj">The object.</param>
        private static void CheckDefaultValueAttributes(object obj)
        {
            var props = obj.GetType().GetProperties();

            foreach (var prop in props.Where(p => p.Name != "SelectorsCount" && p.Name != "ReadStripesNumber"))
            {
                var attr = prop.GetCustomAttributes(true).OfType<DefaultValueAttribute>().FirstOrDefault();
                var propValue = prop.GetValue(obj, null);

                if (attr != null)
                    Assert.AreEqual(attr.Value, propValue, string.Format("{0}.{1}", obj.GetType(), prop.Name));
                else if (prop.PropertyType.IsValueType)
                    Assert.AreEqual(Activator.CreateInstance(prop.PropertyType), propValue);
                else
                    Assert.IsNull(propValue);
            }
        }

        /// <summary>
        /// Gets the custom configuration.
        /// </summary>
        private static IgniteConfiguration GetCustomConfig()
        {
            // CacheConfiguration is not tested here - see CacheConfigurationTest
            return new IgniteConfiguration
            {
                DiscoverySpi = new TcpDiscoverySpi
                {
                    NetworkTimeout = TimeSpan.FromSeconds(1),
                    AckTimeout = TimeSpan.FromSeconds(2),
                    MaxAckTimeout = TimeSpan.FromSeconds(3),
                    SocketTimeout = TimeSpan.FromSeconds(4),
                    JoinTimeout = TimeSpan.FromSeconds(5),
                    IpFinder = new TcpDiscoveryStaticIpFinder
                    {
                        Endpoints = new[] { "127.0.0.1:49900", "127.0.0.1:49901" }
                    },
                    ClientReconnectDisabled = true,
                    ForceServerMode = true,
                    HeartbeatFrequency = TimeSpan.FromSeconds(3),
                    IpFinderCleanFrequency = TimeSpan.FromMinutes(7),
                    LocalAddress = "127.0.0.1",
                    LocalPort = 49900,
                    LocalPortRange = 13,
                    MaxMissedClientHeartbeats = 9,
                    MaxMissedHeartbeats = 7,
                    ReconnectCount = 11,
                    StatisticsPrintFrequency = TimeSpan.FromSeconds(20),
                    ThreadPriority = 6,
                    TopologyHistorySize = 1234567
                },
                IgniteInstanceName = "gridName1",
                IncludedEventTypes = EventType.DiscoveryAll,
                MetricsExpireTime = TimeSpan.FromMinutes(7),
                MetricsHistorySize = 125,
                MetricsLogFrequency = TimeSpan.FromMinutes(8),
                MetricsUpdateFrequency = TimeSpan.FromMinutes(9),
                NetworkSendRetryCount = 54,
                NetworkTimeout = TimeSpan.FromMinutes(10),
                NetworkSendRetryDelay = TimeSpan.FromMinutes(11),
                WorkDirectory = Path.GetTempPath(),
                JvmOptions = TestUtils.TestJavaOptions(),
                JvmClasspath = TestUtils.CreateTestClasspath(),
                Localhost = "127.0.0.1",
                IsDaemon = false,
                IsLateAffinityAssignment = false,
                UserAttributes = Enumerable.Range(1, 10).ToDictionary(x => x.ToString(), x => (object) x),
                AtomicConfiguration = new AtomicConfiguration
                {
                    CacheMode = CacheMode.Replicated,
                    Backups = 2,
                    AtomicSequenceReserveSize = 200
                },
                TransactionConfiguration = new TransactionConfiguration
                {
                    DefaultTransactionConcurrency = TransactionConcurrency.Optimistic,
                    DefaultTimeout = TimeSpan.FromSeconds(25),
                    DefaultTransactionIsolation = TransactionIsolation.Serializable,
                    PessimisticTransactionLogLinger = TimeSpan.FromHours(1),
                    PessimisticTransactionLogSize = 240
                },
                CommunicationSpi = new TcpCommunicationSpi
                {
                    LocalPort = 47501,
                    MaxConnectTimeout = TimeSpan.FromSeconds(34),
                    MessageQueueLimit = 15,
                    ConnectTimeout = TimeSpan.FromSeconds(17),
                    IdleConnectionTimeout = TimeSpan.FromSeconds(19),
                    SelectorsCount = 8,
                    ReconnectCount = 33,
                    SocketReceiveBufferSize = 512,
                    AckSendThreshold = 99,
                    DirectBuffer = false,
                    DirectSendBuffer = true,
                    LocalPortRange = 45,
                    LocalAddress = "127.0.0.1",
                    TcpNoDelay = false,
                    SlowClientQueueLimit = 98,
                    SocketSendBufferSize = 2045,
                    UnacknowledgedMessagesBufferSize = 3450
                },
                FailureDetectionTimeout = TimeSpan.FromSeconds(3.5),
                BinaryConfiguration = new BinaryConfiguration
                {
                    CompactFooter = false,
                    TypeConfigurations = new[]
                    {
                        new BinaryTypeConfiguration
                        {
                            TypeName = "myType",
                            IsEnum = true,
                            AffinityKeyFieldName = "affKey",
                            KeepDeserialized = false
                        }
                    }
                },
                PluginConfigurations = new[] { new TestIgnitePluginConfiguration() },
                EventStorageSpi = new MemoryEventStorageSpi
                {
                    ExpirationTimeout = TimeSpan.FromSeconds(5),
                    MaxEventCount = 10
                }
            };
        }
    }
}<|MERGE_RESOLUTION|>--- conflicted
+++ resolved
@@ -80,11 +80,7 @@
             CheckDefaultValueAttributes(new LruEvictionPolicy());
             CheckDefaultValueAttributes(new AtomicConfiguration());
             CheckDefaultValueAttributes(new TransactionConfiguration());
-<<<<<<< HEAD
-=======
-            CheckDefaultValueAttributes(new FileSwapSpaceSpi());
             CheckDefaultValueAttributes(new MemoryEventStorageSpi());
->>>>>>> edfa353e
         }
 
         /// <summary>
