--- conflicted
+++ resolved
@@ -712,10 +712,7 @@
                 },
                 IsLateAffinityAssignment = false,
                 SpringConfigUrl = "test",
-<<<<<<< HEAD
-=======
                 Logger = new TestLogger()
->>>>>>> 632ff9c0
             };
         }
 
