/*
 * Licensed to the Apache Software Foundation (ASF) under one or more
 * contributor license agreements.  See the NOTICE file distributed with
 * this work for additional information regarding copyright ownership.
 * The ASF licenses this file to You under the Apache License, Version 2.0
 * (the "License"); you may not use this file except in compliance with
 * the License.  You may obtain a copy of the License at
 *
 *      http://www.apache.org/licenses/LICENSE-2.0
 *
 * Unless required by applicable law or agreed to in writing, software
 * distributed under the License is distributed on an "AS IS" BASIS,
 * WITHOUT WARRANTIES OR CONDITIONS OF ANY KIND, either express or implied.
 * See the License for the specific language governing permissions and
 * limitations under the License.
 */

package org.apache.ignite.internal.processors.query.h2.sql;

import org.apache.ignite.*;
import org.apache.ignite.cache.*;
<<<<<<< HEAD
=======
import org.apache.ignite.cache.query.*;
>>>>>>> b4cb17ca
import org.apache.ignite.cache.query.annotations.*;
import org.apache.ignite.configuration.*;
import org.apache.ignite.internal.*;
import org.apache.ignite.internal.processors.query.*;
import org.apache.ignite.internal.processors.query.h2.*;
import org.apache.ignite.internal.util.typedef.internal.*;
import org.apache.ignite.marshaller.optimized.*;
import org.apache.ignite.spi.discovery.tcp.*;
import org.apache.ignite.spi.discovery.tcp.ipfinder.*;
import org.apache.ignite.spi.discovery.tcp.ipfinder.vm.*;
import org.apache.ignite.testframework.junits.common.*;
import org.h2.command.*;
import org.h2.command.dml.*;
import org.h2.engine.*;
import org.h2.jdbc.*;

import java.io.*;
import java.sql.*;

import static org.apache.ignite.cache.CacheDistributionMode.*;
import static org.apache.ignite.cache.CachePreloadMode.*;
import static org.apache.ignite.cache.CacheWriteSynchronizationMode.*;

/**
 *
 */
public class GridQueryParsingTest extends GridCommonAbstractTest {
    /** */
    private static final TcpDiscoveryIpFinder ipFinder = new TcpDiscoveryVmIpFinder(true);

    /** */
    private static Ignite ignite;

    /** {@inheritDoc} */
    @SuppressWarnings("unchecked")
    @Override protected IgniteConfiguration getConfiguration(String gridName) throws Exception {
        IgniteConfiguration c = super.getConfiguration(gridName);

        TcpDiscoverySpi disco = new TcpDiscoverySpi();

        disco.setIpFinder(ipFinder);

        c.setDiscoverySpi(disco);

        QueryConfiguration idxCfg = new QueryConfiguration();

        idxCfg.setIndexCustomFunctionClasses(GridQueryParsingTest.class);

        c.setQueryConfiguration(idxCfg);

        c.setMarshaller(new OptimizedMarshaller(true));

        // Cache.
        CacheConfiguration cc = defaultCacheConfiguration();

        cc.setCacheMode(CacheMode.PARTITIONED);
        cc.setAtomicityMode(CacheAtomicityMode.ATOMIC);
        cc.setDistributionMode(PARTITIONED_ONLY);
        cc.setWriteSynchronizationMode(FULL_SYNC);
        cc.setPreloadMode(SYNC);
        cc.setSwapEnabled(false);

        CacheQueryConfiguration qcfg = new CacheQueryConfiguration();

        qcfg.setIndexPrimitiveKey(true);
        qcfg.setIndexFixedTyping(true);

        cc.setQueryConfiguration(qcfg);

        c.setCacheConfiguration(cc);

        return c;
    }

    /** */
    @Override protected void beforeTestsStarted() throws Exception {
        super.beforeTestsStarted();

        ignite = startGrid();

        GridCache cache = ((IgniteKernal)ignite).cache(null);

        cache.putx("testAddr", new Address());
        cache.putx("testPerson", new Person());
    }

    /**
     *
     */
    public void testAllExamples() throws Exception {
        checkQuery("select ? limit ? offset ?");

        checkQuery("select cool1()");
        checkQuery("select cool1() z");

        checkQuery("select b,a from table0('aaa', 100)");
        checkQuery("select * from table0('aaa', 100)");
        checkQuery("select * from table0('aaa', 100) t0");
        checkQuery("select x.a, y.b from table0('aaa', 100) x natural join table0('bbb', 100) y");
        checkQuery("select * from table0('aaa', 100) x join table0('bbb', 100) y on x.a=y.a and x.b = 'bbb'");
        checkQuery("select * from table0('aaa', 100) x left join table0('bbb', 100) y on x.a=y.a and x.b = 'bbb'");
        checkQuery("select * from table0('aaa', 100) x left join table0('bbb', 100) y on x.a=y.a where x.b = 'bbb'");
        checkQuery("select * from table0('aaa', 100) x left join table0('bbb', 100) y where x.b = 'bbb'");

        checkQuery("select avg(old) from Person left join Address on Person.addrId = Address.id " +
            "where lower(Address.street) = lower(?)");

        checkQuery("select avg(old) from Person join Address on Person.addrId = Address.id " +
            "where lower(Address.street) = lower(?)");

        checkQuery("select avg(old) from Person left join Address where Person.addrId = Address.id " +
            "and lower(Address.street) = lower(?)");

        checkQuery("select avg(old) from Person, Address where Person.addrId = Address.id " +
            "and lower(Address.street) = lower(?)");

        checkQuery("select name, date from Person");
        checkQuery("select distinct name, date from Person");
        checkQuery("select * from Person p");
        checkQuery("select * from Person");
        checkQuery("select distinct * from Person");
        checkQuery("select p.name, date from Person p");

        checkQuery("select * from Person p, Address a");
        checkQuery("select * from Person, Address");
        checkQuery("select p.* from Person p, Address a");
        checkQuery("select person.* from Person, Address a");
        checkQuery("select p.*, street from Person p, Address a");
        checkQuery("select p.name, a.street from Person p, Address a");
        checkQuery("select distinct p.name, a.street from Person p, Address a");
        checkQuery("select distinct name, street from Person, Address group by old");
        checkQuery("select distinct name, street from Person, Address");
        checkQuery("select p1.name, a2.street from Person p1, Address a1, Person p2, Address a2");

        checkQuery("select p.name n, a.street s from Person p, Address a");
        checkQuery("select p.name, 1 as i, 'aaa' s from Person p");

        checkQuery("select p.name + 'a', 1 * 3 as i, 'aaa' s, -p.old, -p.old as old from Person p");
        checkQuery("select p.name || 'a' + p.name, (p.old * 3) % p.old - p.old / p.old, p.name = 'aaa', " +
            " p.name is p.name, p.old > 0, p.old >= 0, p.old < 0, p.old <= 0, p.old <> 0, p.old is not p.old, " +
            " p.old is null, p.old is not null " +
            " from Person p");

        checkQuery("select p.name from Person p where name <> 'ivan'");
        checkQuery("select p.name from Person p where name like 'i%'");
        checkQuery("select p.name from Person p where name regexp 'i%'");
        checkQuery("select p.name from Person p, Address a where p.name <> 'ivan' and a.id > 10 or not (a.id = 100)");

        checkQuery("select case p.name when 'a' then 1 when 'a' then 2 end as a from Person p");
        checkQuery("select case p.name when 'a' then 1 when 'a' then 2 else -1 end as a from Person p");

        checkQuery("select abs(p.old)  from Person p");
        checkQuery("select cast(p.old as numeric(10, 2)) from Person p");
        checkQuery("select cast(p.old as numeric(10, 2)) z from Person p");
        checkQuery("select cast(p.old as numeric(10, 2)) as z from Person p");

        checkQuery("select * from Person p where p.name in ('a', 'b', '_' + RAND())"); // test ConditionIn
        checkQuery("select * from Person p where p.name in ('a', 'b', 'c')"); // test ConditionInConstantSet
        checkQuery("select * from Person p where p.name in (select a.street from Address a)"); // test ConditionInConstantSet

        checkQuery("select (select a.street from Address a where a.id = p.addrId) from Person p"); // test ConditionInConstantSet

        checkQuery("select p.name, ? from Person p where name regexp ? and p.old < ?");

        checkQuery("select count(*) as a from Person");
        checkQuery("select count(*) as a, count(p.*), count(p.name) from Person p");
        checkQuery("select count(distinct p.name) from Person p");

        checkQuery("select p.name, avg(p.old), max(p.old) from Person p group by p.name");
        checkQuery("select p.name n, avg(p.old) a, max(p.old) m from Person p group by p.name");
        checkQuery("select p.name n, avg(p.old) a, max(p.old) m from Person p group by n");

        checkQuery("select p.name n, avg(p.old) a, max(p.old) m from Person p group by p.addrId, p.name");
        checkQuery("select p.name n, avg(p.old) a, max(p.old) m from Person p group by p.name, p.addrId");
        checkQuery("select p.name n, max(p.old) + min(p.old) / count(distinct p.old) from Person p group by p.name");
        checkQuery("select p.name n, max(p.old) maxOld, min(p.old) minOld from Person p group by p.name having maxOld > 10 and min(p.old) < 1");

        checkQuery("select p.name n, avg(p.old) a, max(p.old) m from Person p group by p.name order by n");
        checkQuery("select p.name n, avg(p.old) a, max(p.old) m from Person p group by p.name order by p.name");
        checkQuery("select p.name n, avg(p.old) a, max(p.old) m from Person p group by p.name order by p.name, m");
        checkQuery("select p.name n, avg(p.old) a, max(p.old) m from Person p group by p.name order by p.name, max(p.old) desc");
        checkQuery("select p.name n, avg(p.old) a, max(p.old) m from Person p group by p.name order by p.name nulls first");
        checkQuery("select p.name n, avg(p.old) a, max(p.old) m from Person p group by p.name order by p.name nulls last");
        checkQuery("select p.name n from Person p order by p.old + 10");
        checkQuery("select p.name n from Person p order by p.old + 10, p.name");
        checkQuery("select p.name n from Person p order by p.old + 10, p.name desc");

        checkQuery("select p.name n from Person p, (select a.street from Address a where a.street is not null) ");
        checkQuery("select street from Person p, (select a.street from Address a where a.street is not null) ");
        checkQuery("select addr.street from Person p, (select a.street from Address a where a.street is not null) addr");

        checkQuery("select p.name n from PUBLIC.Person p order by p.old + 10");
    }

    /**
     *
     */
    public void testExample1() throws Exception {
        Select select = parse("select p.name n, max(p.old) maxOld, min(p.old) minOld from Person p group by p.name having maxOld > 10 and min(p.old) < 1");

        GridSqlQueryParser ses = new GridSqlQueryParser();

        GridSqlSelect gridSelect = ses.parse(select);

        //System.out.println(select.getPlanSQL());
        System.out.println(gridSelect.getSQL());
    }

    /**
     *
     */
    private JdbcConnection connection() throws Exception {
        GridKernalContext ctx = ((IgniteKernal)ignite).context();

        GridQueryProcessor qryProcessor = ctx.query();

        IgniteH2Indexing idx = U.field(qryProcessor, "idx");

        return (JdbcConnection)idx.connectionForSpace(null);
    }

    /**
     * @param sql Sql.
     */
    private <T extends Prepared> T parse(String sql) throws Exception {
        Session ses = (Session)connection().getSession();

        return (T)ses.prepare(sql);
    }

    /**
     * @param sql1 Sql 1.
     * @param sql2 Sql 2.
     */
    private void assertSqlEquals(String sql1, String sql2) {
        assertEquals(normalizeSql(sql1), normalizeSql(sql2));
    }

    /**
     * @param sql Sql.
     */
    private static String normalizeSql(String sql) {
        return sql.toLowerCase()
            .replaceAll("/\\*(?:.|\r|\n)*?\\*/", " ")
            .replaceAll("\\s*on\\s+1\\s*=\\s*1\\s*", " ")
            .replaceAll("\\s+", " ")
            .replaceAll("\\( +", "(")
            .replaceAll(" +\\)", ")")
            .trim();
    }

    /**
     * @param qry Query.
     */
    private void checkQuery(String qry) throws Exception {
        Prepared prepared = parse(qry);

        GridSqlQueryParser ses = new GridSqlQueryParser();

        String res;

        if (prepared instanceof Select)
            res = ses.parse((Select) prepared).getSQL();
        else
            throw new UnsupportedOperationException();

        assertSqlEquals(prepared.getPlanSQL(), res);

        System.out.println(normalizeSql(res));
    }

    @QuerySqlFunction
    public static int cool1() {
        return 1;
    }

    @QuerySqlFunction
    public static ResultSet table0(Connection c, String a, int b) throws SQLException {
        return c.createStatement().executeQuery("select '" + a + "' as a, " +  b + " as b");
    }

    /**
     *
     */
    public static class Person implements Serializable {
        @QuerySqlField(index = true)
<<<<<<< HEAD
        public Date date = new Date(System.currentTimeMillis());
=======
        public Date date = new Date();
>>>>>>> b4cb17ca

        @QuerySqlField(index = true)
        public String name = "Ivan";

        @QuerySqlField(index = true)
        public String parentName;

        @QuerySqlField(index = true)
        public int addrId;

        @QuerySqlField(index = true)
        public int old;
    }

    /**
     *
     */
    public static class Address implements Serializable {
        @QuerySqlField(index = true)
        public int id;

        @QuerySqlField(index = true)
        public int streetNumber;

        @QuerySqlField(index = true)
        public String street = "Nevskiy";
    }
}<|MERGE_RESOLUTION|>--- conflicted
+++ resolved
@@ -19,10 +19,8 @@
 
 import org.apache.ignite.*;
 import org.apache.ignite.cache.*;
-<<<<<<< HEAD
-=======
+import org.apache.ignite.cache.query.annotations.*;
 import org.apache.ignite.cache.query.*;
->>>>>>> b4cb17ca
 import org.apache.ignite.cache.query.annotations.*;
 import org.apache.ignite.configuration.*;
 import org.apache.ignite.internal.*;
@@ -309,11 +307,7 @@
      */
     public static class Person implements Serializable {
         @QuerySqlField(index = true)
-<<<<<<< HEAD
         public Date date = new Date(System.currentTimeMillis());
-=======
-        public Date date = new Date();
->>>>>>> b4cb17ca
 
         @QuerySqlField(index = true)
         public String name = "Ivan";
