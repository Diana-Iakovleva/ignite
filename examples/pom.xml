<?xml version="1.0" encoding="UTF-8"?>

<!--
  Licensed to the Apache Software Foundation (ASF) under one or more
  contributor license agreements.  See the NOTICE file distributed with
  this work for additional information regarding copyright ownership.
  The ASF licenses this file to You under the Apache License, Version 2.0
  (the "License"); you may not use this file except in compliance with
  the License.  You may obtain a copy of the License at

       http://www.apache.org/licenses/LICENSE-2.0

  Unless required by applicable law or agreed to in writing, software
  distributed under the License is distributed on an "AS IS" BASIS,
  WITHOUT WARRANTIES OR CONDITIONS OF ANY KIND, either express or implied.
  See the License for the specific language governing permissions and
  limitations under the License.
-->

<project xmlns="http://maven.apache.org/POM/4.0.0" xmlns:xsi="http://www.w3.org/2001/XMLSchema-instance" xsi:schemaLocation="http://maven.apache.org/POM/4.0.0 http://maven.apache.org/xsd/maven-4.0.0.xsd">
    <modelVersion>4.0.0</modelVersion>

    <parent>
        <groupId>org.apache.ignite</groupId>
        <artifactId>ignite-parent</artifactId>
        <version>1</version>
        <relativePath>../parent</relativePath>
    </parent>

    <artifactId>ignite-examples</artifactId>
    <version>1.5.0.final-SNAPSHOT</version>

    <dependencies>
        <dependency>
            <groupId>javax.cache</groupId>
            <artifactId>cache-api</artifactId>
            <version>${javax.cache.version}</version>
        </dependency>

        <dependency>
            <groupId>org.apache.ignite</groupId>
            <artifactId>ignite-json</artifactId>
            <version>${project.version}</version>
        </dependency>

        <dependency>
            <groupId>org.apache.ignite</groupId>
            <artifactId>ignite-core</artifactId>
            <version>${project.version}</version>
        </dependency>

        <dependency>
            <groupId>org.apache.ignite</groupId>
            <artifactId>ignite-spring</artifactId>
            <version>${project.version}</version>
        </dependency>

        <dependency>
            <groupId>org.apache.ignite</groupId>
<<<<<<< HEAD
            <artifactId>ignite-rest-http</artifactId>
            <version>${project.version}</version>
        </dependency>

        <dependency>
            <groupId>org.apache.ignite</groupId>
            <artifactId>ignite-nodejs</artifactId>
            <version>${project.version}</version>
            <type>test-jar</type>
            <scope>test</scope>
        </dependency>

        <dependency>
            <groupId>org.apache.ignite</groupId>
            <artifactId>ignite-spring</artifactId>
=======
            <artifactId>ignite-log4j</artifactId>
>>>>>>> f023c051
            <version>${project.version}</version>
        </dependency>

        <dependency>
            <groupId>org.apache.ignite</groupId>
            <artifactId>ignite-indexing</artifactId>
            <version>${project.version}</version>
        </dependency>

        <dependency>
            <groupId>org.apache.ignite</groupId>
            <artifactId>ignite-hibernate</artifactId>
            <version>${project.version}</version>
        </dependency>

        <dependency>
            <groupId>org.apache.ignite</groupId>
            <artifactId>ignite-schedule</artifactId>
            <version>${project.version}</version>
        </dependency>

        <dependency>
            <groupId>com.google.code.simple-spring-memcached</groupId>
            <artifactId>spymemcached</artifactId>
            <version>2.7.3</version>
            <exclusions>
                <exclusion>
                    <groupId>commons-codec</groupId>
                    <artifactId>commons-codec</artifactId>
                </exclusion>
            </exclusions>
        </dependency>

        <dependency>
            <groupId>org.apache.ignite</groupId>
            <artifactId>ignite-core</artifactId>
            <version>${project.version}</version>
            <type>test-jar</type>
            <scope>test</scope>
        </dependency>

        <dependency>
            <groupId>org.gridgain</groupId>
            <artifactId>ignite-shmem</artifactId>
            <version>1.0.0</version>
            <scope>test</scope>
        </dependency>
    </dependencies>

    <properties>
        <!-- will be changed by profile activation. allows to combine profiles. -->
        <lgpl.folder>src/main/java</lgpl.folder>
        <java8.folder>src/main/java</java8.folder>
        <lgpl.test.folder>src/test/java</lgpl.test.folder>
        <java8.test.folder>src/test/java</java8.test.folder>
    </properties>

    <profiles>
        <profile>
            <id>scala</id>

            <dependencies>
                <dependency>
                    <groupId>org.apache.ignite</groupId>
                    <artifactId>ignite-scalar</artifactId>
                    <version>${project.version}</version>
                </dependency>

                <dependency>
                    <groupId>org.scalatest</groupId>
                    <artifactId>scalatest_2.11</artifactId>
                    <version>2.2.4</version>
                    <scope>test</scope>
                    <exclusions>
                        <exclusion>
                            <groupId>org.scala-lang</groupId>
                            <artifactId>scala-library</artifactId>
                        </exclusion>
                    </exclusions>
                </dependency>
            </dependencies>

            <build>
                <plugins>
                    <plugin>
                        <groupId>net.alchim31.maven</groupId>
                        <artifactId>scala-maven-plugin</artifactId>
                    </plugin>
                </plugins>
            </build>
        </profile>

        <profile>
            <id>scala-2.10</id>

            <dependencies>
                <dependency>
                    <groupId>org.apache.ignite</groupId>
                    <artifactId>ignite-scalar_2.10</artifactId>
                    <version>${project.version}</version>
                </dependency>

                <dependency>
                    <groupId>org.scalatest</groupId>
                    <artifactId>scalatest_2.10</artifactId>
                    <version>2.2.2</version>
                    <scope>test</scope>
                    <exclusions>
                        <exclusion>
                            <groupId>org.scala-lang</groupId>
                            <artifactId>scala-library</artifactId>
                        </exclusion>
                    </exclusions>
                </dependency>
            </dependencies>

            <build>
                <plugins>
                    <plugin>
                        <groupId>net.alchim31.maven</groupId>
                        <artifactId>scala-maven-plugin</artifactId>
                    </plugin>
                </plugins>
            </build>
        </profile>

        <profile>
            <id>java8</id>

            <properties>
                <java8.folder>src/main/java8</java8.folder>
                <java8.test.folder>src/test/java8</java8.test.folder>
            </properties>

            <activation>
                <jdk>[1.8,)</jdk>
            </activation>

            <build>
                <plugins>
                    <plugin>
                        <artifactId>maven-compiler-plugin</artifactId>
                        <configuration>
                            <source>1.8</source>
                            <target>1.8</target>
                        </configuration>
                    </plugin>
                </plugins>
            </build>
        </profile>

        <profile>
            <id>lgpl</id>

            <properties>
                <lgpl.folder>src/main/java-lgpl</lgpl.folder>
                <lgpl.test.folder>src/test/java-lgpl</lgpl.test.folder>
            </properties>
        </profile>
    </profiles>

    <build>
        <resources>
            <resource>
                <directory>src/main/java</directory>
                <excludes>
                    <exclude>**/*.java</exclude>
                </excludes>
            </resource>
            <resource>
                <directory>config</directory>
            </resource>
        </resources>

        <plugins>
            <plugin>
                <groupId>org.codehaus.mojo</groupId>
                <artifactId>build-helper-maven-plugin</artifactId>
                <executions>
                    <execution>
                        <id>add-sources</id>
                        <phase>generate-sources</phase>
                        <goals>
                            <goal>add-source</goal>
                        </goals>
                        <configuration>
                            <sources>
                                <source>schema-import/src/main/java</source>
                                <source>${lgpl.folder}</source>
                                <source>${java8.folder}</source>
                            </sources>
                        </configuration>
                    </execution>

                    <execution>
                        <id>add-tests</id>
                        <phase>generate-test-sources</phase>
                        <goals>
                            <goal>add-test-source</goal>
                        </goals>
                        <configuration>
                            <sources>
                                <source>${lgpl.test.folder}</source>
                                <source>${java8.test.folder}</source>
                            </sources>
                        </configuration>
                    </execution>
                </executions>
            </plugin>
        </plugins>
    </build>
</project><|MERGE_RESOLUTION|>--- conflicted
+++ resolved
@@ -57,7 +57,6 @@
 
         <dependency>
             <groupId>org.apache.ignite</groupId>
-<<<<<<< HEAD
             <artifactId>ignite-rest-http</artifactId>
             <version>${project.version}</version>
         </dependency>
@@ -72,10 +71,7 @@
 
         <dependency>
             <groupId>org.apache.ignite</groupId>
-            <artifactId>ignite-spring</artifactId>
-=======
             <artifactId>ignite-log4j</artifactId>
->>>>>>> f023c051
             <version>${project.version}</version>
         </dependency>
 
